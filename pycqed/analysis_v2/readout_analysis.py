"""
File containing analyses for readout.
This includes
    - readout discrimination analysis
    - single shot readout analysis
    - multiplexed readout analysis (to be updated!)

Originally written by Adriaan, updated/rewritten by Rene May 2018
"""
import itertools
import logging
log = logging.getLogger(__name__)
from collections import OrderedDict
from copy import deepcopy

import lmfit
import matplotlib.colors as mc
import matplotlib.pyplot as plt
import numpy as np
from matplotlib import gridspec
from matplotlib.colors import LinearSegmentedColormap as lscmap
from scipy.optimize import minimize
from sklearn.metrics import confusion_matrix
from sklearn.mixture import GaussianMixture as GM
from sklearn.tree import DecisionTreeClassifier as DTC

import pycqed.analysis.analysis_toolbox as a_tools
import pycqed.analysis.tools.data_manipulation as dm_tools
import pycqed.analysis_v2.base_analysis as ba
from pycqed.analysis.fitting_models import ro_gauss, ro_CDF, gaussian_2D, \
gauss_2D_guess, \
    gaussianCDF, ro_double_gauss_guess
from pycqed.analysis.tools.plotting import SI_val_to_msg_str
from pycqed.analysis.tools.plotting import set_xlabel

odict = OrderedDict

class Singleshot_Readout_Analysis(ba.BaseDataAnalysis):

    def __init__(self, t_start: str=None, t_stop: str=None,
                 label: str='', do_fitting: bool = True,
                 data_file_path: str=None,
                 options_dict: dict=None, auto=True, **kw):
        '''
        options dict options:
            'fixed_p10' fixes p(e|g) (do not vary in fit)
            'fixed_p01' : fixes p(g|pi) (do not vary in fit)
            'auto_rotation_angle' : (bool) automatically find the I/Q mixing angle
            'rotation_angle' : manually define the I/Q mixing angle (ignored if auto_rotation_angle is set to True)
            'nr_bins' : number of bins to use for the histograms
            'post_select' :
            'post_select_threshold' :
            'nr_samples' : amount of different samples (e.g. ground and excited = 2)
            'sample_0' : index of first sample (ground-state)
            'sample_1' : index of second sample (first excited-state)
            'max_datapoints' : maximum amount of datapoints for culumative fit
            'log_hist' : use log scale for the y-axis of the 1D histograms
            'verbose' : see BaseDataAnalysis
            'presentation_mode' : see BaseDataAnalysis
            see BaseDataAnalysis for more.
        '''
        super().__init__(t_start=t_start, t_stop=t_stop,
                         label=label, do_fitting=do_fitting,
                         data_file_path=data_file_path,
                         options_dict=options_dict,
                         **kw)
        self.single_timestamp = True
        self.params_dict = {
            'measurementstring': 'measurementstring',
            'measured_values': 'measured_values',
            'value_names': 'value_names',
            'value_units': 'value_units'}

        self.numeric_params = []

        # Determine the default for auto_rotation_angle
        man_angle = self.options_dict.get('rotation_angle', False) is False
        self.options_dict['auto_rotation_angle'] = self.options_dict.get('auto_rotation_angle', man_angle)

        if auto:
            self.run_analysis()

    def process_data(self):
        """
        Responsible for creating the histograms based on the raw data
        """
        post_select = self.options_dict.get('post_select', False)
        post_select_threshold = \
            self.options_dict.get('post_select_threshold', 0)
        nr_samples = self.options_dict.get('nr_samples', 2)
        sample_0 = self.options_dict.get('sample_0', 0)
        sample_1 = self.options_dict.get('sample_1', 1)
        nr_bins = self.options_dict.get('nr_bins', 100)

        ######################################################
        #  Separating data into shots for 0 and shots for 1  #
        ######################################################
        meas_val = self.raw_data_dict['measured_values']
        unit = self.raw_data_dict['value_units'][0]
        # loop through channels
        shots = np.zeros((2, len(meas_val),), dtype=np.ndarray)
        for j, dat in enumerate(meas_val):
            assert unit == self.raw_data_dict['value_units'][j], 'The channels have been measured using different units. This is not supported yet.'
            sh_0, sh_1 = get_shots_zero_one(
                dat, post_select=post_select, nr_samples=nr_samples,
                post_select_threshold=post_select_threshold,
                sample_0=sample_0, sample_1=sample_1)
            shots[0, j] = sh_0
            shots[1, j] = sh_1
        #shots = np.array(shots, dtype=float)

        # Do we have two quadratures?
        if len(meas_val) == 2:
            ########################################################
            #
            ########################################################
            data_range_x = (np.min([np.min(b) for b in shots[:, 0]]),
                            np.max([np.max(b) for b in shots[:, 0]]))
            data_range_y = (np.min([np.min(b) for b in shots[:, 1]]),
                            np.max([np.max(b) for b in shots[:, 1]]))
            data_range_xy = (data_range_x, data_range_y)
            nr_bins_2D = self.options_dict.get('nr_bins_2D', 6*np.sqrt(nr_bins))
            H0, xedges, yedges = np.histogram2d(x=shots[0, 0],
                                                y=shots[0, 1],
                                                bins=nr_bins_2D,
                                                range=data_range_xy)
            H1, xedges, yedges = np.histogram2d(x=shots[1, 0],
                                                y=shots[1, 1],
                                                bins=nr_bins_2D,
                                                range=data_range_xy)
            binsize_x = xedges[1] - xedges[0]
            binsize_y = yedges[1] - yedges[0]
            bin_centers_x = xedges[:-1] + binsize_x
            bin_centers_y = yedges[:-1] + binsize_y
            self.proc_data_dict['2D_histogram_x'] = bin_centers_x
            self.proc_data_dict['2D_histogram_y'] = bin_centers_y
            self.proc_data_dict['2D_histogram_z'] = [H0, H1]

            # Find and apply the effective/rotated integrated voltage
            angle = self.options_dict.get('rotation_angle', 0)
            auto_angle = self.options_dict.get('auto_rotation_angle', True)
            if auto_angle:
                ##########################################
                #  Determining the rotation of the data  #
                ##########################################
                gauss2D_model_0 = lmfit.Model(gaussian_2D,
                                              independent_vars=['x', 'y'])
                gauss2D_model_1 = lmfit.Model(gaussian_2D,
                                              independent_vars=['x', 'y'])
                guess0 = gauss_2D_guess(model=gauss2D_model_0, data=H0.transpose(),
                                        x=bin_centers_x, y=bin_centers_y)
                guess1 = gauss_2D_guess(model=gauss2D_model_1, data=H1.transpose(),
                                        x=bin_centers_x, y=bin_centers_y)

                x2d = np.array([bin_centers_x]*len(bin_centers_y))
                y2d = np.array([bin_centers_y]*len(bin_centers_x)).transpose()
                fitres0 = gauss2D_model_0.fit(data=H0.transpose(), x=x2d, y=y2d,
                                              **guess0)
                fitres1 = gauss2D_model_1.fit(data=H1.transpose(),  x=x2d, y=y2d,
                                              **guess1)
                
                fr0 = fitres0.best_values
                fr1 = fitres1.best_values
                x0 = fr0['center_x']
                x1 = fr1['center_x']
                y0 = fr0['center_y']
                y1 = fr1['center_y']

                self.proc_data_dict['IQ_pos'] = [[x0, x1], [y0, y1]]
                dx = x1 - x0
                dy = y1 - y0
                mid = [x0 + dx/2, y0 + dy/2]
                angle = np.arctan2(dy, dx)
            else:
                mid = [0, 0]

            if self.verbose:
                ang_deg = (angle*180/np.pi)
                print('Mixing I/Q channels with %.3f degrees '%ang_deg +
                      #'around point (%.2f, %.2f)%s'%(mid[0], mid[1], unit) +
                      ' to obtain effective voltage.')

            self.proc_data_dict['raw_offset'] = [*mid, angle]
            # create matrix
            rot_mat = [[+np.cos(-angle), -np.sin(-angle)],
                       [+np.sin(-angle), +np.cos(-angle)]]
            # rotate data accordingly
            eff_sh = np.zeros(len(shots[0]), dtype=np.ndarray)
            eff_sh[0] = np.dot(rot_mat[0], shots[0])# - mid
            eff_sh[1] = np.dot(rot_mat[0], shots[1])# - mid
        else:
            # If we have only one quadrature, use that (doh!)
            eff_sh = shots[:, 0]

        self.proc_data_dict['all_channel_int_voltages'] = shots
        self.proc_data_dict['shots_xlabel'] = 'Effective integrated Voltage'#self.raw_data_dict['value_names'][0]
        self.proc_data_dict['shots_xunit'] = unit
        self.proc_data_dict['eff_int_voltages'] = eff_sh
        self.proc_data_dict['nr_shots'] = [len(eff_sh[0]), len(eff_sh[1])]
        sh_min = min(np.min(eff_sh[0]), np.min(eff_sh[1]))
        sh_max = max(np.max(eff_sh[0]), np.max(eff_sh[1]))
        data_range = (sh_min, sh_max)

        eff_sh_sort = np.sort(list(eff_sh), axis=1)
        x0, n0 = np.unique(eff_sh_sort[0], return_counts=True)
        cumsum0 = np.cumsum(n0)
        x1, n1 = np.unique(eff_sh_sort[1], return_counts=True)
        cumsum1 = np.cumsum(n1)

        self.proc_data_dict['cumsum_x'] = [x0, x1]
        self.proc_data_dict['cumsum_y'] = [cumsum0, cumsum1]

        all_x = np.unique(np.sort(np.concatenate((x0, x1))))
        md = self.options_dict.get('max_datapoints', 1000)
        if len(all_x) > md:
            all_x = np.linspace(*data_range, md)
        ecumsum0 = np.interp(x=all_x, xp=x0, fp=cumsum0, left=0)
        necumsum0 = ecumsum0/np.max(ecumsum0)
        ecumsum1 = np.interp(x=all_x, xp=x1, fp=cumsum1, left=0)
        necumsum1 = ecumsum1/np.max(ecumsum1)

        self.proc_data_dict['cumsum_x_ds'] = all_x
        self.proc_data_dict['cumsum_y_ds'] = [ecumsum0, ecumsum1]
        self.proc_data_dict['cumsum_y_ds_n'] = [necumsum0, necumsum1]

        ##################################
        #  Binning data into histograms  #
        ##################################
        h0, bin_edges = np.histogram(eff_sh[0], bins=nr_bins,
                                     range=data_range)
        h1, bin_edges = np.histogram(eff_sh[1], bins=nr_bins,
                                     range=data_range)
        self.proc_data_dict['hist'] = [h0, h1]
        binsize = (bin_edges[1] - bin_edges[0])
        self.proc_data_dict['bin_edges'] = bin_edges
        self.proc_data_dict['bin_centers'] = bin_edges[:-1]+binsize
        self.proc_data_dict['binsize'] = binsize

        #######################################################
        #  Threshold and fidelity based on culmulative counts #
        #######################################################
        # Average assignment fidelity: F_ass = (P01 - P10 )/2
        # where Pxy equals probability to measure x when starting in y
        F_vs_th = (1-(1-abs(necumsum0 - necumsum1))/2)
        opt_idxs = np.argwhere(F_vs_th == np.amax(F_vs_th))
        opt_idx = int(round(np.average(opt_idxs)))
        self.proc_data_dict['F_assignment_raw'] = F_vs_th[opt_idx]
        self.proc_data_dict['threshold_raw'] = all_x[opt_idx]

    def prepare_fitting(self):
        self.fit_dicts = OrderedDict()

        bin_x = self.proc_data_dict['bin_centers']
        bin_xs = [bin_x, bin_x]
        bin_ys = self.proc_data_dict['hist']
        m = lmfit.model.Model(ro_gauss)
        m.guess = ro_double_gauss_guess.__get__(m, m.__class__)
        params = m.guess(x=bin_xs, data=bin_ys,
                         fixed_p01=self.options_dict.get('fixed_p01', False),
                         fixed_p10=self.options_dict.get('fixed_p10', False))
        res = m.fit(x=bin_xs, data=bin_ys, params=params)

        self.fit_dicts['shots_all_hist'] = {
            'model': m,
            'fit_xvals': {'x': bin_xs},
            'fit_yvals': {'data': bin_ys},
            'guessfn_pars': {'fixed_p01': self.options_dict.get('fixed_p01', False),
                             'fixed_p10': self.options_dict.get('fixed_p10', False)},
        }

        m_cul = lmfit.model.Model(ro_CDF)
        cdf_xs = self.proc_data_dict['cumsum_x_ds']
        cdf_xs = [np.array(cdf_xs), np.array(cdf_xs)]
        cdf_ys = self.proc_data_dict['cumsum_y_ds']
        cdf_ys = [np.array(cdf_ys[0]), np.array(cdf_ys[1])]
        #cul_res = m_cul.fit(x=cdf_xs, data=cdf_ys, params=res.params)
        cum_params = res.params
        cum_params['A_amplitude'].value = np.max(cdf_ys[0])
        cum_params['A_amplitude'].vary = False
        cum_params['B_amplitude'].value = np.max(cdf_ys[1])
        cum_params['A_amplitude'].vary = False
        self.fit_dicts['shots_all'] = {
            'model': m_cul,
            'fit_xvals': {'x': cdf_xs},
            'fit_yvals': {'data': cdf_ys},
            'guess_pars': cum_params,
        }

    def analyze_fit_results(self):
        # Create a CDF based on the fit functions of both fits.
        fr = self.fit_res['shots_all']
        bv = fr.best_values

        bvn = deepcopy(bv)
        bvn['A_amplitude'] = 1
        bvn['B_amplitude'] = 1
        def CDF(x):
            return ro_CDF(x=x, **bvn)

        def CDF_0(x):
            return CDF(x=[x, x])[0]

        def CDF_1(x):
            return CDF(x=[x, x])[1]

        def infid_vs_th(x):
            cdf = ro_CDF(x=[x, x], **bvn)
            return (1-np.abs(cdf[0] - cdf[1]))/2

        self._CDF_0 = CDF_0
        self._CDF_1 = CDF_1
        self._infid_vs_th = infid_vs_th

        thr_guess = (3*bv['B_center'] - bv['A_center'])/2
        opt_fid = minimize(infid_vs_th, thr_guess)

        # for some reason the fit sometimes returns a list of values
        if isinstance(opt_fid['fun'], float):
            self.proc_data_dict['F_assignment_fit'] = (1-opt_fid['fun'])
        else:
            self.proc_data_dict['F_assignment_fit'] = (1-opt_fid['fun'])[0]

        self.proc_data_dict['threshold_fit'] = opt_fid['x'][0]

        # Calculate the fidelity of both

        ###########################################
        #  Extracting the discrimination fidelity #
        ###########################################

        def CDF_0_discr(x):
            return gaussianCDF(x, amplitude=1,
                               mu=bv['A_center'], sigma=bv['A_sigma'])

        def CDF_1_discr(x):
            return gaussianCDF(x, amplitude=1,
                               mu=bv['B_center'], sigma=bv['B_sigma'])

        def disc_infid_vs_th(x):
            cdf0 = gaussianCDF(x, amplitude=1, mu=bv['A_center'],
                               sigma=bv['A_sigma'])
            cdf1 = gaussianCDF(x, amplitude=1, mu=bv['B_center'],
                               sigma=bv['B_sigma'])
            return (1-np.abs(cdf0 - cdf1))/2

        self._CDF_0_discr = CDF_0_discr
        self._CDF_1_discr = CDF_1_discr
        self._disc_infid_vs_th = disc_infid_vs_th

        opt_fid_discr = minimize(disc_infid_vs_th, thr_guess)

        # for some reason the fit sometimes returns a list of values
        if isinstance(opt_fid_discr['fun'], float):
            self.proc_data_dict['F_discr'] = (1-opt_fid_discr['fun'])
        else:
            self.proc_data_dict['F_discr'] = (1-opt_fid_discr['fun'])[0]

        self.proc_data_dict['threshold_discr'] = opt_fid_discr['x'][0]

        fr = self.fit_res['shots_all']
        bv = fr.params
        self.proc_data_dict['residual_excitation'] = bv['B_spurious'].value
        self.proc_data_dict['measurement_induced_relaxation'] = bv['A_spurious'].value

    def prepare_plots(self):
        # Did we load two voltage components (shall we do 2D plots?)
        two_dim_data = len(self.proc_data_dict['all_channel_int_voltages'][0]) == 2

        eff_voltage_label = self.proc_data_dict['shots_xlabel']
        eff_voltage_unit = self.proc_data_dict['shots_xunit']
        x_volt_label = self.raw_data_dict['value_names'][0]
        x_volt_unit = self.raw_data_dict['value_units'][0]
        if two_dim_data:
            y_volt_label = self.raw_data_dict['value_names'][1]
            y_volt_unit = self.raw_data_dict['value_units'][1]
        z_hist_label = 'Counts'
        label_0 = '|g> prep.'
        label_1 = '|e> prep.'
        title = ('\n' + self.timestamps[0] + ' - "' +
                 self.raw_data_dict['measurementstring'] + '"')


        #### 1D histograms
        log_hist = self.options_dict.get('log_hist', False)
        bin_x = self.proc_data_dict['bin_edges']
        bin_y = self.proc_data_dict['hist']
        self.plot_dicts['hist_0'] = {
            'title': 'Binned Shot Counts' + title,
            'ax_id' : '1D_histogram',
            'plotfn': self.plot_bar,
            'xvals': bin_x,
            'yvals': bin_y[0],
            'xwidth' : self.proc_data_dict['binsize'],
            'bar_kws': {'log': log_hist, 'alpha': .4, 'facecolor': 'C0',
                        'edgecolor': 'C0'},
            'setlabel': label_0,
            'xlabel': eff_voltage_label,
            'xunit': eff_voltage_unit,
            'ylabel': z_hist_label,
        }

        self.plot_dicts['hist_1'] = {
            'ax_id': '1D_histogram',
            'plotfn': self.plot_bar,
            'xvals': bin_x,
            'yvals': bin_y[1],
            'xwidth' : self.proc_data_dict['binsize'],
            'bar_kws': {'log': log_hist, 'alpha': .3, 'facecolor': 'C3',
                        'edgecolor': 'C3'},
            'setlabel': label_1,
            'do_legend': True,
            'xlabel': eff_voltage_label,
            'xunit': eff_voltage_unit,
            'ylabel': z_hist_label,
        }
        if log_hist:
            self.plot_dicts['hist_0']['yrange'] = (0.5, 1.5*np.max(bin_y[0]))
            self.plot_dicts['hist_1']['yrange'] = (0.5, 1.5*np.max(bin_y[1]))

        #### CDF
        cdf_xs = self.proc_data_dict['cumsum_x']
        cdf_ys = self.proc_data_dict['cumsum_y']
        cdf_ys[0] = cdf_ys[0]/np.max(cdf_ys[0])
        cdf_ys[1] = cdf_ys[1]/np.max(cdf_ys[1])
        xra = (bin_x[0], bin_x[-1])

        self.plot_dicts['cdf_shots_0'] = {
            'title': 'Culmulative Shot Counts (no binning)' + title,
            'ax_id': 'cdf',
            'plotfn': self.plot_line,
            'xvals': cdf_xs[0],
            'yvals': cdf_ys[0],
            'setlabel': label_0,
            'xrange': xra,
            'line_kws': {'color': 'C0', 'alpha': 0.3},
            'marker': '',
            'xlabel': eff_voltage_label,
            'xunit': eff_voltage_unit,
            'ylabel': 'Culmulative Counts',
            'yunit': 'norm.',
            'do_legend': True,
        }
        self.plot_dicts['cdf_shots_1'] = {
            'ax_id': 'cdf',
            'plotfn': self.plot_line,
            'xvals': cdf_xs[1],
            'yvals': cdf_ys[1],
            'setlabel': label_1,
            'line_kws': {'color': 'C3', 'alpha': 0.3},
            'marker': '',
            'xlabel': eff_voltage_label,
            'xunit': eff_voltage_unit,
            'ylabel': 'Culmulative Counts',
            'yunit': 'norm.',
            'do_legend': True,
        }

        ### Vlines for thresholds
        th_raw = self.proc_data_dict['threshold_raw']
        threshs = [th_raw,]
        if self.do_fitting:
            threshs.append(self.proc_data_dict['threshold_fit'])
            threshs.append(self.proc_data_dict['threshold_discr'])

        for ax in ['1D_histogram', 'cdf']:
            self.plot_dicts[ax+'_vlines_thresh'] = {
                'ax_id': ax,
                'plotfn': self.plot_vlines_auto,
                'xdata': threshs,
                'linestyles': ['--', '-.', ':'],
                'labels': ['$th_{raw}$', '$th_{fit}$', '$th_{d}$'],
                'colors': ['0.3', '0.5', '0.2'],
                'do_legend': True,
            }

        #### 2D Histograms
        if two_dim_data:
            iq_centers = None
            if 'IQ_pos' in self.proc_data_dict and self.proc_data_dict['IQ_pos'] is not None:
                iq_centers = self.proc_data_dict['IQ_pos']
                peak_marker_2D = {
                    'plotfn': self.plot_line,
                    'xvals': iq_centers[1],
                    'yvals': iq_centers[0],
                    'xlabel': x_volt_label,
                    'xunit': x_volt_unit,
                    'ylabel': y_volt_label,
                    'yunit': y_volt_unit,
                    'marker': 'x',
                    'linestyle': '',
                    'color': 'black',
                    #'line_kws': {'markersize': 1, 'color': 'black', 'alpha': 1},
                    'setlabel': 'Peaks',
                    'do_legend': True,
                }
                peak_marker_2D_rot = deepcopy(peak_marker_2D)
                peak_marker_2D_rot['xvals'] = iq_centers[0]
                peak_marker_2D_rot['yvals'] = iq_centers[1]

            self.plot_dicts['2D_histogram_0'] = {
                'title': 'Raw '+label_0+' Binned Shot Counts' + title,
                'ax_id': '2D_histogram_0',
                'plotfn': self.plot_colorxy,
                'xvals': self.proc_data_dict['2D_histogram_y'],
                'yvals': self.proc_data_dict['2D_histogram_x'],
                'zvals': self.proc_data_dict['2D_histogram_z'][0],
                'xlabel': x_volt_label,
                'xunit': x_volt_unit,
                'ylabel': y_volt_label,
                'yunit': y_volt_unit,
                'zlabel': z_hist_label,
                'zunit': '-',
                'cmap': 'Blues',
            }
            if iq_centers is not None:
                dp = deepcopy(peak_marker_2D)
                dp['ax_id'] = '2D_histogram_0'
                self.plot_dicts['2D_histogram_0_marker'] = dp

            self.plot_dicts['2D_histogram_1'] = {
                'title': 'Raw '+label_1+' Binned Shot Counts' + title,
                'ax_id': '2D_histogram_1',
                'plotfn': self.plot_colorxy,
                'xvals': self.proc_data_dict['2D_histogram_y'],
                'yvals': self.proc_data_dict['2D_histogram_x'],
                'zvals': self.proc_data_dict['2D_histogram_z'][1],
                'xlabel': x_volt_label,
                'xunit': x_volt_unit,
                'ylabel': y_volt_label,
                'yunit': y_volt_unit,
                'zlabel': z_hist_label,
                'zunit': '-',
                'cmap': 'Reds',
            }
            if iq_centers is not None:
                dp = deepcopy(peak_marker_2D)
                dp['ax_id'] = '2D_histogram_1'
                self.plot_dicts['2D_histogram_1_marker'] = dp

            #### Scatter Shots
            volts = self.proc_data_dict['all_channel_int_voltages']
            vxr = [np.min([np.min(a) for a in volts[:][1]]),
                   np.max([np.max(a) for a in volts[:][1]])]
            vyr = [np.min([np.min(a) for a in volts[:][0]]),
                   np.max([np.max(a) for a in volts[:][0]])]
            self.plot_dicts['2D_shots_0'] = {
                'title': 'Raw Shots' + title,
                'ax_id': '2D_shots',
                'plotfn': self.plot_line,
                'xvals': volts[0][1],
                'yvals': volts[0][0],
                #'range': [vxr, vyr],
                #'xrange': vxr,
                #'yrange': vyr,
                'xlabel': x_volt_label,
                'xunit': x_volt_unit,
                'ylabel': y_volt_label,
                'yunit': y_volt_unit,
                'zlabel': z_hist_label,
                'marker': 'o',
                'linestyle': '',
                'color': 'C0',
                'line_kws': {'markersize': 0.25, 'color': 'C0', 'alpha': 0.5},
                'setlabel': label_0,
                'do_legend': True,
            }
            self.plot_dicts['2D_shots_1'] = {
                'ax_id': '2D_shots',
                'plotfn': self.plot_line,
                'xvals': volts[1][1],
                'yvals': volts[1][0],
                #'range': [vxr, vyr],
                #'xrange': vxr,
                #'yrange': vyr,
                'xlabel': x_volt_label,
                'xunit': x_volt_unit,
                'ylabel': y_volt_label,
                'yunit': y_volt_unit,
                'zlabel': z_hist_label,
                'marker': 'o',
                'linestyle': '',
                'color': 'C3',
                'line_kws': {'markersize': 0.25, 'color': 'C3', 'alpha': 0.5},
                'setlabel': label_1,
                'do_legend': True,
            }
            if iq_centers is not None:
                dp = deepcopy(peak_marker_2D)
                dp['ax_id'] = '2D_shots'
                self.plot_dicts['2D_shots_marker'] = dp

        # The cumulative histograms
        #####################################
        # Adding the fits to the figures    #
        #####################################
        if self.do_fitting:
            #todo: add seperate fits for residual and main gaussians
            x = np.linspace(bin_x[0], bin_x[-1], 150)
            para_hist_tmp = self.fit_res['shots_all_hist'].best_values
            para_cdf = self.fit_res['shots_all'].best_values
            para_hist = para_cdf
            para_hist['A_amplitude'] = para_hist_tmp['A_amplitude']
            para_hist['B_amplitude'] = para_hist_tmp['B_amplitude']

            ro_g = ro_gauss(x=[x, x], **para_hist)
            self.plot_dicts['new_fit_shots_0'] = {
                'ax_id': '1D_histogram',
                'plotfn': self.plot_line,
                'xvals': x,
                'yvals': ro_g[0],
                'setlabel': 'Fit '+label_0,
                'line_kws': {'color': 'C0'},
                'marker': '',
                'do_legend': True,
            }
            self.plot_dicts['new_fit_shots_1'] = {
                'ax_id': '1D_histogram',
                'plotfn': self.plot_line,
                'xvals': x,
                'yvals': ro_g[1],
                'marker': '',
                'setlabel': 'Fit '+label_1,
                'line_kws': {'color': 'C3'},
                'do_legend': True,
            }

            self.plot_dicts['cdf_fit_shots_0'] = {
                'ax_id': 'cdf',
                'plotfn': self.plot_line,
                'xvals': x,
                'yvals': self._CDF_0(x),
                'setlabel': 'Fit '+label_0,
                'line_kws': {'color': 'C0', 'alpha': 0.8},
                'linestyle': ':',
                'marker': '',
                'do_legend': True,
            }
            self.plot_dicts['cdf_fit_shots_1'] = {
                'ax_id': 'cdf',
                'plotfn': self.plot_line,
                'xvals': x,
                'yvals': self._CDF_1(x),
                'marker': '',
                'linestyle': ':',
                'setlabel': 'Fit '+label_1,
                'line_kws': {'color': 'C3', 'alpha': 0.8},
                'do_legend': True,
            }

        ##########################################
        # Add textbox (eg.g Thresholds, fidelity #
        # information, number of shots etc)      #
        ##########################################
        if not self.presentation_mode:
            fit_text = 'Thresholds:'
            fit_text += '\nName | Level | Fidelity'
            thr, th_unit = SI_val_to_msg_str(
                self.proc_data_dict['threshold_raw'],
                eff_voltage_unit, return_type=float)
            raw_th_msg = (
                '\n>raw   | ' +
                '{:.2f} {} | '.format(thr, th_unit) +
                '{:.1f}%'.format(
                    self.proc_data_dict['F_assignment_raw']*100))

            fit_text += raw_th_msg

            if self.do_fitting:
                thr, th_unit = SI_val_to_msg_str(
                    self.proc_data_dict['threshold_fit'],
                    eff_voltage_unit, return_type=float)
                fit_th_msg = (
                    '\n>fit     | ' +
                    '{:.2f} {} | '.format(thr, th_unit) +
                    '{:.1f}%'.format(
                        self.proc_data_dict['F_assignment_fit']*100))
                fit_text += fit_th_msg

                thr, th_unit = SI_val_to_msg_str(
                    self.proc_data_dict['threshold_discr'],
                    eff_voltage_unit, return_type=float)
                fit_th_msg = (
                    '\n>dis    | ' +
                    '{:.2f} {} | '.format(thr, th_unit) +
                    '{:.1f}%'.format(
                        self.proc_data_dict['F_discr']*100))
                fit_text += fit_th_msg
                snr = self.fit_res['shots_all'].params['SNR']
                fit_text += '\nSNR (fit) = ${:.3f}\\pm{:.3f}$'.format(snr.value, snr.stderr)

                fr = self.fit_res['shots_all']
                bv = fr.params
                a_sp = bv['A_spurious']
                fit_text += '\n\nSpurious Excitations:'
                fit_text += '\n$p(e|0) = {:.3f}$'.format(a_sp.value)
                if self.options_dict.get('fixed_p01', True) == True:
                    fit_text += '$\\pm{:.3f}$'.format(a_sp.stderr)
                else:
                    fit_text += ' (fixed)'

                b_sp = bv['B_spurious']
                fit_text += ' \n$p(g|\\pi) = {:.3f}$'.format(b_sp.value)
                if self.options_dict.get('fixed_p10', True) == True:
                    fit_text += '$\\pm{:.3f}$'.format(b_sp.stderr)
                else:
                    fit_text += ' (fixed)'

            if two_dim_data:
                offs = self.proc_data_dict['raw_offset']
                #fit_text += '\nOffset from raw:\n'
                #fit_text += '({:.3f},{:.3f}) {},\n'.format(offs[0], offs[1], eff_voltage_unit)
                fit_text += '\n\nRotated by ${:.1f}^\\circ$'.format((offs[2]*180/np.pi)%180)
                auto_rot = self.options_dict.get('auto_rotation_angle', True)
                fit_text += '(auto)' if auto_rot else '(man.)'
            else:
                fit_text += '\n\n(Single quadrature data)'

            fit_text += '\n\nTotal shots: %d+%d'%(*self.proc_data_dict['nr_shots'],)

            for ax in ['cdf', '1D_histogram']:
                self.plot_dicts['text_msg_' + ax] = {
                        'ax_id': ax,
                        # 'ypos': 0.15,
                        'xpos' : 1.05,
                        'horizontalalignment' : 'left',
                        'plotfn': self.plot_text,
                        'box_props': 'fancy',
                        'text_string': fit_text,
                    }

class Singleshot_Readout_Analysis_Qutrit(ba.BaseDataAnalysis):
    def __init__(self, t_start: str or list = None, t_stop: str = None,
                 label: str or list = '', do_fitting: bool = True,
                 data_file_path: str = None, levels = ('g', 'e', 'f'),
                 options_dict: dict = None, auto=True, **kw):
        '''
        options dict options:
            'nr_bins' : number of bins to use for the histograms
            'post_select' :
            'post_select_threshold' :
            'nr_samples' : amount of different samples (e.g. ground and excited = 2)
            'sample_0' : index of first sample (ground-state)
            'sample_1' : index of second sample (first excited-state)
            'max_datapoints' : maximum amount of datapoints for culumative fit
            'log_hist' : use log scale for the y-axis of the 1D histograms
            'verbose' : see BaseDataAnalysis
            'presentation_mode' : see BaseDataAnalysis
            'classif_method': how to classify the data.
                'ncc' : default. Nearest Cluster Center
                'gmm': gaussian mixture model.
                'threshold': finds optimal vertical and horizontal thresholds.
            'classif_kw': kw to pass to the classifier
            see BaseDataAnalysis for more.
        '''
        super().__init__(t_start=t_start, t_stop=t_stop,
                         label=label, do_fitting=do_fitting,
                         data_file_path=data_file_path,
                         options_dict=options_dict,
                         **kw)
        self.params_dict = {
            'measurementstring': 'measurementstring',
            'measured_data': 'measured_data',
            'value_names': 'value_names',
            'value_units': 'value_units'}
        self.numeric_params = []
        self.DEFAULT_CLASSIF = "gmm"
        self.DEFAULT_PRE_SEL = False

        self.levels = levels
        # empty dict for analysis results
        self.proc_data_dict = OrderedDict()
        self.pre_selection = self.options_dict.get('pre_selection',
                                                   self.DEFAULT_PRE_SEL)
        self.classif_method = self.options_dict.get("classif_method",
                                                    self.DEFAULT_CLASSIF)
        if auto:
            self.run_analysis()


    def process_data(self):
        """
        Create the histograms based on the raw data
        """
        ######################################################
        #  Separating data into shots for each level         #
        ######################################################
        # measured values is a list of arrays with measured
        # values for each level in self.levels
        meas_val = {l: np.array([self.raw_data_dict[i]['measured_data'][c]
                        for c in self.raw_data_dict[i]['measured_data'].keys()])
                    for i, l in enumerate(self.levels)}
        # print([ c for c in meas_val['e'].keys()])
        intermediate_ro = dict()    # store intermediate ro (preselection)
        data = dict()               # store final data
        mu = dict()                 # store mean of measurements
        # loop through levels
        for l, l_data in meas_val.items():
            if self.pre_selection:
                intermediate_ro[l], data[l] = self._filter(l_data)
            else:
                data[l] = l_data
            mu[l] = np.mean(data[l], axis=-1)
            # make 2D array in case only one channel (1D array)
            if len(data[l].shape) == 1:
                data[l] = np.array([data[l]])

        X = np.vstack([data[l].transpose() for l in self.levels])
        prep_states = np.hstack(
            [np.ones_like(data[l][0]) * i for i, l in enumerate(self.levels)])

        self.proc_data_dict['analysis_params'] = OrderedDict()
        self.proc_data_dict['analysis_params']['mu'] = deepcopy(mu)
        self.proc_data_dict['data'] = dict(X=deepcopy(X), prep_states=prep_states)
        self.proc_data_dict['keyed_data'] = deepcopy(data)

        assert np.ndim(X) == 2, "Data must be a two D array. " \
                                "Received shape {}, ndim {}"\
                                .format(X.shape, np.ndim(X))
        pred_states, clf_params = \
            self._classify(X, prep_states,
                           method=self.classif_method,
                           **self.options_dict.get("classif_kw", dict()))
        fm = self.fidelity_matrix(prep_states, pred_states)

        self.proc_data_dict['analysis_params']['state_prob_mtx'] = fm
        self.proc_data_dict['analysis_params']['n_shots'] = X.shape[0]
        self.proc_data_dict['analysis_params'] \
                           ['classifier_params'] = clf_params

        if self.pre_selection:
            prep_states = []
            X = []
            #re do with classification first of preselection and masking
            pred_presel = dict()
            for i, l in enumerate(self.levels):
                data[l] = data[l].transpose()
                pred_presel[l] = self.clf_.predict(intermediate_ro[l]
                                                   .transpose())
                data_masked = data[l][pred_presel[l] == 0.]
                X.append(data_masked)
                prep_states.append(np.ones((data_masked.shape[0]))*i)

            X = np.vstack(X)
            pred_states = self.clf_.predict(X)
            prep_states = np.hstack(prep_states)

            fm = self.fidelity_matrix(prep_states, pred_states)
            self.proc_data_dict['data_masked'] = dict(X=deepcopy(X),
                                                      prep_states=prep_states)
            self.proc_data_dict['analysis_params']\
                               ['state_prob_mtx_masked'] = fm
            self.proc_data_dict['analysis_params']['n_shots_masked'] = \
                X.shape[0]

    def _filter(self, data):
        """
        Filters data of level and returns intermediate ro and data separately
        """
        nr_samples = self.options_dict.get('nr_samples', 2)
        sample_0 = self.options_dict.get('sample_0', 0)
        sample_1 = self.options_dict.get('sample_1', 1)
        intermediate_ro, data = data.transpose()[sample_0::nr_samples], \
                                data.transpose()[sample_1::nr_samples]
        return intermediate_ro.transpose(), data.transpose()

    def _classify(self, X, prep_state, method, **kw):
        """

        Args:
            X: measured data to classify
            prep_state: prepared states (true values)
            type: classification method

        Returns:

        """
        if np.ndim(X) == 1:
            X = X.reshape((-1,1))

        params = dict()

        if method == 'ncc':
            class NCC:
                def __init__(self, cluster_centers):
                    """
                    cluster_centers is a dict of cluster centers
                    (name as key, n dimensional array as value)

                    """
                    self.cluster_centers = cluster_centers
                def predict(self, X):
                    pred_states = []
                    for pt in X:
                        dist = []
                        for _, cluster_center in self.cluster_centers.items():
                            dist.append(np.linalg.norm(pt - cluster_center))
                        dist = np.asarray(dist)
                        pred_states.append(np.argmin(dist))
                    pred_states = np.array(pred_states)
                    return pred_states
                def predict_proba(self, X):
                    raise NotImplementedError("Not implemented for NCC")
            ncc = NCC(self.proc_data_dict['analysis_params']['mu'])
            pred_states = ncc.predict(X)
            self.clf_ = ncc
            return pred_states, dict()

        elif method == 'gmm':
            cov_type = kw.pop("covariance_type", "tied")
            # full allows full covariance matrix for each level. Other options
            # see GM documentation
            gm = GM(n_components=len(self.levels), covariance_type=cov_type,
                    random_state=0,
                    means_init=[mu for _, mu in
                                self.proc_data_dict['analysis_params']
                                    ['mu'].items()])
            gm.fit(X)
            pred_states = np.argmax(gm.predict_proba(X), axis=1)

            if cov_type == "tied":
                # in case all components share the same cov mtx return a list
                # of identical cov matrices
                covs = [gm.covariances_ for _ in range(gm.n_components)]
            elif cov_type == "full":
                # already of the right shape (n_comp, n_features, n_features)
                covs = gm.covariances_
            elif cov_type == "spherical":
                # return list of sigma_i^2 * I instead of list of sigma_i^2
                covs = [np.diag([gm.covariances_[i]
                                 for _ in range(X.shape[1])])
                        for i in range(gm.n_components)]
            elif cov_type == "diag":
                # make covariance matrices from diagonals
                covs = [np.diag(gm.covariances_[i])
                            for i in range(gm.n_components)]
            else:
                raise ValueError("covariance type: {} is not supported"
                                 .format(cov_type))
            params['means_'] = gm.means_
            params['covariances_'] = gm.covariances_ #covs
            params['covariance_type'] = gm.covariance_type
            params['weights_'] = gm.weights_
            params['precisions_cholesky_'] = gm.precisions_cholesky_
            self.clf_ = gm
            return pred_states, params

        elif method == "threshold":
            tree = DTC(max_depth=kw.pop("max_depth", X.ndim),
                       random_state=0, **kw)
            tree.fit(X, prep_state)
            pred_states = tree.predict(X)
            params["thresholds"], params["mapping"] = \
                self._extract_tree_info(tree, self.levels)
            self.clf_ = tree
            if len(params["thresholds"]) == 1:
                msg = "Best 2 thresholds to separate this data lie on axis {}" \
                    ", most probably because the data is not well separated." \
                    "The classifier attribute clf_ can still be used for " \
                    "classification (which was done to obtain the state " \
                    "assignment probability matrix), but only the threshold" \
                    " yielding highest gini impurity decrease was returned." \
                    "\nTo circumvent this problem, you can either choose" \
                    " a second threshold manually (fidelity will likely be " \
                    "worse), make the data more separable, or use another " \
                    "classification method."
                logging.warning(msg.format(list(params['thresholds'].keys())[0]))
            return pred_states, params
        elif method == "threshold_brute":
            raise NotImplementedError()
        else:
            raise NotImplementedError("Classification method: {} is not "
                                      "implemented. Available methods: {}"
                                      .format(method, ['ncc', 'gmm',
                                                       'threshold']))


    @staticmethod
    def fidelity_matrix(prep_states, pred_states, levels=('g', 'e', 'f'),
                        plot=False, normalize=True):
        fm = confusion_matrix(prep_states, pred_states)
        if plot:
            Singleshot_Readout_Analysis_Qutrit.plot_fidelity_matrix(fm,
                                                                    levels)
        if normalize:
            fm = fm.astype('float') / fm.sum(axis=1)[:, np.newaxis]
        return fm

    @staticmethod
    def plot_fidelity_matrix(fm, target_names,
                             title="State Assignment Probability Matrix",
                             auto_shot_info=True,
                             cmap=None, normalize=True, show=False):
        fidelity_avg = np.trace(fm) / float(np.sum(fm))
        if auto_shot_info:
            title += '\nTotal # shots:{}'.format(np.sum(fm))
        if cmap is None:
            cmap = plt.get_cmap('Reds')

        fig, ax = plt.subplots(1, figsize=(8, 6))

        if normalize:
            fm = fm.astype('float') / fm.sum(axis=1)[:, np.newaxis]

        im = ax.imshow(fm, interpolation='nearest', cmap=cmap,
                       norm=mc.LogNorm(), vmin=5e-3, vmax=1.)
        ax.set_title(title)
        fig.colorbar(im)

        if target_names is not None:
            tick_marks = np.arange(len(target_names))
            ax.set_xticks(tick_marks)
            ax.set_xticklabels( target_names, rotation=45)
            ax.set_yticks(tick_marks)
            ax.set_yticklabels(target_names)

        thresh = fm.max() / 1.5 if normalize else fm.max() / 2
        for i, j in itertools.product(range(fm.shape[0]), range(fm.shape[1])):
            if normalize:
                ax.text(j, i, "{:0.4f}".format(fm[i, j]),
                         horizontalalignment="center",
                         color="white" if fm[i, j] > thresh else "black")
            else:
                ax.text(j, i, "{:,}".format(fm[i, j]),
                         horizontalalignment="center",
                         color="white" if fm[i, j] > thresh else "black")
        plt.tight_layout()
        ax.set_ylabel('Prepared State')
        ax.set_xlabel('Assigned State\n$\mathcal{{F}}_{{avg}}$={:0.2f} %'
                      .format(fidelity_avg * 100))
        if show:
            plt.show()
        return fig


    @staticmethod
    def _extract_tree_info(tree_clf, class_names=None):
        tree_ = tree_clf.tree_
        feature_name = [np.arange(tree_.n_features)[i]
                        for i in tree_.feature]
        if class_names is None:
            class_names = np.arange(len(tree_.value[0]))
        thresholds, mapping = OrderedDict(), dict()

        def recurse(node, thresholds_final, loc, mapping, feature_depth_path):
            name = feature_name[node]
            feature_depth_path = feature_depth_path.copy() + \
                                 [tree_.feature[node]]

            if tree_.feature[node] != -2:
                threshold = tree_.threshold[node]
                if not name in thresholds_final.keys():
                    thresholds_final[name] = threshold
                recurse(tree_.children_left[node], thresholds_final,
                        loc + [0], mapping, feature_depth_path)
                recurse(tree_.children_right[node], thresholds_final,
                        loc + [1], mapping, feature_depth_path)
            else:
                log.debug(loc, tree_.value[node], feature_depth_path)
                if len(loc) < tree_.n_features:
                    log.warning(
                        "Location < n_features, threshold mapping might not be "
                        "correct")
                    for l in itertools.combinations_with_replacement(
                            [0, 1], tree_.n_features - len(loc)):
                        loc_full = loc + list(l)

                        mapping[tuple(
                            [loc_full[i]
                             for i in np.argsort(feature_depth_path[:-1])])] = \
                                class_names[np.argmax(tree_.value[node])]

                else:
                    # swap if first threshold is on axis 1
                    # FIXME: will work only when 2 integration units are used
                    if list(thresholds_final.keys())[0] == 1:
                        loc = list(reversed(loc))
                    mapping[tuple(loc)] = class_names[np.argmax(tree_.value[node])]
                    log.debug(mapping)

        recurse(0, thresholds, [], mapping, feature_depth_path=[])

        # translate keys to codeword index format
        mapping = {Singleshot_Readout_Analysis_Qutrit._to_codeword_idx(k): v
                   for k, v in mapping.items()}
        if len(mapping) < 2 ** tree_clf.max_depth:
            log.warning(f"threshold mapping is of length {len(mapping)} "
                        f"instead of expected  length "
                        f"{2 ** tree_clf.max_depth}. Mapping may be incorrect.")
        return thresholds, mapping

    @staticmethod
    def _to_codeword_idx(tuple):
        """
        Maps a binary tuple (in ascending axis order) to codeword index.
        eg. for 4 tuples:
        (0, 1) | (1, 1)          2 | 3
        ---------------    -->   -----
        (0, 0) | (1, 0)          0 | 1
        :param tuple:
        :return:
        """
        return np.sum([i * 2**n for n, i in enumerate(tuple)])

    @staticmethod
    def plot_scatter_and_marginal_hist(data, y_true=None, plot_fitting=False,
                                       **kwargs):
        """
        Plot data with classifier boundary functions,
        side histograms and possibly thresholds
        Args:
            data: array of size (n_samples, 2)
            y_true: array of size (n_samples,) with classification label
                for each class
            plot_fitting: Not implemented (not useful?)
            **kwargs: plotting keywords

        Returns:

        """
        if kwargs.get("fig", None) is None:
            fig, axes = plt.subplots(figsize=(10, 8))
            kwargs['fig'] = fig

        gs = gridspec.GridSpec(2, 2, width_ratios=[3, 1], height_ratios=[1, 4],
                               figure=kwargs['fig'])

        # Create scatter plot
        ax = plt.subplot(gs[1, 0])
        for yval in np.unique(y_true):
            ax.scatter(data[:, 0][y_true == yval], data[:, 1][y_true == yval],
                       alpha=kwargs.get('alpha', 0.6), marker='.',
                       label=kwargs.get("legend_labels",
                                        [yval] * len(np.unique(y_true)))[int(yval)])
        #h, labels = sc.legend_elements()
        #legend = ax.legend(h, kwargs.get("legend_labels", labels))
        #ax.add_artist(legend)
        # Create Y-marginal (right)
        axr = plt.subplot(gs[1, 1], sharey=ax, frameon=False)
        for yval in np.unique(y_true):
            axr.hist(data[:, 1][y_true == yval], bins=50,
                     orientation='horizontal', density=False,
                     alpha=kwargs.get('alpha', 0.6))
        axr.set_xscale(kwargs.get("scale", "log"))
        plt.setp(axr.get_yticklabels(), visible=False)

        # Create X-marginal (top)
        axt = plt.subplot(gs[0, 0], sharex=ax, frameon=False)
        plt.setp(axt.get_xticklabels(), visible=False)

        for yval in np.unique(y_true):
            axt.hist(data[:, 0][y_true == yval], bins=50,
                     orientation='vertical', density=False,
                     alpha=kwargs.get('alpha', 0.6))
        axt.set_yscale(kwargs.get("scale", "log"))

        axt.set_title(kwargs.get('title', None))
        ax.set_xlabel(kwargs.get('xlabel', None))
        ax.set_ylabel(kwargs.get('ylabel', None))

        # Bring the marginals closer to the scatter plot
        kwargs['fig'].tight_layout(pad=1)

        if plot_fitting:
            ymin, ymax = data[:, 1].min(), data[:, 1].max()
            xmin, xmax = data[:, 0].min(), data[:, 0].max()
            x = np.linspace(xmin, xmax, 100)
            y = np.linspace(ymin, ymax, 100)
            raise NotImplementedError()
        return kwargs['fig']

    @staticmethod
    def plot_clf_boundaries(X, clf, ax=None, cmap=None):
        def make_meshgrid(x, y, h=None, margin=None):
            if margin is None:
                deltax = x.max() - x.min()
                deltay = y.max() - y.min()
                margin_x = deltax * 0.10
                margin_y = deltay * 0.10
            else:
                margin_x, margin_y = margin, margin
            x_min, x_max = x.min() - margin_x, x.max() + margin_x
            y_min, y_max = y.min() - margin_y, y.max() + margin_y
            if h is None:
                h = 0.01*(x_max - x_min)
            xx, yy = np.meshgrid(np.arange(x_min, x_max, h),
                                 np.arange(y_min, y_max, h))
            return xx, yy

        def plot_contours(ax, clf, xx, yy, **params):
            Z = clf.predict(np.c_[xx.ravel(), yy.ravel()])
            Z = Z.reshape(xx.shape)
            out = ax.contourf(xx, yy, Z, **params)
            return out

        if ax is None:
            fig, ax = plt.subplots(1, figsize=(10, 10))

        X0, X1 = X[:, 0], X[:, 1]
        xx, yy = make_meshgrid(X0, X1)
        plot_contours(ax, clf, xx, yy, cmap=cmap, alpha=0.3)

    @staticmethod
    def plot_std(mean, cov, ax, n_std=1.0, facecolor='none', **kwargs):
        """
        Create a plot of the covariance confidence ellipse of `x` and `y`

        Parameters
        ----------
        x, y : array_like, shape (n, )
            Input data.

        ax : matplotlib.axes.Axes
            The axes object to draw the ellipse into.

        n_std : float
            The number of standard deviations to determine the ellipse's radiuses.

        Returns
        -------
        matplotlib.patches.Ellipse

        Other parameters
        ----------------
        kwargs : `~matplotlib.patches.Patch` properties
        """
        from matplotlib.patches import Ellipse
        import matplotlib.transforms as transforms

        pearson = cov[0, 1] / np.sqrt(cov[0, 0] * cov[1, 1])
        # Using a special case to obtain the eigenvalues of this
        # two-dimensionl dataset.
        ell_radius_x = 1#np.sqrt(1 + pearson)
        ell_radius_y = 1# np.sqrt(1 - pearson)

        ellipse = Ellipse((0, 0),
                          width=ell_radius_x * 2,
                          height=ell_radius_y * 2,
                          facecolor=facecolor,
                          **kwargs)

        # Calculating the stdandard deviation of x from
        # the squareroot of the variance and multiplying
        # with the given number of standard deviations.
        scale_x = np.sqrt(cov[0, 0]) * n_std
        mean_x = np.mean(mean[0])

        # calculating the stdandard deviation of y ...
        scale_y = np.sqrt(cov[1, 1]) * n_std
        mean_y = np.mean(mean[1])

        transf = transforms.Affine2D() \
            .rotate_deg(45) \
            .scale(scale_x, scale_y) \
            .translate(mean_x, mean_y)

        ellipse.set_transform(transf + ax.transData)
        return ax.add_patch(ellipse)

    def prepare_plots(self):
        cmap = plt.get_cmap('tab10')
        tab_x = a_tools.truncate_colormap(cmap, 0, len(self.levels)/10)

        show = self.options_dict.get("show", False)

        kwargs = dict(legend_labels=self.levels,
                      xlabel="Integration Unit 0",
                      ylabel="Integration Unit 1",
                      scale=self.options_dict.get("hist_scale", "linear"),
                      cmap=tab_x)
        data_keys = [k for k in list(self.proc_data_dict.keys()) if
                        k.startswith("data")]
        for dk in data_keys:
            data = self.proc_data_dict[dk]
            title =  self.raw_data_dict[0]['timestamp'] + " " + dk + \
                "\n{} classifier".format(self.classif_method)
            kwargs.update(dict(title=title))
            # plot data and histograms
            fig = self.plot_scatter_and_marginal_hist(data['X'],
                                                      data["prep_states"],
                                                      **kwargs)
            # plot means
            main_ax =  fig.get_axes()[0]
            for _ , mu in self.proc_data_dict['analysis_params']['mu'].items():
               main_ax.scatter(mu[0], mu[1], color='r', s=80)

            # plot clf_boundaries
            self.plot_clf_boundaries(data['X'], self.clf_, ax=main_ax,
                                     cmap=tab_x)

            # plot thresholds
            plt_fn = {0: main_ax.axvline, 1: main_ax.axhline}
            thresholds = self.proc_data_dict['analysis_params'][
                'classifier_params'].get("thresholds", dict())
            for k, thres in thresholds.items():
                plt_fn[k](thres, linewidth=2,
                          label="threshold i.u. {}: {:.5f}".format(k, thres),
                          color='k', linestyle="--")
                main_ax.legend(loc=[0.2,-0.62])

            self.figs['{}_classifier_{}'.format(self.classif_method, dk)] = fig
        if show:
            plt.show()

        title = self.raw_data_dict[0]['timestamp'] + "\n{} State Assignment" \
            " Probability Matrix\nTotal # shots:{}"\
            .format(self.classif_method,
                    self.proc_data_dict['analysis_params']['n_shots'])
        fig = self.plot_fidelity_matrix(
            self.proc_data_dict['analysis_params']['state_prob_mtx'],
            self.levels, title=title, show=show, auto_shot_info=False)
        self.figs['state_prob_matrix_{}'.format(self.classif_method)] = fig

        if self.pre_selection:
            title = self.raw_data_dict[0]['timestamp'] + \
                "\n{} State Assignment Probability Matrix Masked"\
                "\nTotal # shots:{}".format(
                    self.classif_method,
                    self.proc_data_dict['analysis_params']['n_shots_masked'])

            fig = self.plot_fidelity_matrix(
                self.proc_data_dict['analysis_params'] \
                                   ['state_prob_mtx_masked'],
                self.levels, title=title, show=show, auto_shot_info=False)
            fig_key = 'state_prob_matrix_masked_{}'.format(self.classif_method)
            self.figs[fig_key] = fig


class MultiQubit_SingleShot_Analysis(ba.BaseDataAnalysis):
    """
    Extracts table of counts from multiplexed single shot readout experiment.
    Intended to be the bases class for more complex multi qubit experiment
    analysis.

    Required options in the options_dict:
        n_readouts: Assumed to be the period in the list of shots between
            experiments with the same prepared state. If shots_of_qubits
            includes preselection readout results or if there was several
            readouts for a single readout then n_readouts has to include them.
        channel_map: dictionary with qubit names as keys and channel channel
            names as values.
        thresholds: dictionary with qubit names as keys and threshold values as
            values.
    Optional options in the options_dict:
        observables: Dictionary with observable names as a key and observable
            as a value. Observable is a dictionary with name of the qubit as
            key and boolean value indicating if it is selecting exited states.
            If the qubit is missing from the list of states it is averaged out.
        readout_names: used as y-axis labels for the default figure
    """

    def __init__(self, t_start: str=None, t_stop: str=None,
                 label: str='', data_file_path: str=None,
                 options_dict: dict=None, extract_only: bool=False,
                 do_fitting: bool=True, auto=True):
        super().__init__(t_start=t_start, t_stop=t_stop,
                         label=label,
                         data_file_path=data_file_path,
                         options_dict=options_dict,
                         extract_only=extract_only, do_fitting=do_fitting)

        self.n_readouts = options_dict['n_readouts']
        self.kept_shots = 0
        self.thresholds = options_dict['thresholds']
        self.channel_map = options_dict['channel_map']
        self.use_preselection = options_dict.get('use_preselection', False)
        qubits = list(self.channel_map.keys())

        self.readout_names = options_dict.get('readout_names', None)
        if self.readout_names is None:
            # TODO Default values should come from the MC parameters
            None

        self.observables = options_dict.get('observables', None)

        if self.observables is None:
            combination_list = list(itertools.product([False, True],
                                                      repeat=len(qubits)))
            preselection_condition = dict(zip(
                [(qb, self.options_dict.get('preselection_shift', -1))
                 for qb in qubits],  # keys contain shift
                combination_list[0]  # first comb has all ground
            ))
            self.observables = odict()

            # add preselection condition also as an observable
            if self.use_preselection:
                self.observables["pre"] = preselection_condition
            # add all combinations
            for i, states in enumerate(combination_list):
                name = ''.join(['e' if s else 'g' for s in states])
                obs_name = '$\| ' + name + '\\rangle$'
                self.observables[obs_name] = dict(zip(qubits, states))
                # add preselection condition
                if self.use_preselection:
                    self.observables[obs_name].update(preselection_condition)

        self.single_timestamp = False

        self.params_dict = {
            'measurementstring': 'measurementstring',
            'measured_values': 'measured_values',
            'value_names': 'value_names',
            'value_units': 'value_units'}

        self.numeric_params = []
        if auto:
            self.run_analysis()

    def process_data(self):
        shots_thresh = {}
        logging.info("Loading from file")

        for qubit, channel in self.channel_map.items():
            shots_cont = np.array(
                self.raw_data_dict['measured_data'][channel])

            shots_thresh[qubit] = (shots_cont > self.thresholds[qubit])
        self.proc_data_dict['shots_thresholded'] = shots_thresh

        logging.info("Calculating observables")
        self.proc_data_dict['probability_table'] = self.probability_table(
                shots_thresh,
                list(self.observables.values()),
                self.n_readouts
        )


    @staticmethod
    def probability_table(shots_of_qubits, observables, n_readouts):
        """
        Creates a general table of counts averaging out all but specified set of
        correlations.

        This function has been check with a profiler and 85% of the time is
        spent on comparison with the mask. Thus there is no trivial optimization
        possible.

        Args:
            shots_of_qubits: Dictionary of np.arrays of thresholded shots for
                each qubit.
            observables: List of observables. Observable is a dictionary with
                name of the qubit as key and boolean value indicating if it is
                selecting exited states. If the qubit is missing from the list
                of states it is averaged out. Instead of just the qubit name, a
                tuple of qubit name and a shift value can be passed, where the
                shift value specifies the relative readout index for which the
                state is checked.
            n_readouts: Assumed to be the period in the list of shots between
                experiments with the same prepared state. If shots_of_qubits
                includes preselection readout results or if there was several
                readouts for a single readout then n_readouts has to include
                them.
        Returns:
            np.array: counts with
                dimensions (n_readouts, len(states_to_be_counted))
        """

        res_e = {}
        res_g = {}


        n_shots = next(iter(shots_of_qubits.values())).shape[0]

        table = np.zeros((n_readouts, len(observables)))

<<<<<<< HEAD
        # print(observables)
=======
>>>>>>> 94b12ea8

        for qubit, results in shots_of_qubits.items():
            res_e[qubit] = np.array(results).reshape((n_readouts, -1),
                                                     order='F')
            # This makes copy, but allows faster AND later
            res_g[qubit] = np.logical_not(
                np.array(results)).reshape((n_readouts, -1), order='F')

        for readout_n in range(n_readouts):
            # first result all ground
            for state_n, states_of_qubits in enumerate(observables):
                mask = np.ones((n_shots//n_readouts), dtype=np.bool)
                # slow qubit is the first in channel_map list
                for qubit, state in states_of_qubits.items():
                    if isinstance(qubit, tuple):
                        seg = (readout_n+qubit[1]) % n_readouts
                        qubit = qubit[0]
                    else:
                        seg = readout_n
                    if state:
                        mask = np.logical_and(mask, res_e[qubit][seg])
                    else:
                        mask = np.logical_and(mask, res_g[qubit][seg])
                table[readout_n, state_n] = np.count_nonzero(mask)
        return table*n_readouts/n_shots

    @staticmethod
    def observable_product(*observables):
        """
        Finds the product-observable of the input observables.
        If the observable conditions are contradicting, returns None. For the
        format of the observables, see the docstring of `probability_table`.
        """
        res_obs = {}
        for obs in observables:
            for k in obs:
                if k in res_obs:
                    if obs[k] != res_obs[k]:
                        return None
                else:
                    res_obs[k] = obs[k]
        return res_obs



    def prepare_plots(self):
        self.prepare_plot_prob_table(self.use_preselection)

    def prepare_plot_prob_table(self, only_odd=False):
        # colormap which has a lot of contrast for small and large values
        v = [0, 0.1, 0.2, 0.8, 1]
        c = [(1, 1, 1),
             (191/255, 38/255, 11/255),
             (155/255, 10/255, 106/255),
             (55/255, 129/255, 214/255),
             (0, 0, 0)]
        cdict = {'red':   [(v[i], c[i][0], c[i][0]) for i in range(len(v))],
                 'green': [(v[i], c[i][1], c[i][1]) for i in range(len(v))],
                 'blue':  [(v[i], c[i][2], c[i][2]) for i in range(len(v))]}
        cm = mc.LinearSegmentedColormap('customcmap', cdict)

        if only_odd:
            ylist = list(range(int(self.n_readouts/2)))
            plt_data = self.proc_data_dict['probability_table'][1::2].T
        else:
            ylist = list(range(self.n_readouts))
            plt_data = self.proc_data_dict['probability_table'].T

        plot_dict = {
            'axid': "ptable",
            'plotfn': self.plot_colorx,
            'xvals': np.arange(len(self.observables)),
            'yvals': np.array(len(self.observables)*[ylist]),
            'zvals': plt_data,
            'xlabel': "Channels",
            'ylabel': "Segments",
            'zlabel': "Counts",
            'zrange': [0,1],
            'title': (self.timestamps[0] + ' \n' +
                      self.raw_data_dict['measurementstring'][0]),
            'xunit': None,
            'yunit': None,
            'xtick_loc': np.arange(len(self.observables)),
            'xtick_labels': list(self.observables.keys()),
            'origin': 'upper',
            'cmap': cm,
            'aspect': 'equal',
            'plotsize': (8, 8)
        }

        # todo to not rely on readout names
        if self.readout_names is not None:
            if only_odd:
                plot_dict['ytick_loc'] = \
                    np.arange(len(self.readout_names[1::2]))
                plot_dict['ytick_labels'] = self.readout_names[1::2]
            else:
                plot_dict['ytick_loc'] = np.arange(len(self.readout_names))
                plot_dict['ytick_labels'] = self.readout_names

        self.plot_dicts['counts_table'] = plot_dict

    def measurement_operators_and_results(self, tomography_qubits=None):
        """
        Calculates and returns:
            A tuple of
                count tables for each data segment for the observables;
                the measurement operators corresponding to each observable;
                and the expected covariation matrix between the operators.

        If the calibration segments are passed, there must be a calibration
        segments for each of the computational basis states of the Hilber space.
        If there are no calibration segments, perfect readout is assumed.

        The calling class must filter out the relevant data segments by itself!
        """
        try:
            preselection_obs_idx = list(self.observables.keys()).index('pre')
        except ValueError:
            preselection_obs_idx = None
        observabele_idxs = [i for i in range(len(self.observables))
                            if i != preselection_obs_idx]

        qubits = list(self.channel_map.keys())
        if tomography_qubits is None:
            tomography_qubits = qubits
        d = 2**len(tomography_qubits)
        data = self.proc_data_dict['probability_table']
        data = data.T[observabele_idxs]
        if not 'cal_points' in self.options_dict:
            Fsingle = {None: np.array([[1, 0], [0, 1]]),
                       True: np.array([[0, 0], [0, 1]]),
                       False: np.array([[1, 0], [0, 0]])}
            Fs = []
            Omega = []
            for obs in self.observables.values():
                F = np.array([[1]])
                nr_meas = 0
                for qb in tomography_qubits:
                    # TODO: does not handle conditions on previous readouts
                    Fqb = Fsingle[obs.get(qb, None)]
                    # Kronecker product convention - assumed the same as QuTiP
                    F = np.kron(F, Fqb)
                    if qb in obs:
                        nr_meas += 1
                Fs.append(F)
                # The variation is proportional to the number of qubits we have
                # a condition on, assuming that all readout errors are small
                # and equal.
                Omega.append(nr_meas)
            Omega = np.array(Omega)
            return data, Fs, Omega
        else:
            means, covars = \
                self.calibration_point_means_and_channel_covariations()
            Fs = [np.diag(ms) for ms in means.T]
            return data, Fs, covars

    def calibration_point_means_and_channel_covariations(self):
        observables = [v for k, v in self.observables.items() if k != 'pre']
        try:
            preselection_obs_idx = list(self.observables.keys()).index('pre')
        except ValueError:
            preselection_obs_idx = None
        observabele_idxs = [i for i in range(len(self.observables))
                            if i != preselection_obs_idx]

        # calculate the mean for each reference state and each observable
        try:
            cal_points_list = convert_channel_names_to_index(
                self.options_dict.get('cal_points'), self.n_readouts,
                self.raw_data_dict['value_names'][0]
            )
        except KeyError:
            cal_points_list = convert_channel_names_to_index(
                self.options_dict.get('cal_points'), self.n_readouts,
                list(self.channel_map.keys())
            )
        self.proc_data_dict['cal_points_list'] = cal_points_list
        means = np.zeros((len(cal_points_list), len(observables)))
        cal_readouts = set()
        for i, cal_point in enumerate(cal_points_list):
            for j, cal_point_chs in enumerate(cal_point):
                if j == 0:
                    readout_list = cal_point_chs
                else:
                    if readout_list != cal_point_chs:
                        raise Exception('Different readout indices for a '
                                        'single reference state: {} and {}'
                                        .format(readout_list, cal_point_chs))
            cal_readouts.update(cal_point[0])

            val_list = [self.proc_data_dict['probability_table'][idx_ro]
                        [observabele_idxs] for idx_ro in cal_point[0]]
            means[i] = np.mean(val_list, axis=0)

        # find the means for all the products of the operators and the average
        # covariation of the operators
        prod_obss = []
        prod_obs_idxs = {}
        obs_products = np.zeros([self.n_readouts] + [len(observables)]*2)
        for i, obsi in enumerate(observables):
            for j, obsj in enumerate(observables):
                if i > j:
                    continue
                obsp = self.observable_product(obsi, obsj)
                if obsp is None:
                    obs_products[:, i, j] = 0
                    obs_products[:, j, i] = 0
                else:
                    prod_obs_idxs[(i, j)] = len(prod_obss)
                    prod_obs_idxs[(j, i)] = len(prod_obss)
                    prod_obss.append(obsp)
        prod_prob_table = self.probability_table(
            self.proc_data_dict['shots_thresholded'],
            prod_obss, self.n_readouts)
        for (i, j), k in prod_obs_idxs.items():
            obs_products[:, i, j] = prod_prob_table[:, k]
        covars = -np.array([np.outer(ro, ro) for ro in self.proc_data_dict[
            'probability_table'][:,observabele_idxs]]) + obs_products
        covars = np.mean(covars[list(cal_readouts)], 0)

        return means, covars


def get_shots_zero_one(data, post_select: bool=False,
                       nr_samples: int=2, sample_0: int=0, sample_1: int=1,
                       post_select_threshold: float = None):
    if not post_select:
        shots_0, shots_1 = a_tools.zigzag(
            data, sample_0, sample_1, nr_samples)
    else:
        # FIXME nathan 2019.05.17: This is useless?
        presel_0, presel_1 = a_tools.zigzag(
            data, sample_0, sample_1, nr_samples)

        shots_0, shots_1 = a_tools.zigzag(
            data, sample_0+1, sample_1+1, nr_samples)

    if post_select:
        post_select_shots_0 = data[0::nr_samples]
        shots_0 = data[1::nr_samples]

        post_select_shots_1 = data[nr_samples//2::nr_samples]
        shots_1 = data[nr_samples//2+1::nr_samples]

        # Determine shots to remove
        post_select_indices_0 = dm_tools.get_post_select_indices(
            thresholds=[post_select_threshold],
            init_measurements=[post_select_shots_0])

        post_select_indices_1 = dm_tools.get_post_select_indices(
            thresholds=[post_select_threshold],
            init_measurements=[post_select_shots_1])

        shots_0[post_select_indices_0] = np.nan
        shots_0 = shots_0[~np.isnan(shots_0)]

        shots_1[post_select_indices_1] = np.nan
        shots_1 = shots_1[~np.isnan(shots_1)]

    return shots_0, shots_1


def get_arb_comb_xx_label(nr_of_qubits, qubit_idx: int):
    """
    Returns labels of the form "xx0xxx", "xx1xxx", "xx2xxx"
    Length of the label is equal to the number of qubits
    """
    comb_str_0 = list('x'*nr_of_qubits)
    comb_str_0[-(qubit_idx+1)] = '0'
    comb_str_0 = "".join(comb_str_0)

    comb_str_1 = list('x'*nr_of_qubits)
    comb_str_1[-(qubit_idx+1)] = '1'
    comb_str_1 = "".join(comb_str_1)

    comb_str_2 = list('x'*nr_of_qubits)
    comb_str_2[-(qubit_idx+1)] = '2'
    comb_str_2 = "".join(comb_str_2)

    return comb_str_0, comb_str_1, comb_str_2


def get_assignement_fid_from_cumhist(chist_0, chist_1, bin_centers=None):
    """
    Returns the average assignment fidelity and threshold
        F_assignment_raw = (P01 - P10 )/2
            where Pxy equals probability to measure x when starting in y
    """
    F_vs_th = (1-(1-abs(chist_1 - chist_0))/2)
    opt_idx = np.argmax(F_vs_th)
    F_assignment_raw = F_vs_th[opt_idx]

    if bin_centers is None:
        bin_centers = np.arange(len(chist_0))
    threshold = bin_centers[opt_idx]

    return F_assignment_raw, threshold


def make_mux_ssro_histogram_combined(data_dict, ch_name, qubit_idx,
                                     thresholds=None, threshold_labels=None,
                                     title=None, ax=None, **kw):
    if ax is None:
        f, ax = plt.subplots()
    markers = itertools.cycle(('v', '^', 'd'))

    comb_str_0, comb_str_1, comb_str_2 = get_arb_comb_xx_label(
        data_dict['nr_of_qubits'], qubit_idx=qubit_idx)

    ax.plot(data_dict['bin_centers {}'.format(ch_name)],
            data_dict['hist {} {}'.format(ch_name, comb_str_0)][0],
            linestyle='',
            marker=next(markers), alpha=.7, label=comb_str_0)
    ax.plot(data_dict['bin_centers {}'.format(ch_name)],
            data_dict['hist {} {}'.format(ch_name, comb_str_1)][0],
            linestyle='',
            marker=next(markers), alpha=.7, label=comb_str_1)

    if thresholds is not None:
        # this is to support multiple threshold types such as raw, fitted etc.
        th_styles = itertools.cycle(('--', '-.', '..'))
        for threshold, label in zip(thresholds, threshold_labels):
            ax.axvline(threshold, linestyle=next(th_styles), color='grey',
                       label=label)

    legend_title = "Prep. state [%s]" % ', '.join(data_dict['qubit_names'])
    ax.legend(title=legend_title, loc=1)  # top right corner
    ax.set_ylabel('Counts')
    # arbitrary units as we use optimal weights
    set_xlabel(ax, ch_name, 'a.u.')

    if title is not None:
        ax.set_title(title)


def make_mux_ssro_histogram(data_dict, ch_name, title=None, ax=None, **kw):
    if ax is None:
        f, ax = plt.subplots()
    nr_of_qubits = data_dict['nr_of_qubits']
    markers = itertools.cycle(('v', '<', '>', '^', 'd', 'o', 's', '*'))
    for i in range(2**nr_of_qubits):
        format_str = '{'+'0:0{}b'.format(nr_of_qubits) + '}'
        binning_string = format_str.format(i)
        ax.plot(data_dict['bin_centers {}'.format(ch_name)],
                data_dict['hist {} {}'.format(ch_name, binning_string)][0],
                linestyle='',
                marker=next(markers), alpha=.7, label=binning_string)

    legend_title = "Prep. state \n[%s]" % ', '.join(data_dict['qubit_names'])
    ax.legend(title=legend_title, loc=1)
    ax.set_ylabel('Counts')
    # arbitrary units as we use optimal weights
    set_xlabel(ax, ch_name, 'a.u.')

    if title is not None:
        ax.set_title(title)


class Multiplexed_Readout_Analysis(MultiQubit_SingleShot_Analysis):
    """
    Analysis results of an experiment meant for characterization of multiplexed
    readout.
    """
    def __init__(self, t_start: str=None, t_stop: str=None,
                 label: str='', data_file_path: str=None,
                 options_dict: dict=None, extract_only: bool=False,
                 do_fitting: bool=True, auto=True):

        self.n_readouts = options_dict['n_readouts']
        self.channel_map = options_dict['channel_map']
        qubits = list(self.channel_map.keys())

        def_seg_names_prep = ["".join(l) for l in list(
            itertools.product(["$0$", "$\pi$"],
                              repeat=len(self.channel_map)))]
        self.preselection_available = False
        if self.n_readouts == len(def_seg_names_prep):
            def_seg_names = def_seg_names_prep
        elif self.n_readouts == 2*len(def_seg_names_prep):
            self.preselection_available = True
            def_seg_names = [x for t in zip(*[
                ["sel"]*len(def_seg_names_prep),
                def_seg_names_prep]) for x in t]
        else:
            def_seg_names = list(range(len(def_seg_names_prep)))

        # User can override the automatic value determined from the
        #   number of readouts
        self.use_preselection = options_dict.get('use_preselection',
                                             self.preselection_available)

        self.observables = options_dict.get('observables', None)

        if self.observables is None:
            combination_list = list(itertools.product([False, True],
                                                      repeat=len(qubits)))
            preselection_condition = dict(zip(
                [(qb, -1) for qb in qubits],  # keys contain shift
                combination_list[0]  # first comb has all ground
            ))

            self.observables = OrderedDict([])
            # add preselection condition also as an observable
            if self.use_preselection:
                self.observables["pre"] = preselection_condition
            # add all combinations
            for i, states in enumerate(combination_list):
                obs_name = '$\| ' + \
                           ''.join(['e' if s else 'g' for s in states]) + \
                           '\\rangle$'
                self.observables[obs_name] = dict(zip(qubits, states))
                # add preselection condition
                if self.use_preselection:
                    self.observables[obs_name].update(preselection_condition)

        options_dict['observables'] = self.observables
        options_dict['readout_names'] = options_dict.get('readout_names',
                                                         def_seg_names)

        super().__init__(t_start=t_start, t_stop=t_stop,
                         label=label,
                         data_file_path=data_file_path,
                         options_dict=options_dict,
                         extract_only=extract_only, do_fitting=do_fitting,
                         auto=False)

        # here we can do more stuff before analysis runs

        if auto:
            self.run_analysis()

    def prepare_plots(self):
        super().prepare_plot_prob_table(only_odd=self.use_preselection)

    def process_data(self):
        super().process_data()

        table_norm = self.proc_data_dict['probability_table']
        if self.use_preselection:
            table_norm = table_norm[1::2, 1:] / (table_norm[1::2, 0][:, None])
        self.proc_data_dict['probability_table_data_only'] = table_norm

        if self.options_dict.get('do_cross_fidelity', True):
            self.proc_data_dict['cross_fidelity_matrix'] = \
                self.cross_fidelity_matrix(table_norm, len(self.channel_map))
            self.save_processed_data('cross_fidelity_matrix')
        # self.proc_data_dict['cross_correlations_matrix'] = \
        #     self.cross_correlations_matrix()

        self.save_processed_data('probability_table')
        self.save_processed_data('probability_table_data_only')

    @staticmethod
    def cross_fidelity_matrix(table_norm, n_qubits):
        masks = []
        for i in reversed(range(n_qubits)):
            masks.append(np.arange(2**n_qubits)//(2**i)%2 != 0)
        cf = np.zeros((n_qubits, n_qubits))
        for qb_prep in range(n_qubits):
            for qb_assign in range(n_qubits):
                err = np.mean(table_norm[
                    masks[qb_prep]][:,
                    np.logical_not(masks[qb_assign])])
                err += np.mean(table_norm[
                    np.logical_not(masks[qb_prep])][:,
                    masks[qb_assign]])
                err *= 2**(n_qubits-1)
                cf[qb_prep, qb_assign] = 1 - err
        return cf

    @staticmethod
    def cross_correlations_matrix(table_norm, n_qubits):
        gres = np.array([np.power(-1, np.arange(2**n_qubits)//(2**(n_qubits-i-1))) >= 0 for i in range(n_qubits)])
        pee = np.zeros((n_qubits, n_qubits))
        peg = np.zeros((n_qubits, n_qubits))
        pge = np.zeros((n_qubits, n_qubits))
        pgg = np.zeros((n_qubits, n_qubits))
        pg = np.zeros(n_qubits)
        pe = np.zeros(n_qubits)
        for k in np.arange(2**n_qubits): # prepare state
            for l in np.arange(2**n_qubits): # result state
                for i in np.arange(n_qubits): # qubit 1
                    if gres[i][l]:
                        pg[i] += table_norm[k, l]/2**n_qubits
                    else:
                        pe[i] += table_norm[k, l]/2**n_qubits
                    for j in np.arange(n_qubits): # qubit 2
                        if gres[i][l] and gres[j][l]:
                            pgg[i, j] += table_norm[k, l]/2**n_qubits
                        elif gres[i][l] and not gres[j][l]:
                            pge[i, j] += table_norm[k, l]/2**n_qubits
                        elif not gres[i][l] and gres[j][l]:
                            peg[i, j] += table_norm[k, l]/2**n_qubits
                        else:
                            pee[i, j] += table_norm[k, l]/2**n_qubits
        C = pgg + pee - pge - peg - np.outer(pg, pg) - np.outer(pe, pe) +\
            np.outer(pg, pe) + np.outer(pe, pg)
        C = np.diag(np.diagonal(C)**-0.5).dot(C).dot(np.diag(np.diagonal(C)**-0.5))
        return C


def convert_channel_names_to_index(cal_points, nr_segments, value_names):
    """
    Converts the calibration points list from the format
    cal_points = [{'ch1': [-4, -3], 'ch2': [-4, -3]},
                  {0: [-2, -1], 1: [-2, -1]}]
    to the format (for a 100-segment dataset)
    cal_points_list = [[[96, 97], [96, 97]],
                       [[98, 99], [98, 99]]]

    Args:
        cal_points: the list of calibration points to convert
        nr_segments: number of segments in the dataset to convert negative
                     indices to positive indices.
        value_names: a list of channel names that is used to determine the
                     index of the channels
    Returns:
        cal_points_list in the converted format
    """
    cal_points_list = []
    for observable in cal_points:
        if isinstance(observable, (list, np.ndarray)):
            observable_list = [[]] * len(value_names)
            for i, idxs in enumerate(observable):
                observable_list[i] = \
                    [idx % nr_segments for idx in idxs]
            cal_points_list.append(observable_list)
        else:
            observable_list = [[]] * len(value_names)
            for channel, idxs in observable.items():
                if isinstance(channel, int):
                    observable_list[channel] = \
                        [idx % nr_segments for idx in idxs]
                else:  # assume str
                    ch_idx = value_names.index(channel)
                    observable_list[ch_idx] = \
                        [idx % nr_segments for idx in idxs]
            cal_points_list.append(observable_list)
    return cal_points_list


class SingleQubitResetAnalysis(ba.BaseDataAnalysis):
    def __init__(self, t_start: str=None, t_stop: str=None,
                 data_file_path: str=None,
                 options_dict: dict=None, extract_only: bool=False,
                 do_fitting: bool=True, auto=True):
        super().__init__(t_start=t_start, t_stop=t_stop,
                         data_file_path=data_file_path,
                         options_dict=options_dict,
                         extract_only=extract_only, do_fitting=do_fitting)
        # only 1 datafile should be processed
        self.single_timestamp = True

        # these parameters are converted to floats
        self.numeric_params = []

        # these parameters are extracted from the hdf5 file
        self.params_dict = {
            'measurementstring': 'measurementstring',
            'measured_values': 'measured_values',
            'value_names': 'value_names',
            'value_units': 'value_units'}

        if auto:
            self.run_analysis()

    def process_data(self):
        nr_reset = self.options_dict.get('nr_reset')
        nr_readout = nr_reset + 1
        qubit_idx = self.options_dict.get('qubit_idx')
        nr_qubits = len(self.raw_data_dict['value_names'])
        nr_bins = self.options_dict.get('nr_bins', 100)
        
        ######################################
        # extract shots to individual arrays #
        ######################################
        self.shots_max = float('-inf')
        self.shots_min = float('inf')
        self.proc_data_dict['shots_0'] = ['']*nr_readout
        self.proc_data_dict['shots_1'] = ['']*nr_readout
        self.proc_data_dict['shots_0_dig'] = ['']*nr_readout
        self.proc_data_dict['shots_1_dig'] = ['']*nr_readout
        self.proc_data_dict['channel_idx'] = self.raw_data_dict['value_names'] \
            .index(self.options_dict['channel_name'])
        channel_idx = self.proc_data_dict['channel_idx']
        
        readout_idxs = np.arange(len(self.raw_data_dict['measured_values'][0]))
        for i in range(nr_readout):
            mask0 = (readout_idxs % nr_readout == i)
            mask1 = mask0*((readout_idxs//(nr_readout*2**qubit_idx))%2 == 1)
            mask0 = mask0*((readout_idxs//(nr_readout*2**qubit_idx))%2 == 0)
            shots0 = self.raw_data_dict['measured_values'] \
                [channel_idx][mask0]
            shots1 = self.raw_data_dict['measured_values'] \
                [channel_idx][mask1]
            self.shots_max = max(self.shots_max, max(shots0.max(), shots1.max()))
            self.shots_min = min(self.shots_min, min(shots0.min(), shots1.min()))
            self.proc_data_dict['shots_0'][i] = shots0
            self.proc_data_dict['shots_1'][i] = shots1
            self.proc_data_dict['shots_0_dig'][i] = shots0 >= self.options_dict['threshold']
            self.proc_data_dict['shots_1_dig'][i] = shots1 >= self.options_dict['threshold']

        ###########################################
        # generate 1D histograms for each readout #
        ###########################################
        self.proc_data_dict['hist_0'] = ['']*nr_readout
        self.proc_data_dict['hist_1'] = ['']*nr_readout
        for i in range(nr_readout):
            hist0, bins = np.histogram(self.proc_data_dict['shots_0'][i],
                                       bins=nr_bins, range=(self.shots_min, self.shots_max))
            hist1, bins = np.histogram(self.proc_data_dict['shots_1'][i],
                                       bins=nr_bins, range=(self.shots_min, self.shots_max))
            self.proc_data_dict['hist_0'][i] = hist0
            self.proc_data_dict['hist_1'][i] = hist1
        self.proc_data_dict['bin_edges'] = bins
        self.proc_data_dict['bin_centers'] = (bins[1:] + bins[:-1])/2

        #########################################
        # generate 2D histograms for each reset #
        #########################################
        self.proc_data_dict['hist2_0'] = ['']*nr_reset
        self.proc_data_dict['hist2_1'] = ['']*nr_reset
        for i in range(nr_reset):
            hist0, _, _ = np.histogram2d(self.proc_data_dict['shots_0'][i], self.proc_data_dict['shots_0'][i+1],
                                         bins=nr_bins, range=((self.shots_min, self.shots_max), (self.shots_min, self.shots_max)))
            hist1, _, _ = np.histogram2d(self.proc_data_dict['shots_1'][i], self.proc_data_dict['shots_1'][i+1],
                                         bins=nr_bins, range=((self.shots_min, self.shots_max), (self.shots_min, self.shots_max)))
            self.proc_data_dict['hist2_0'][i] = hist0
            self.proc_data_dict['hist2_1'][i] = hist1

        ###############################
        # Extract state probabilities #
        ###############################
        self.proc_data_dict['pg0'] = ['']*nr_readout
        self.proc_data_dict['pe0'] = ['']*nr_readout
        self.proc_data_dict['pg1'] = ['']*nr_readout
        self.proc_data_dict['pe1'] = ['']*nr_readout
        self.proc_data_dict['pgg0'] = ['']*nr_reset
        self.proc_data_dict['pge0'] = ['']*nr_reset
        self.proc_data_dict['peg0'] = ['']*nr_reset
        self.proc_data_dict['pee0'] = ['']*nr_reset
        self.proc_data_dict['pgg1'] = ['']*nr_reset
        self.proc_data_dict['pge1'] = ['']*nr_reset
        self.proc_data_dict['peg1'] = ['']*nr_reset
        self.proc_data_dict['pee1'] = ['']*nr_reset
        for i in range(nr_readout):
            ce0 = np.count_nonzero(self.proc_data_dict['shots_0_dig'][i])
            ce1 = np.count_nonzero(self.proc_data_dict['shots_1_dig'][i])
            cg0 = np.count_nonzero(np.logical_not(self.proc_data_dict['shots_0_dig'][i]))
            cg1 = np.count_nonzero(np.logical_not(self.proc_data_dict['shots_1_dig'][i]))
            self.proc_data_dict['pe0'][i] = ce0/(ce0 + cg0)
            self.proc_data_dict['pe1'][i] = ce1/(ce1 + cg1)
            self.proc_data_dict['pg0'][i] = cg0/(ce0 + cg0)
            self.proc_data_dict['pg1'][i] = cg1/(ce1 + cg1)
            if i < nr_readout - 1:
                cgg0 = np.count_nonzero(~self.proc_data_dict['shots_0_dig'][i] *
                                        ~self.proc_data_dict['shots_0_dig'][i+1])
                cge0 = np.count_nonzero(~self.proc_data_dict['shots_0_dig'][i] *
                                        self.proc_data_dict['shots_0_dig'][i+1])
                ceg0 = np.count_nonzero(self.proc_data_dict['shots_0_dig'][i] *
                                        ~self.proc_data_dict['shots_0_dig'][i+1])
                cee0 = np.count_nonzero(self.proc_data_dict['shots_0_dig'][i] *
                                        self.proc_data_dict['shots_0_dig'][i+1])
                cgg1 = np.count_nonzero(~self.proc_data_dict['shots_1_dig'][i] *
                                        ~self.proc_data_dict['shots_1_dig'][i+1])
                cge1 = np.count_nonzero(~self.proc_data_dict['shots_1_dig'][i] *
                                        self.proc_data_dict['shots_1_dig'][i+1])
                ceg1 = np.count_nonzero(self.proc_data_dict['shots_1_dig'][i] *
                                        ~self.proc_data_dict['shots_1_dig'][i+1])
                cee1 = np.count_nonzero(self.proc_data_dict['shots_1_dig'][i] *
                                        self.proc_data_dict['shots_1_dig'][i+1])
                self.proc_data_dict['pgg0'][i] = cgg0/(cgg0 + cge0 + ceg0 + cee0)
                self.proc_data_dict['pge0'][i] = cge0/(cgg0 + cge0 + ceg0 + cee0)
                self.proc_data_dict['peg0'][i] = ceg0/(cgg0 + cge0 + ceg0 + cee0)
                self.proc_data_dict['pee0'][i] = cee0/(cgg0 + cge0 + ceg0 + cee0)
                self.proc_data_dict['pgg1'][i] = cgg1/(cgg1 + cge1 + ceg1 + cee1)
                self.proc_data_dict['pge1'][i] = cge1/(cgg1 + cge1 + ceg1 + cee1)
                self.proc_data_dict['peg1'][i] = ceg1/(cgg1 + cge1 + ceg1 + cee1)
                self.proc_data_dict['pee1'][i] = cee1/(cgg1 + cge1 + ceg1 + cee1)

        ###############################################
        # Extract readout result vector probabilities #
        ###############################################
        nr_readout_analysis = self.options_dict.get('nr_analysis_readouts', False)
        if nr_readout_analysis:
            self.proc_data_dict['result_vector_count_0'] = np.zeros(2**nr_readout_analysis)
            self.proc_data_dict['result_vector_count_1'] = np.zeros(2**nr_readout_analysis)
            for i in range(len(self.proc_data_dict['shots_0'][0])):
                result_index_0 = 0
                result_index_1 = 0
                for j in range(nr_readout_analysis):
                    if self.proc_data_dict['shots_0'][j][i] >= self.options_dict['threshold']:
                        result_index_0 += 1 << j
                    if self.proc_data_dict['shots_1'][j][i] >= self.options_dict['threshold']:
                        result_index_1 += 1 << j
                self.proc_data_dict['result_vector_count_0'][result_index_0] += 1
                self.proc_data_dict['result_vector_count_1'][result_index_1] += 1

        ##################################################
        # Extract transfer matrices for each reset event #
        ##################################################
        self.proc_data_dict['p_g->g'] = [['']*nr_reset, ['']*nr_reset]
        self.proc_data_dict['p_g->e'] = [['']*nr_reset, ['']*nr_reset]
        self.proc_data_dict['p_e->g'] = [['']*nr_reset, ['']*nr_reset]
        self.proc_data_dict['p_e->e'] = [['']*nr_reset, ['']*nr_reset]
        for i in range(nr_reset):
            for init in range(2):
                cgg = self.proc_data_dict['pgg{}'.format(init)][i]
                cge = self.proc_data_dict['pge{}'.format(init)][i]
                ceg = self.proc_data_dict['peg{}'.format(init)][i]
                cee = self.proc_data_dict['pee{}'.format(init)][i]
                self.proc_data_dict['p_g->g'][init][i] = cgg/(cgg + cge)
                self.proc_data_dict['p_g->e'][init][i] = cge/(cgg + cge)
                self.proc_data_dict['p_e->g'][init][i] = ceg/(ceg + cee)
                self.proc_data_dict['p_e->e'][init][i] = cee/(ceg + cee)

    def prepare_plots(self):
        nr_reset = self.options_dict.get('nr_reset')
        nr_readout = nr_reset + 1
        qubit_idx = self.options_dict.get('qubit_idx')
        
        # readout histograms
        for i in range(nr_readout):
            self.plot_dicts['ro_{}_hist_qb_idx{}'.format(i+1, qubit_idx)] = {
                'title': 'Readout {} histogram'.format(i+1),
                'plotfn': self.plot_line,
                'xvals': self.proc_data_dict['bin_centers'],
                'yvals': self.proc_data_dict['hist_0'][i],
                'xlabel': 'Readout signal',
                'xunit': self.raw_data_dict['value_units'][0],
                'ylabel': 'Counts',
                'setlabel': r'Prepared 0',
                'linestyle': '',
                'line_kws': {'color': 'C0'},
                'marker': 'o',
                'do_legend': True}
            self.plot_dicts['hist_1_{}'.format(i)] = {
                'ax_id': 'ro_{}_hist_qb_idx{}'.format(i+1, qubit_idx),
                'plotfn': self.plot_line,
                'xvals': self.proc_data_dict['bin_centers'],
                'yvals': self.proc_data_dict['hist_1'][i],
                'setlabel': r'Prepared $\pi$',
                'linestyle': '',
                'line_kws': {'color': 'C3'},
                'marker': 'o'}
            max_cnts = max(self.proc_data_dict['hist_1'][i].max(),
                           self.proc_data_dict['hist_0'][i].max())
            self.plot_dicts['ro_threshold_{}'.format(i)] = {
                'ax_id': 'ro_{}_hist_qb_idx{}'.format(i+1, qubit_idx),
                'plotfn': self.plot_vlines,
                'x': self.options_dict['threshold'],
                'ymin': 0,
                'ymax': max_cnts*1.05,
                'colors': '.3',
                'linestyles': 'dashed',
                'line_kws': {'linewidth': .8},
                'setlabel': 'Threshold',
                'do_legend': True}
            self.plot_dicts['prob_0_{}'.format(i)] = {
                'ax_id': 'ro_{}_hist_qb_idx{}'.format(i+1, qubit_idx),
                'plotfn': self.plot_line,
                'xvals': [self.options_dict['threshold']],
                'yvals': [max_cnts/2],
                'line_kws': {'alpha': 0},
                'setlabel': r'$p(e|0) = {:.1f}$'.format(100*self.proc_data_dict['pe0'][i]),
                'do_legend': True}
            self.plot_dicts['prob_1_{}'.format(i)] = {
                'ax_id': 'ro_{}_hist_qb_idx{}'.format(i+1, qubit_idx),
                'plotfn': self.plot_line,
                'xvals': [self.options_dict['threshold']],
                'yvals': [max_cnts/2],
                'line_kws': {'alpha': 0},
                'setlabel': r'$p(e|\pi) = {:.1f}$'.format(100*self.proc_data_dict['pe1'][i]),
                'do_legend': True}

        # reset histograms
        for i in range(nr_reset):
            hist2D = self.proc_data_dict['hist2_0'][i] + self.proc_data_dict['hist2_1'][i]
            self.plot_dicts['reset_{}_hist_qb_idx{}'.format(i+1, qubit_idx)] = {
                'title': 'Reset {} histogram'.format(i+1),
                'plotfn': self.plot_colorxy,
                'xvals': self.proc_data_dict['bin_centers'],
                'yvals': self.proc_data_dict['bin_centers'],
                'zvals': hist2D.T,
                'xlabel': 'Readout signal {}'.format(i+1),
                'xunit': self.raw_data_dict['value_units'][0],
                #'xrange': (-2.5e-3, -2.0e-3),
                'ylabel': 'Readout signal {}'.format(i+2),
                'yunit': self.raw_data_dict['value_units'][0],
                'zrange': (0, np.log10(hist2D.max())),
                'logzscale': True,
                'clabel': 'log10(counts)'}
            self.plot_dicts['reset_{}_hist_vline'.format(i+1)] = {
                'ax_id': 'reset_{}_hist_qb_idx{}'.format(i+1, qubit_idx),
                'plotfn': self.plot_vlines,
                'x': self.options_dict['threshold'],
                'ymin': self.proc_data_dict['bin_edges'].min(),
                'ymax': self.proc_data_dict['bin_edges'].max(),
                'colors': '.3',
                'linestyles': 'dashed',
                'line_kws': {'linewidth': .8}}
            self.plot_dicts['reset_{}_hist_hline'.format(i+1)] = {
                'ax_id': 'reset_{}_hist_qb_idx{}'.format(i+1, qubit_idx),
                'plotfn': self.plot_vlines,
                'func': 'hlines',
                'x': self.options_dict['threshold'],
                'ymin': self.proc_data_dict['bin_edges'].min(),
                'ymax': self.proc_data_dict['bin_edges'].max(),
                'colors': '.3',
                'linestyles': 'dashed',
                'line_kws': {'linewidth': .8}}
            self.plot_dicts['reset_{}_hist_g_qb_idx{}'.format(i+1, qubit_idx)] = {
                'title': 'Reset {} histogram, ground state preparation'.format(i+1),
                'plotfn': self.plot_colorxy,
                'xvals': self.proc_data_dict['bin_centers'],
                'yvals': self.proc_data_dict['bin_centers'],
                'zvals': self.proc_data_dict['hist2_0'][i].T,
                'xlabel': 'Readout signal {}'.format(i+1),
                'xunit': self.raw_data_dict['value_units'][0],
                'ylabel': 'Readout signal {}'.format(i+2),
                'yunit': self.raw_data_dict['value_units'][0],
                'zrange': (0, np.log10(hist2D.max())),
                'logzscale': True,
                'zlabel': 'log10(counts)'}
            self.plot_dicts['reset_{}_hist_g_vline'.format(i+1)] = {
                'ax_id': 'reset_{}_hist_g_qb_idx{}'.format(i+1, qubit_idx),
                'plotfn': self.plot_vlines,
                'x': self.options_dict['threshold'],
                'ymin': self.proc_data_dict['bin_edges'].min(),
                'ymax': self.proc_data_dict['bin_edges'].max(),
                'colors': '.3',
                'linestyles': 'dashed',
                'line_kws': {'linewidth': .8}}
            self.plot_dicts['reset_{}_hist_g_hline'.format(i+1)] = {
                'ax_id': 'reset_{}_hist_g_qb_idx{}'.format(i+1, qubit_idx),
                'plotfn': self.plot_vlines,
                'func': 'hlines',
                'x': self.options_dict['threshold'],
                'ymin': self.proc_data_dict['bin_edges'].min(),
                'ymax': self.proc_data_dict['bin_edges'].max(),
                'colors': '.3',
                'linestyles': 'dashed',
                'line_kws': {'linewidth': .8}}
            self.plot_dicts['reset_{}_hist_e_qb_idx{}'.format(i+1, qubit_idx)] = {
                'title': 'Reset {} histogram, excited state preparation'.format(i+1),
                'plotfn': self.plot_colorxy,
                'xvals': self.proc_data_dict['bin_centers'],
                'yvals': self.proc_data_dict['bin_centers'],
                'zvals': self.proc_data_dict['hist2_1'][i].T,
                'xlabel': 'Readout signal {}'.format(i+1),
                'xunit': self.raw_data_dict['value_units'][0],
                'ylabel': 'Readout signal {}'.format(i+2),
                'yunit': self.raw_data_dict['value_units'][0],
                'zrange': (0, np.log10(hist2D.max())),
                'logzscale': True,
                'zlabel': 'log10(counts)'}
            self.plot_dicts['reset_{}_hist_e_vline'.format(i+1)] = {
                'ax_id': 'reset_{}_hist_e_qb_idx{}'.format(i+1, qubit_idx),
                'plotfn': self.plot_vlines,
                'x': self.options_dict['threshold'],
                'ymin': self.proc_data_dict['bin_edges'].min(),
                'ymax': self.proc_data_dict['bin_edges'].max(),
                'colors': '.3',
                'linestyles': 'dashed',
                'line_kws': {'linewidth': .8}}
            self.plot_dicts['reset_{}_hist_e_hline'.format(i+1)] = {
                'ax_id': 'reset_{}_hist_e_qb_idx{}'.format(i+1, qubit_idx),
                'plotfn': self.plot_vlines,
                'func': 'hlines',
                'x': self.options_dict['threshold'],
                'ymin': self.proc_data_dict['bin_edges'].min(),
                'ymax': self.proc_data_dict['bin_edges'].max(),
                'colors': '.3',
                'linestyles': 'dashed',
                'line_kws': {'linewidth': .8}}<|MERGE_RESOLUTION|>--- conflicted
+++ resolved
@@ -1463,10 +1463,6 @@
 
         table = np.zeros((n_readouts, len(observables)))
 
-<<<<<<< HEAD
-        # print(observables)
-=======
->>>>>>> 94b12ea8
 
         for qubit, results in shots_of_qubits.items():
             res_e[qubit] = np.array(results).reshape((n_readouts, -1),
