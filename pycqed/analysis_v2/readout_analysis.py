"""
File containing analyses for readout.
This includes
    - readout discrimination analysis
    - single shot readout analysis
    - multiplexed readout analysis (to be updated!)

Originally written by Adriaan, updated/rewritten by Rene May 2018
"""
import itertools
from copy import deepcopy

import matplotlib.pyplot as plt
import matplotlib.colors as mc
import lmfit
import logging
import itertools
from collections import OrderedDict
import numpy as np
from sklearn.mixture import GaussianMixture as GM
from sklearn.metrics import confusion_matrix

import pycqed.analysis.fitting_models as fit_mods
from pycqed.analysis.fitting_models import ro_gauss, ro_CDF, ro_CDF_discr, \
    gaussian_2D, gauss_2D_guess, gaussianCDF, ro_double_gauss_guess
import pycqed.analysis.analysis_toolbox as a_tools
import pycqed.analysis_v2.base_analysis as ba
from scipy.optimize import minimize
from pycqed.analysis.tools.plotting import SI_val_to_msg_str
import pycqed.analysis.tools.data_manipulation as dm_tools
from pycqed.analysis.tools.plotting import set_xlabel, set_ylabel
from pycqed.utilities.general import int2base

from matplotlib.colors import LinearSegmentedColormap as lscmap

odict = OrderedDict

class Singleshot_Readout_Analysis(ba.BaseDataAnalysis):

    def __init__(self, t_start: str=None, t_stop: str=None,
                 label: str='', do_fitting: bool = True,
                 data_file_path: str=None,
                 options_dict: dict=None, auto=True, **kw):
        '''
        options dict options:
            'fixed_p10' fixes p(e|g) (do not vary in fit)
            'fixed_p01' : fixes p(g|pi) (do not vary in fit)
            'auto_rotation_angle' : (bool) automatically find the I/Q mixing angle
            'rotation_angle' : manually define the I/Q mixing angle (ignored if auto_rotation_angle is set to True)
            'nr_bins' : number of bins to use for the histograms
            'post_select' :
            'post_select_threshold' :
            'nr_samples' : amount of different samples (e.g. ground and excited = 2)
            'sample_0' : index of first sample (ground-state)
            'sample_1' : index of second sample (first excited-state)
            'max_datapoints' : maximum amount of datapoints for culumative fit
            'log_hist' : use log scale for the y-axis of the 1D histograms
            'verbose' : see BaseDataAnalysis
            'presentation_mode' : see BaseDataAnalysis
            see BaseDataAnalysis for more.
        '''
        super().__init__(t_start=t_start, t_stop=t_stop,
                         label=label, do_fitting=do_fitting,
                         data_file_path=data_file_path,
                         options_dict=options_dict,
                         **kw)
        self.single_timestamp = True
        self.params_dict = {
            'measurementstring': 'measurementstring',
            'measured_values': 'measured_values',
            'value_names': 'value_names',
            'value_units': 'value_units'}

        self.numeric_params = []

        # Determine the default for auto_rotation_angle
        man_angle = self.options_dict.get('rotation_angle', False) is False
        self.options_dict['auto_rotation_angle'] = self.options_dict.get('auto_rotation_angle', man_angle)

        if auto:
            self.run_analysis()

    def process_data(self):
        """
        Responsible for creating the histograms based on the raw data
        """
        post_select = self.options_dict.get('post_select', False)
        post_select_threshold = \
            self.options_dict.get('post_select_threshold', 0)
        nr_samples = self.options_dict.get('nr_samples', 2)
        sample_0 = self.options_dict.get('sample_0', 0)
        sample_1 = self.options_dict.get('sample_1', 1)
        nr_bins = self.options_dict.get('nr_bins', 100)

        ######################################################
        #  Separating data into shots for 0 and shots for 1  #
        ######################################################
        meas_val = self.raw_data_dict['measured_values']
        unit = self.raw_data_dict['value_units'][0]
        # loop through channels
        shots = np.zeros((2, len(meas_val),), dtype=np.ndarray)
        for j, dat in enumerate(meas_val):
            assert unit == self.raw_data_dict['value_units'][j], 'The channels have been measured using different units. This is not supported yet.'
            sh_0, sh_1 = get_shots_zero_one(
                dat, post_select=post_select, nr_samples=nr_samples,
                post_select_threshold=post_select_threshold,
                sample_0=sample_0, sample_1=sample_1)
            shots[0, j] = sh_0
            shots[1, j] = sh_1
        #shots = np.array(shots, dtype=float)

        # Do we have two quadratures?
        if len(meas_val) == 2:
            ########################################################
            #
            ########################################################
            data_range_x = (np.min([np.min(b) for b in shots[:, 0]]),
                            np.max([np.max(b) for b in shots[:, 0]]))
            data_range_y = (np.min([np.min(b) for b in shots[:, 1]]),
                            np.max([np.max(b) for b in shots[:, 1]]))
            data_range_xy = (data_range_x, data_range_y)
            nr_bins_2D = self.options_dict.get('nr_bins_2D', 6*np.sqrt(nr_bins))
            H0, xedges, yedges = np.histogram2d(x=shots[0, 0],
                                                y=shots[0, 1],
                                                bins=nr_bins_2D,
                                                range=data_range_xy)
            H1, xedges, yedges = np.histogram2d(x=shots[1, 0],
                                                y=shots[1, 1],
                                                bins=nr_bins_2D,
                                                range=data_range_xy)
            binsize_x = xedges[1] - xedges[0]
            binsize_y = yedges[1] - yedges[0]
            bin_centers_x = xedges[:-1] + binsize_x
            bin_centers_y = yedges[:-1] + binsize_y
            self.proc_data_dict['2D_histogram_x'] = bin_centers_x
            self.proc_data_dict['2D_histogram_y'] = bin_centers_y
            self.proc_data_dict['2D_histogram_z'] = [H0, H1]

            # Find and apply the effective/rotated integrated voltage
            angle = self.options_dict.get('rotation_angle', 0)
            auto_angle = self.options_dict.get('auto_rotation_angle', True)
            if auto_angle:
                ##########################################
                #  Determining the rotation of the data  #
                ##########################################
                gauss2D_model_0 = lmfit.Model(gaussian_2D,
                                              independent_vars=['x', 'y'])
                gauss2D_model_1 = lmfit.Model(gaussian_2D,
                                              independent_vars=['x', 'y'])
                guess0 = gauss_2D_guess(model=gauss2D_model_0, data=H0.transpose(),
                                        x=bin_centers_x, y=bin_centers_y)
                guess1 = gauss_2D_guess(model=gauss2D_model_1, data=H1.transpose(),
                                        x=bin_centers_x, y=bin_centers_y)

                x2d = np.array([bin_centers_x]*len(bin_centers_y))
                y2d = np.array([bin_centers_y]*len(bin_centers_x)).transpose()
                fitres0 = gauss2D_model_0.fit(data=H0.transpose(), x=x2d, y=y2d,
                                              **guess0)
                fitres1 = gauss2D_model_1.fit(data=H1.transpose(),  x=x2d, y=y2d,
                                              **guess1)
                
                fr0 = fitres0.best_values
                fr1 = fitres1.best_values
                x0 = fr0['center_x']
                x1 = fr1['center_x']
                y0 = fr0['center_y']
                y1 = fr1['center_y']

                self.proc_data_dict['IQ_pos'] = [[x0, x1], [y0, y1]]
                dx = x1 - x0
                dy = y1 - y0
                mid = [x0 + dx/2, y0 + dy/2]
                angle = np.arctan2(dy, dx)
            else:
                mid = [0, 0]

            if self.verbose:
                ang_deg = (angle*180/np.pi)
                print('Mixing I/Q channels with %.3f degrees '%ang_deg +
                      #'around point (%.2f, %.2f)%s'%(mid[0], mid[1], unit) +
                      ' to obtain effective voltage.')

            self.proc_data_dict['raw_offset'] = [*mid, angle]
            # create matrix
            rot_mat = [[+np.cos(-angle), -np.sin(-angle)],
                       [+np.sin(-angle), +np.cos(-angle)]]
            # rotate data accordingly
            eff_sh = np.zeros(len(shots[0]), dtype=np.ndarray)
            eff_sh[0] = np.dot(rot_mat[0], shots[0])# - mid
            eff_sh[1] = np.dot(rot_mat[0], shots[1])# - mid
        else:
            # If we have only one quadrature, use that (doh!)
            eff_sh = shots[:, 0]

        self.proc_data_dict['all_channel_int_voltages'] = shots
        self.proc_data_dict['shots_xlabel'] = 'Effective integrated Voltage'#self.raw_data_dict['value_names'][0]
        self.proc_data_dict['shots_xunit'] = unit
        self.proc_data_dict['eff_int_voltages'] = eff_sh
        self.proc_data_dict['nr_shots'] = [len(eff_sh[0]), len(eff_sh[1])]
        sh_min = min(np.min(eff_sh[0]), np.min(eff_sh[1]))
        sh_max = max(np.max(eff_sh[0]), np.max(eff_sh[1]))
        data_range = (sh_min, sh_max)

        eff_sh_sort = np.sort(list(eff_sh), axis=1)
        x0, n0 = np.unique(eff_sh_sort[0], return_counts=True)
        cumsum0 = np.cumsum(n0)
        x1, n1 = np.unique(eff_sh_sort[1], return_counts=True)
        cumsum1 = np.cumsum(n1)

        self.proc_data_dict['cumsum_x'] = [x0, x1]
        self.proc_data_dict['cumsum_y'] = [cumsum0, cumsum1]

        all_x = np.unique(np.sort(np.concatenate((x0, x1))))
        md = self.options_dict.get('max_datapoints', 1000)
        if len(all_x) > md:
            all_x = np.linspace(*data_range, md)
        ecumsum0 = np.interp(x=all_x, xp=x0, fp=cumsum0, left=0)
        necumsum0 = ecumsum0/np.max(ecumsum0)
        ecumsum1 = np.interp(x=all_x, xp=x1, fp=cumsum1, left=0)
        necumsum1 = ecumsum1/np.max(ecumsum1)

        self.proc_data_dict['cumsum_x_ds'] = all_x
        self.proc_data_dict['cumsum_y_ds'] = [ecumsum0, ecumsum1]
        self.proc_data_dict['cumsum_y_ds_n'] = [necumsum0, necumsum1]

        ##################################
        #  Binning data into histograms  #
        ##################################
        h0, bin_edges = np.histogram(eff_sh[0], bins=nr_bins,
                                     range=data_range)
        h1, bin_edges = np.histogram(eff_sh[1], bins=nr_bins,
                                     range=data_range)
        self.proc_data_dict['hist'] = [h0, h1]
        binsize = (bin_edges[1] - bin_edges[0])
        self.proc_data_dict['bin_edges'] = bin_edges
        self.proc_data_dict['bin_centers'] = bin_edges[:-1]+binsize
        self.proc_data_dict['binsize'] = binsize

        #######################################################
        #  Threshold and fidelity based on culmulative counts #
        #######################################################
        # Average assignment fidelity: F_ass = (P01 - P10 )/2
        # where Pxy equals probability to measure x when starting in y
        F_vs_th = (1-(1-abs(necumsum0 - necumsum1))/2)
        opt_idxs = np.argwhere(F_vs_th == np.amax(F_vs_th))
        opt_idx = int(round(np.average(opt_idxs)))
        self.proc_data_dict['F_assignment_raw'] = F_vs_th[opt_idx]
        self.proc_data_dict['threshold_raw'] = all_x[opt_idx]

    def prepare_fitting(self):
        self.fit_dicts = OrderedDict()

        bin_x = self.proc_data_dict['bin_centers']
        bin_xs = [bin_x, bin_x]
        bin_ys = self.proc_data_dict['hist']
        m = lmfit.model.Model(ro_gauss)
        m.guess = ro_double_gauss_guess.__get__(m, m.__class__)
        params = m.guess(x=bin_xs, data=bin_ys,
                         fixed_p01=self.options_dict.get('fixed_p01', False),
                         fixed_p10=self.options_dict.get('fixed_p10', False))
        res = m.fit(x=bin_xs, data=bin_ys, params=params)

        self.fit_dicts['shots_all_hist'] = {
            'model': m,
            'fit_xvals': {'x': bin_xs},
            'fit_yvals': {'data': bin_ys},
            'guessfn_pars': {'fixed_p01': self.options_dict.get('fixed_p01', False),
                             'fixed_p10': self.options_dict.get('fixed_p10', False)},
        }

        m_cul = lmfit.model.Model(ro_CDF)
        cdf_xs = self.proc_data_dict['cumsum_x_ds']
        cdf_xs = [np.array(cdf_xs), np.array(cdf_xs)]
        cdf_ys = self.proc_data_dict['cumsum_y_ds']
        cdf_ys = [np.array(cdf_ys[0]), np.array(cdf_ys[1])]
        #cul_res = m_cul.fit(x=cdf_xs, data=cdf_ys, params=res.params)
        cum_params = res.params
        cum_params['A_amplitude'].value = np.max(cdf_ys[0])
        cum_params['A_amplitude'].vary = False
        cum_params['B_amplitude'].value = np.max(cdf_ys[1])
        cum_params['A_amplitude'].vary = False
        self.fit_dicts['shots_all'] = {
            'model': m_cul,
            'fit_xvals': {'x': cdf_xs},
            'fit_yvals': {'data': cdf_ys},
            'guess_pars': cum_params,
        }

    def analyze_fit_results(self):
        # Create a CDF based on the fit functions of both fits.
        fr = self.fit_res['shots_all']
        bv = fr.best_values

        bvn = deepcopy(bv)
        bvn['A_amplitude'] = 1
        bvn['B_amplitude'] = 1
        def CDF(x):
            return ro_CDF(x=x, **bvn)

        def CDF_0(x):
            return CDF(x=[x, x])[0]

        def CDF_1(x):
            return CDF(x=[x, x])[1]

        def infid_vs_th(x):
            cdf = ro_CDF(x=[x, x], **bvn)
            return (1-np.abs(cdf[0] - cdf[1]))/2

        self._CDF_0 = CDF_0
        self._CDF_1 = CDF_1
        self._infid_vs_th = infid_vs_th

        thr_guess = (3*bv['B_center'] - bv['A_center'])/2
        opt_fid = minimize(infid_vs_th, thr_guess)

        # for some reason the fit sometimes returns a list of values
        if isinstance(opt_fid['fun'], float):
            self.proc_data_dict['F_assignment_fit'] = (1-opt_fid['fun'])
        else:
            self.proc_data_dict['F_assignment_fit'] = (1-opt_fid['fun'])[0]

        self.proc_data_dict['threshold_fit'] = opt_fid['x'][0]

        # Calculate the fidelity of both

        ###########################################
        #  Extracting the discrimination fidelity #
        ###########################################

        def CDF_0_discr(x):
            return gaussianCDF(x, amplitude=1,
                               mu=bv['A_center'], sigma=bv['A_sigma'])

        def CDF_1_discr(x):
            return gaussianCDF(x, amplitude=1,
                               mu=bv['B_center'], sigma=bv['B_sigma'])

        def disc_infid_vs_th(x):
            cdf0 = gaussianCDF(x, amplitude=1, mu=bv['A_center'],
                               sigma=bv['A_sigma'])
            cdf1 = gaussianCDF(x, amplitude=1, mu=bv['B_center'],
                               sigma=bv['B_sigma'])
            return (1-np.abs(cdf0 - cdf1))/2

        self._CDF_0_discr = CDF_0_discr
        self._CDF_1_discr = CDF_1_discr
        self._disc_infid_vs_th = disc_infid_vs_th

        opt_fid_discr = minimize(disc_infid_vs_th, thr_guess)

        # for some reason the fit sometimes returns a list of values
        if isinstance(opt_fid_discr['fun'], float):
            self.proc_data_dict['F_discr'] = (1-opt_fid_discr['fun'])
        else:
            self.proc_data_dict['F_discr'] = (1-opt_fid_discr['fun'])[0]

        self.proc_data_dict['threshold_discr'] = opt_fid_discr['x'][0]

        fr = self.fit_res['shots_all']
        bv = fr.params
        self.proc_data_dict['residual_excitation'] = bv['B_spurious'].value
        self.proc_data_dict['measurement_induced_relaxation'] = bv['A_spurious'].value

    def prepare_plots(self):
        # Did we load two voltage components (shall we do 2D plots?)
        two_dim_data = len(self.proc_data_dict['all_channel_int_voltages'][0]) == 2

        eff_voltage_label = self.proc_data_dict['shots_xlabel']
        eff_voltage_unit = self.proc_data_dict['shots_xunit']
        x_volt_label = self.raw_data_dict['value_names'][0]
        x_volt_unit = self.raw_data_dict['value_units'][0]
        if two_dim_data:
            y_volt_label = self.raw_data_dict['value_names'][1]
            y_volt_unit = self.raw_data_dict['value_units'][1]
        z_hist_label = 'Counts'
        label_0 = '|g> prep.'
        label_1 = '|e> prep.'
        title = ('\n' + self.timestamps[0] + ' - "' +
                 self.raw_data_dict['measurementstring'] + '"')


        #### 1D histograms
        log_hist = self.options_dict.get('log_hist', False)
        bin_x = self.proc_data_dict['bin_edges']
        bin_y = self.proc_data_dict['hist']
        self.plot_dicts['hist_0'] = {
            'title': 'Binned Shot Counts' + title,
            'ax_id' : '1D_histogram',
            'plotfn': self.plot_bar,
            'xvals': bin_x,
            'yvals': bin_y[0],
            'xwidth' : self.proc_data_dict['binsize'],
            'bar_kws': {'log': log_hist, 'alpha': .4, 'facecolor': 'C0',
                        'edgecolor': 'C0'},
            'setlabel': label_0,
            'xlabel': eff_voltage_label,
            'xunit': eff_voltage_unit,
            'ylabel': z_hist_label,
        }

        self.plot_dicts['hist_1'] = {
            'ax_id': '1D_histogram',
            'plotfn': self.plot_bar,
            'xvals': bin_x,
            'yvals': bin_y[1],
            'xwidth' : self.proc_data_dict['binsize'],
            'bar_kws': {'log': log_hist, 'alpha': .3, 'facecolor': 'C3',
                        'edgecolor': 'C3'},
            'setlabel': label_1,
            'do_legend': True,
            'xlabel': eff_voltage_label,
            'xunit': eff_voltage_unit,
            'ylabel': z_hist_label,
        }
        if log_hist:
            self.plot_dicts['hist_0']['yrange'] = (0.5, 1.5*np.max(bin_y[0]))
            self.plot_dicts['hist_1']['yrange'] = (0.5, 1.5*np.max(bin_y[1]))

        #### CDF
        cdf_xs = self.proc_data_dict['cumsum_x']
        cdf_ys = self.proc_data_dict['cumsum_y']
        cdf_ys[0] = cdf_ys[0]/np.max(cdf_ys[0])
        cdf_ys[1] = cdf_ys[1]/np.max(cdf_ys[1])
        xra = (bin_x[0], bin_x[-1])

        self.plot_dicts['cdf_shots_0'] = {
            'title': 'Culmulative Shot Counts (no binning)' + title,
            'ax_id': 'cdf',
            'plotfn': self.plot_line,
            'xvals': cdf_xs[0],
            'yvals': cdf_ys[0],
            'setlabel': label_0,
            'xrange': xra,
            'line_kws': {'color': 'C0', 'alpha': 0.3},
            'marker': '',
            'xlabel': eff_voltage_label,
            'xunit': eff_voltage_unit,
            'ylabel': 'Culmulative Counts',
            'yunit': 'norm.',
            'do_legend': True,
        }
        self.plot_dicts['cdf_shots_1'] = {
            'ax_id': 'cdf',
            'plotfn': self.plot_line,
            'xvals': cdf_xs[1],
            'yvals': cdf_ys[1],
            'setlabel': label_1,
            'line_kws': {'color': 'C3', 'alpha': 0.3},
            'marker': '',
            'xlabel': eff_voltage_label,
            'xunit': eff_voltage_unit,
            'ylabel': 'Culmulative Counts',
            'yunit': 'norm.',
            'do_legend': True,
        }

        ### Vlines for thresholds
        th_raw = self.proc_data_dict['threshold_raw']
        threshs = [th_raw,]
        if self.do_fitting:
            threshs.append(self.proc_data_dict['threshold_fit'])
            threshs.append(self.proc_data_dict['threshold_discr'])

        for ax in ['1D_histogram', 'cdf']:
            self.plot_dicts[ax+'_vlines_thresh'] = {
                'ax_id': ax,
                'plotfn': self.plot_vlines_auto,
                'xdata': threshs,
                'linestyles': ['--', '-.', ':'],
                'labels': ['$th_{raw}$', '$th_{fit}$', '$th_{d}$'],
                'colors': ['0.3', '0.5', '0.2'],
                'do_legend': True,
            }

        #### 2D Histograms
        if two_dim_data:
            iq_centers = None
            if 'IQ_pos' in self.proc_data_dict and self.proc_data_dict['IQ_pos'] is not None:
                iq_centers = self.proc_data_dict['IQ_pos']
                peak_marker_2D = {
                    'plotfn': self.plot_line,
                    'xvals': iq_centers[1],
                    'yvals': iq_centers[0],
                    'xlabel': x_volt_label,
                    'xunit': x_volt_unit,
                    'ylabel': y_volt_label,
                    'yunit': y_volt_unit,
                    'marker': 'x',
                    'linestyle': '',
                    'color': 'black',
                    #'line_kws': {'markersize': 1, 'color': 'black', 'alpha': 1},
                    'setlabel': 'Peaks',
                    'do_legend': True,
                }
                peak_marker_2D_rot = deepcopy(peak_marker_2D)
                peak_marker_2D_rot['xvals'] = iq_centers[0]
                peak_marker_2D_rot['yvals'] = iq_centers[1]

            self.plot_dicts['2D_histogram_0'] = {
                'title': 'Raw '+label_0+' Binned Shot Counts' + title,
                'ax_id': '2D_histogram_0',
                'plotfn': self.plot_colorxy,
                'xvals': self.proc_data_dict['2D_histogram_y'],
                'yvals': self.proc_data_dict['2D_histogram_x'],
                'zvals': self.proc_data_dict['2D_histogram_z'][0],
                'xlabel': x_volt_label,
                'xunit': x_volt_unit,
                'ylabel': y_volt_label,
                'yunit': y_volt_unit,
                'zlabel': z_hist_label,
                'zunit': '-',
                'cmap': 'Blues',
            }
            if iq_centers is not None:
                dp = deepcopy(peak_marker_2D)
                dp['ax_id'] = '2D_histogram_0'
                self.plot_dicts['2D_histogram_0_marker'] = dp

            self.plot_dicts['2D_histogram_1'] = {
                'title': 'Raw '+label_1+' Binned Shot Counts' + title,
                'ax_id': '2D_histogram_1',
                'plotfn': self.plot_colorxy,
                'xvals': self.proc_data_dict['2D_histogram_y'],
                'yvals': self.proc_data_dict['2D_histogram_x'],
                'zvals': self.proc_data_dict['2D_histogram_z'][1],
                'xlabel': x_volt_label,
                'xunit': x_volt_unit,
                'ylabel': y_volt_label,
                'yunit': y_volt_unit,
                'zlabel': z_hist_label,
                'zunit': '-',
                'cmap': 'Reds',
            }
            if iq_centers is not None:
                dp = deepcopy(peak_marker_2D)
                dp['ax_id'] = '2D_histogram_1'
                self.plot_dicts['2D_histogram_1_marker'] = dp

            #### Scatter Shots
            volts = self.proc_data_dict['all_channel_int_voltages']
            vxr = [np.min([np.min(a) for a in volts[:][1]]),
                   np.max([np.max(a) for a in volts[:][1]])]
            vyr = [np.min([np.min(a) for a in volts[:][0]]),
                   np.max([np.max(a) for a in volts[:][0]])]
            self.plot_dicts['2D_shots_0'] = {
                'title': 'Raw Shots' + title,
                'ax_id': '2D_shots',
                'plotfn': self.plot_line,
                'xvals': volts[0][1],
                'yvals': volts[0][0],
                #'range': [vxr, vyr],
                #'xrange': vxr,
                #'yrange': vyr,
                'xlabel': x_volt_label,
                'xunit': x_volt_unit,
                'ylabel': y_volt_label,
                'yunit': y_volt_unit,
                'zlabel': z_hist_label,
                'marker': 'o',
                'linestyle': '',
                'color': 'C0',
                'line_kws': {'markersize': 0.25, 'color': 'C0', 'alpha': 0.5},
                'setlabel': label_0,
                'do_legend': True,
            }
            self.plot_dicts['2D_shots_1'] = {
                'ax_id': '2D_shots',
                'plotfn': self.plot_line,
                'xvals': volts[1][1],
                'yvals': volts[1][0],
                #'range': [vxr, vyr],
                #'xrange': vxr,
                #'yrange': vyr,
                'xlabel': x_volt_label,
                'xunit': x_volt_unit,
                'ylabel': y_volt_label,
                'yunit': y_volt_unit,
                'zlabel': z_hist_label,
                'marker': 'o',
                'linestyle': '',
                'color': 'C3',
                'line_kws': {'markersize': 0.25, 'color': 'C3', 'alpha': 0.5},
                'setlabel': label_1,
                'do_legend': True,
            }
            if iq_centers is not None:
                dp = deepcopy(peak_marker_2D)
                dp['ax_id'] = '2D_shots'
                self.plot_dicts['2D_shots_marker'] = dp

        # The cumulative histograms
        #####################################
        # Adding the fits to the figures    #
        #####################################
        if self.do_fitting:
            #todo: add seperate fits for residual and main gaussians
            x = np.linspace(bin_x[0], bin_x[-1], 150)
            para_hist_tmp = self.fit_res['shots_all_hist'].best_values
            para_cdf = self.fit_res['shots_all'].best_values
            para_hist = para_cdf
            para_hist['A_amplitude'] = para_hist_tmp['A_amplitude']
            para_hist['B_amplitude'] = para_hist_tmp['B_amplitude']

            ro_g = ro_gauss(x=[x, x], **para_hist)
            self.plot_dicts['new_fit_shots_0'] = {
                'ax_id': '1D_histogram',
                'plotfn': self.plot_line,
                'xvals': x,
                'yvals': ro_g[0],
                'setlabel': 'Fit '+label_0,
                'line_kws': {'color': 'C0'},
                'marker': '',
                'do_legend': True,
            }
            self.plot_dicts['new_fit_shots_1'] = {
                'ax_id': '1D_histogram',
                'plotfn': self.plot_line,
                'xvals': x,
                'yvals': ro_g[1],
                'marker': '',
                'setlabel': 'Fit '+label_1,
                'line_kws': {'color': 'C3'},
                'do_legend': True,
            }

            self.plot_dicts['cdf_fit_shots_0'] = {
                'ax_id': 'cdf',
                'plotfn': self.plot_line,
                'xvals': x,
                'yvals': self._CDF_0(x),
                'setlabel': 'Fit '+label_0,
                'line_kws': {'color': 'C0', 'alpha': 0.8},
                'linestyle': ':',
                'marker': '',
                'do_legend': True,
            }
            self.plot_dicts['cdf_fit_shots_1'] = {
                'ax_id': 'cdf',
                'plotfn': self.plot_line,
                'xvals': x,
                'yvals': self._CDF_1(x),
                'marker': '',
                'linestyle': ':',
                'setlabel': 'Fit '+label_1,
                'line_kws': {'color': 'C3', 'alpha': 0.8},
                'do_legend': True,
            }

        ##########################################
        # Add textbox (eg.g Thresholds, fidelity #
        # information, number of shots etc)      #
        ##########################################
        if not self.presentation_mode:
            fit_text = 'Thresholds:'
            fit_text += '\nName | Level | Fidelity'
            thr, th_unit = SI_val_to_msg_str(
                self.proc_data_dict['threshold_raw'],
                eff_voltage_unit, return_type=float)
            raw_th_msg = (
                '\n>raw   | ' +
                '{:.2f} {} | '.format(thr, th_unit) +
                '{:.1f}%'.format(
                    self.proc_data_dict['F_assignment_raw']*100))

            fit_text += raw_th_msg

            if self.do_fitting:
                thr, th_unit = SI_val_to_msg_str(
                    self.proc_data_dict['threshold_fit'],
                    eff_voltage_unit, return_type=float)
                fit_th_msg = (
                    '\n>fit     | ' +
                    '{:.2f} {} | '.format(thr, th_unit) +
                    '{:.1f}%'.format(
                        self.proc_data_dict['F_assignment_fit']*100))
                fit_text += fit_th_msg

                thr, th_unit = SI_val_to_msg_str(
                    self.proc_data_dict['threshold_discr'],
                    eff_voltage_unit, return_type=float)
                fit_th_msg = (
                    '\n>dis    | ' +
                    '{:.2f} {} | '.format(thr, th_unit) +
                    '{:.1f}%'.format(
                        self.proc_data_dict['F_discr']*100))
                fit_text += fit_th_msg
                snr = self.fit_res['shots_all'].params['SNR']
                fit_text += '\nSNR (fit) = ${:.3f}\\pm{:.3f}$'.format(snr.value, snr.stderr)

                fr = self.fit_res['shots_all']
                bv = fr.params
                a_sp = bv['A_spurious']
                fit_text += '\n\nSpurious Excitations:'
                fit_text += '\n$p(e|0) = {:.3f}$'.format(a_sp.value)
                if self.options_dict.get('fixed_p01', True) == True:
                    fit_text += '$\\pm{:.3f}$'.format(a_sp.stderr)
                else:
                    fit_text += ' (fixed)'

                b_sp = bv['B_spurious']
                fit_text += ' \n$p(g|\\pi) = {:.3f}$'.format(b_sp.value)
                if self.options_dict.get('fixed_p10', True) == True:
                    fit_text += '$\\pm{:.3f}$'.format(b_sp.stderr)
                else:
                    fit_text += ' (fixed)'

            if two_dim_data:
                offs = self.proc_data_dict['raw_offset']
                #fit_text += '\nOffset from raw:\n'
                #fit_text += '({:.3f},{:.3f}) {},\n'.format(offs[0], offs[1], eff_voltage_unit)
                fit_text += '\n\nRotated by ${:.1f}^\\circ$'.format((offs[2]*180/np.pi)%180)
                auto_rot = self.options_dict.get('auto_rotation_angle', True)
                fit_text += '(auto)' if auto_rot else '(man.)'
            else:
                fit_text += '\n\n(Single quadrature data)'

            fit_text += '\n\nTotal shots: %d+%d'%(*self.proc_data_dict['nr_shots'],)

            for ax in ['cdf', '1D_histogram']:
                self.plot_dicts['text_msg_' + ax] = {
                        'ax_id': ax,
                        # 'ypos': 0.15,
                        'xpos' : 1.05,
                        'horizontalalignment' : 'left',
                        'plotfn': self.plot_text,
                        'box_props': 'fancy',
                        'text_string': fit_text,
                    }

class Singleshot_Readout_Analysis_Qutrit(ba.BaseDataAnalysis):
    def __init__(self, t_start: str or list = None, t_stop: str = None,
                 label: str or list = '', do_fitting: bool = True,
                 data_file_path: str = None, levels = ('g', 'e', 'f'),
                 options_dict: dict = None, auto=True, **kw):
        '''
        options dict options:
            'nr_bins' : number of bins to use for the histograms
            'post_select' :
            'post_select_threshold' :
            'nr_samples' : amount of different samples (e.g. ground and excited = 2)
            'sample_0' : index of first sample (ground-state)
            'sample_1' : index of second sample (first excited-state)
            'max_datapoints' : maximum amount of datapoints for culumative fit
            'log_hist' : use log scale for the y-axis of the 1D histograms
            'verbose' : see BaseDataAnalysis
            'presentation_mode' : see BaseDataAnalysis
            'classif_method': how to classify the data.
                options: 'ncc' : default. Nearest Cluster Center
                options: 'gmm': gaussian mixture model.
            'classif_kw': kw to pass to the classifier
            see BaseDataAnalysis for more.
        '''
        super().__init__(t_start=t_start, t_stop=t_stop,
                         label=label, do_fitting=do_fitting,
                         data_file_path=data_file_path,
                         options_dict=options_dict,
                         **kw)
        self.params_dict = {
            'measurementstring': 'measurementstring',
            'measured_values': 'measured_values',
            'value_names': 'value_names',
            'value_units': 'value_units'}
        self.numeric_params = []
        self.levels = levels
        # empty dict for analysis results
        self.proc_data_dict = OrderedDict()
<<<<<<< HEAD
=======
        self.pre_selection = self.options_dict.get('pre_selection', False)
>>>>>>> eb330e66
        if auto:
            self.run_analysis()


    def process_data(self):
        """
        Create the histograms based on the raw data
        """
<<<<<<< HEAD
        post_select = self.options_dict.get('post_select', False)
        post_select_threshold = \
            self.options_dict.get('post_select_threshold', 0)
        nr_samples = self.options_dict.get('nr_samples', 2)
        sample_0 = self.options_dict.get('sample_0', 0)
        sample_1 = self.options_dict.get('sample_1', 1)
        nr_bins = self.options_dict.get('nr_bins', 100)
=======

>>>>>>> eb330e66

        ######################################################
        #  Separating data into shots for each level         #
        ######################################################
        # measured values is a list of arrays with measured
        # values for each level in self.levels
        meas_val = {l: self.raw_data_dict['measured_values'][i]
                    for i,l in enumerate(self.levels)}
<<<<<<< HEAD
        unit = self.raw_data_dict['value_units'][0]
=======
>>>>>>> eb330e66
        intermediate_ro = dict()    # store intermediate ro (preselection)
        data = dict()               # store final data
        mu = dict()                 # store mean of measurements
        # loop through levels
        for l, l_data in meas_val.items():
<<<<<<< HEAD
            if post_select:
                raise NotImplementedError("Not yet implemented.")
                intermediate_ro[l], data[l] = self._filter(l_data, l)
=======
            if self.pre_selection:
                intermediate_ro[l], data[l] = self._filter(l_data, l)
                print(intermediate_ro[l].shape,
                      data[l].shape)
>>>>>>> eb330e66
            else:
                data[l] = l_data
            mu[l] = np.mean(data[l], axis=-1)
            # make 2D array in case only one channel (1D array)
            if len(data[l].shape) == 1:
                data[l] = np.array([data[l]])
        self.proc_data_dict['mu'] = deepcopy(mu)
        self.proc_data_dict['data'] = deepcopy(data)
        X = np.vstack([data[l].transpose() for l in self.levels])
        prep_states = np.hstack(
            [np.ones_like(data[l][0]) * i for i, l in enumerate(self.levels)])
        pred_states, clf_params = \
            self._classify(X, prep_states,
                           method=self.options_dict.get('classif_method',
                                                        'ncc'),
                           **self.options_dict.get("classif_kw", dict()))
        fm = self.fidelity_matrix(prep_states, pred_states)
        self.proc_data_dict['fidelity_mtx'] = fm
        self.proc_data_dict['classifier_params'] = clf_params

<<<<<<< HEAD
=======
        if self.pre_selection:
            prep_states = []
            X = []
            #re do with classification first of preselection and masking
            pred_presel = dict()
            for i, l in enumerate(self.levels):
                print(i)
                data[l] = data[l].transpose()
                pred_presel[l] = self.clf_.predict(intermediate_ro[l].transpose())
                data_masked = data[l][pred_presel[l] == 0.]
                X.append(data_masked)
                prep_states.append(np.ones((data_masked.shape[0]))*i)

            pred_states = self.clf_.predict(np.vstack(X))
            prep_states = np.hstack(prep_states)
            print(prep_states.shape, pred_states.shape)

            fm = self.fidelity_matrix(prep_states, pred_states)
            self.proc_data_dict['fidelity_mtx_masked'] = fm
>>>>>>> eb330e66

    def _filter(self, data, level):
        """
        Filters data of level and returns intermediate ro and data separately
        """
<<<<<<< HEAD
=======
        nr_samples = self.options_dict.get('nr_samples', 2)
        sample_0 = self.options_dict.get('sample_0', 0)
        sample_1 = self.options_dict.get('sample_1', 1)
        print("before", data.shape)
        intermediate_ro, data = data.transpose()[sample_0::nr_samples], \
                                data.transpose()[sample_1::nr_samples]
        print("after", data.shape)
        return intermediate_ro.transpose(), data.transpose()
>>>>>>> eb330e66

    def _classify(self, X, prep_state, method, **kw):
        """

        Args:
            X: measured data to classify
            prep_state: prepared states (true values)
            type: classification method

        Returns:

        """
        assert len(X.shape) == 2, \
            "Classification data should be a 2D array. " \
            "If using only one channel, please make array of shape (n, 1) " \
            "instead of (n,)"
        if method == 'ncc':
            pred_states = []
            for pt in X:
                dist = []
                for l in self.levels:
                    dist.append(np.linalg.norm(pt - self.proc_data_dict['mu'][l]))
                dist = np.asarray(dist)
                pred_states.append(np.argmin(dist))
            pred_states = np.array(pred_states)
<<<<<<< HEAD
            return pred_states, dict()
        elif method == 'gmm':
            # FIXME Nathan: here since completely unsupervised should add a function
            #  that guesses which level is which label assuming good readout (>50%)
=======
            self.clf_ = None
            return pred_states, dict()
        elif method == 'gmm':
>>>>>>> eb330e66
            cov_type = kw.pop("covariance_type", "tied")
            # full allows full covariance matrix for each level. Other options
            # see GM documentation
            gm = GM(n_components=len(self.levels), covariance_type=cov_type,
<<<<<<< HEAD
                    random_state=0, means_init=[mu for _, mu in self.proc_data_dict[
                    'mu'].items()])
=======
                    random_state=0,
                    means_init=[mu for _, mu in
                                self.proc_data_dict['mu'].items()])
>>>>>>> eb330e66
            gm.fit(X)
            pred_states = np.argmax(gm.predict_proba(X), axis=1)
            params = dict()
            if cov_type == "tied":
                # in case all components share the same cov mtx return a list
                # of identical cov matrices
                covs = [gm.covariances_ for _ in range(gm.n_components)]
            elif cov_type == "full":
                # already of the right shape (n_comp, n_features, n_features)
                covs = gm.covariances_
            elif cov_type == "spherical":
                # return list of sigma_i^2 * I instead of list of sigma_i^2
                covs = [np.diag([gm.covariances_[i]
                                 for _ in range(X.shape[1])])
                        for i in range(gm.n_components)]
            elif cov_type == "diag":
                # make covariance matrices from diagonals
                covs = [np.diag(gm.covariances_[i])
                            for i in range(gm.n_components)]
            else:
                raise ValueError("covariance type: {} is not supported"
                                 .format(cov_type))
<<<<<<< HEAD
            params['means'] = gm.means_
            params['covariances'] = covs
            params['weights'] = gm.weights_
=======
            params['means_'] = gm.means_
            params['covariances_'] = covs
            params['weights_'] = gm.weights_
            params['precisions_cholesky_'] = gm.precisions_cholesky_
            self.clf_ = gm
>>>>>>> eb330e66
            return pred_states, params
        else:
            # TODO Nathan: implement other classif method if needed
            #  could also just write an instance for general callable classifier
            #  which implements the scikit learn fit/predict API
            raise NotImplementedError("Other classification methods:"
                                      " svc_rbf, svc_linear "
                                      "remain to be implemented.")

    @staticmethod
    def fidelity_matrix(prep_states, pred_states,
<<<<<<< HEAD
                        levels=('g', 'e', 'f'), plot=True):
=======
                        levels=('g', 'e', 'f'), plot=False):
>>>>>>> eb330e66
        fm = confusion_matrix(prep_states, pred_states)
        if plot:
            Singleshot_Readout_Analysis_Qutrit.plot_fidelity_matrix(fm,
                                                                    levels)
<<<<<<< HEAD

    @staticmethod
    def plot_fidelity_matrix(fm, target_names, title='Fidelity matrix',
                             cmap=None, normalize=True):
        fidelity_avg = np.trace(fm) / float(np.sum(fm))
        if cmap is None:
            cmap = plt.get_cmap('Reds')
        plt.figure(figsize=(8, 6))
        plt.imshow(fm, interpolation='nearest', cmap=cmap, norm=mc.LogNorm())
        plt.title(title)
        plt.colorbar()

        if target_names is not None:
            tick_marks = np.arange(len(target_names))
            plt.xticks(tick_marks, target_names, rotation=45)
            plt.yticks(tick_marks, target_names)

        if normalize:
            fm = fm.astype('float') / fm.sum(axis=1)[:, np.newaxis]
=======
        return fm

    @staticmethod
    def plot_fidelity_matrix(fm, target_names,
                             title="Fidelity matrix", append_shots_info=True,
                             cmap=None, normalize=True):
        fidelity_avg = np.trace(fm) / float(np.sum(fm))
        if append_shots_info:
            title += '\nTotal # shots:{}'.format(np.sum(fm))
        if cmap is None:
            cmap = plt.get_cmap('Reds')
            v = [0, 0.1, 0.2, 0.8, 1]
            c = [(1, 1, 1),
                 (191 / 255, 38 / 255, 11 / 255),
                 (155 / 255, 10 / 255, 106 / 255),
                 (55 / 255, 129 / 255, 214 / 255),
                 (0, 0, 0)]
            cdict = {'red': [(v[i], c[i][0], c[i][0]) for i in range(len(v))],
                     'green': [(v[i], c[i][1], c[i][1]) for i in range(len(v))],
                     'blue': [(v[i], c[i][2], c[i][2]) for i in range(len(v))]}
            #cmap = lscmap('customcmap', cdict)
        fig, ax = plt.subplots(1, figsize=(8, 6))

        if normalize:
            fm = fm.astype('float') / fm.sum(axis=1)[:, np.newaxis]

        im = ax.imshow(fm, interpolation='nearest', cmap=cmap, norm=mc.LogNorm(),
                       vmin=5e-3, vmax=1.)
        ax.set_title(title)
        fig.colorbar(im)

        if target_names is not None:
            tick_marks = np.arange(len(target_names))
            ax.set_xticks(tick_marks)
            ax.set_xticklabels( target_names, rotation=45)
            ax.set_yticks(tick_marks)
            ax.set_yticklabels(target_names)


>>>>>>> eb330e66

        thresh = fm.max() / 1.5 if normalize else fm.max() / 2
        for i, j in itertools.product(range(fm.shape[0]), range(fm.shape[1])):
            if normalize:
<<<<<<< HEAD
                plt.text(j, i, "{:0.4f}".format(fm[i, j]),
                         horizontalalignment="center",
                         color="white" if fm[i, j] > thresh else "black")
            else:
                plt.text(j, i, "{:,}".format(fm[i, j]),
                         horizontalalignment="center",
                         color="white" if fm[i, j] > thresh else "black")
        plt.tight_layout()
        plt.ylabel('Prepared State')
        plt.xlabel('Predicted State\n$\mathcal{{F}}_{{avg}}$={:0.2f} %'.format(
            fidelity_avg * 100))
        plt.show()

    def prepare_plots(self):
        if self.options_dict.get('raw_data_plot', True):
            fig, ax = plt.subplots(1, figsize=(8, 8))
=======
                ax.text(j, i, "{:0.4f}".format(fm[i, j]),
                         horizontalalignment="center",
                         color="white" if fm[i, j] > thresh else "black")
            else:
                ax.text(j, i, "{:,}".format(fm[i, j]),
                         horizontalalignment="center",
                         color="white" if fm[i, j] > thresh else "black")
        plt.tight_layout()
        ax.set_ylabel('Prepared State')
        ax.set_xlabel('Predicted State\n$\mathcal{{F}}_{{avg}}$={:0.2f} %'.format(
            fidelity_avg * 100))
        plt.show()
        return fig

    def prepare_plots(self):

        if self.options_dict.get('raw_data_plot', True):
            fig, ax = plt.subplots(1)
>>>>>>> eb330e66
            for l, l_data in self.proc_data_dict['data'].items():
                plt.scatter(l_data[0], l_data[1], label=l, marker='.')
                plt.xlabel("weighted integration GE")
                plt.ylabel("weighted integration perp(GE)")
            for _ , mu in self.proc_data_dict['mu'].items():
                plt.scatter(mu[0], mu[1], color='r', s=80)
            plt.legend()
            plt.show()
<<<<<<< HEAD
=======
            self.figs['IntegratedIQ_raw'] = fig
            title = self.raw_data_dict['timestamps'][0] + "\nFidelity Matrix"
            fig = self.plot_fidelity_matrix(self.proc_data_dict['fidelity_mtx'],
                                            self.levels,
                                            title=title)
            self.figs['fidelity_matrix'] = fig
            if self.pre_selection:
                title = self.raw_data_dict['timestamps'][0] + \
                        "\nFidelity Matrix Masked"
                fig = self.plot_fidelity_matrix(
                    self.proc_data_dict['fidelity_mtx_masked'],self.levels,
                    title=title)
                self.figs['fidelity_matrix_masked'] = fig

>>>>>>> eb330e66

class MultiQubit_SingleShot_Analysis(ba.BaseDataAnalysis):
    """
    Extracts table of counts from multiplexed single shot readout experiment.
    Intended to be the bases class for more complex multi qubit experiment
    analysis.

    Required options in the options_dict:
        n_readouts: Assumed to be the period in the list of shots between
            experiments with the same prepared state. If shots_of_qubits
            includes preselection readout results or if there was several
            readouts for a single readout then n_readouts has to include them.
        channel_map: dictionary with qubit names as keys and channel channel
            names as values.
        thresholds: dictionary with qubit names as keys and threshold values as
            values.
    Optional options in the options_dict:
        observables: Dictionary with observable names as a key and observable
            as a value. Observable is a dictionary with name of the qubit as
            key and boolean value indicating if it is selecting exited states.
            If the qubit is missing from the list of states it is averaged out.
        readout_names: used as y-axis labels for the default figure
    """

    def __init__(self, t_start: str=None, t_stop: str=None,
                 label: str='', data_file_path: str=None,
                 options_dict: dict=None, extract_only: bool=False,
                 do_fitting: bool=True, auto=True):
        super().__init__(t_start=t_start, t_stop=t_stop,
                         label=label,
                         data_file_path=data_file_path,
                         options_dict=options_dict,
                         extract_only=extract_only, do_fitting=do_fitting)

        self.n_readouts = options_dict['n_readouts']
        self.thresholds = options_dict['thresholds']
        self.channel_map = options_dict['channel_map']
        self.use_preselection = options_dict.get('use_preselection', False)
        qubits = list(self.channel_map.keys())

        self.readout_names = options_dict.get('readout_names', None)
        if self.readout_names is None:
            # TODO Default values should come from the MC parameters
            None

        self.observables = options_dict.get('observables', None)

        if self.observables is None:
            combination_list = list(itertools.product([False, True],
                                                      repeat=len(qubits)))
            preselection_condition = dict(zip(
                [(qb, self.options_dict.get('preselection_shift', -1))
                 for qb in qubits],  # keys contain shift
                combination_list[0]  # first comb has all ground
            ))
            self.observables = odict()

            # add preselection condition also as an observable
            if self.use_preselection:
                self.observables["pre"] = preselection_condition
            # add all combinations
            for i, states in enumerate(combination_list):
                name = ''.join(['e' if s else 'g' for s in states])
                obs_name = '$\| ' + name + '\\rangle$'
                self.observables[obs_name] = dict(zip(qubits, states))
                # add preselection condition
                if self.use_preselection:
                    self.observables[obs_name].update(preselection_condition)

        self.single_timestamp = False

        self.params_dict = {
            'measurementstring': 'measurementstring',
            'measured_values': 'measured_values',
            'value_names': 'value_names',
            'value_units': 'value_units'}

        self.numeric_params = []
        if auto:
            self.run_analysis()

    def process_data(self):
        shots_thresh = {}
        logging.info("Loading from file")

        for qubit, channel in self.channel_map.items():
            shots_cont = np.array(
                self.raw_data_dict['measured_values_ord_dict'][channel])
            shots_thresh[qubit] = (shots_cont > self.thresholds[qubit])[0]
        self.proc_data_dict['shots_thresholded'] = shots_thresh

        logging.info("Calculating observables")
        self.proc_data_dict['probability_table'] = self.probability_table(
                shots_thresh,
                list(self.observables.values()),
                self.n_readouts
        )

    @staticmethod
    def probability_table(shots_of_qubits, observables, n_readouts):
        """
        Creates a general table of counts averaging out all but specified set of
        correlations.

        This function has been check with a profiler and 85% of the time is
        spent on comparison with the mask. Thus there is no trivial optimization
        possible.

        Args:
            shots_of_qubits: Dictionary of np.arrays of thresholded shots for
                each qubit.
            observables: List of observables. Observable is a dictionary with
                name of the qubit as key and boolean value indicating if it is
                selecting exited states. If the qubit is missing from the list
                of states it is averaged out. Instead of just the qubit name, a
                tuple of qubit name and a shift value can be passed, where the
                shift value specifies the relative readout index for which the
                state is checked.
            n_readouts: Assumed to be the period in the list of shots between
                experiments with the same prepared state. If shots_of_qubits
                includes preselection readout results or if there was several
                readouts for a single readout then n_readouts has to include
                them.
        Returns:
            np.array: counts with
                dimensions (n_readouts, len(states_to_be_counted))
        """

        res_e = {}
        res_g = {}

        n_shots = next(iter(shots_of_qubits.values())).shape[0]

        table = np.zeros((n_readouts, len(observables)))

        for qubit, results in shots_of_qubits.items():
            res_e[qubit] = np.array(results).reshape((n_readouts, -1),
                                                     order='F')
            # This makes copy, but allows faster AND later
            res_g[qubit] = np.logical_not(
                np.array(results)).reshape((n_readouts, -1), order='F')

        for readout_n in range(n_readouts):
            # first result all ground
            for state_n, states_of_qubits in enumerate(observables):
                mask = np.ones((n_shots//n_readouts), dtype=np.bool)
                # slow qubit is the first in channel_map list
                for qubit, state in states_of_qubits.items():
                    if isinstance(qubit, tuple):
                        seg = (readout_n+qubit[1]) % n_readouts
                        qubit = qubit[0]
                    else:
                        seg = readout_n
                    if state:
                        mask = np.logical_and(mask, res_e[qubit][seg])
                    else:
                        mask = np.logical_and(mask, res_g[qubit][seg])
                table[readout_n, state_n] = np.count_nonzero(mask)
        print(n_readouts)
        print(n_shots)
        print(np.sum(table))
        return table*n_readouts/n_shots

    @staticmethod
    def observable_product(*observables):
        """
        Finds the product-observable of the input observables.
        If the observable conditions are contradicting, returns None. For the
        format of the observables, see the docstring of `probability_table`.
        """
        res_obs = {}
        for obs in observables:
            for k in obs:
                if k in res_obs:
                    if obs[k] != res_obs[k]:
                        return None
                else:
                    res_obs[k] = obs[k]
        return res_obs



    def prepare_plots(self):
        self.prepare_plot_prob_table(self.use_preselection)

    def prepare_plot_prob_table(self, only_odd=False):
        # colormap which has a lot of contrast for small and large values
        v = [0, 0.1, 0.2, 0.8, 1]
        c = [(1, 1, 1),
             (191/255, 38/255, 11/255),
             (155/255, 10/255, 106/255),
             (55/255, 129/255, 214/255),
             (0, 0, 0)]
        cdict = {'red':   [(v[i], c[i][0], c[i][0]) for i in range(len(v))],
                 'green': [(v[i], c[i][1], c[i][1]) for i in range(len(v))],
                 'blue':  [(v[i], c[i][2], c[i][2]) for i in range(len(v))]}
        cm = lscmap('customcmap', cdict)

        if only_odd:
            ylist = list(range(int(self.n_readouts/2)))
            plt_data = self.proc_data_dict['probability_table'][1::2].T
        else:
            ylist = list(range(self.n_readouts))
            plt_data = self.proc_data_dict['probability_table'].T

        plot_dict = {
            'axid': "ptable",
            'plotfn': self.plot_colorx,
            'xvals': np.arange(len(self.observables)),
            'yvals': np.array(len(self.observables)*[ylist]),
            'zvals': plt_data,
            'xlabel': "Channels",
            'ylabel': "Segments",
            'zlabel': "Counts",
            'zrange': [0,1],
            'title': (self.timestamps[0] + ' \n' +
                      self.raw_data_dict['measurementstring'][0]),
            'xunit': None,
            'yunit': None,
            'xtick_loc': np.arange(len(self.observables)),
            'xtick_labels': list(self.observables.keys()),
            'origin': 'upper',
            'cmap': cm,
            'aspect': 'equal',
            'plotsize': (8, 8)
        }

        # todo to not rely on readout names
        if self.readout_names is not None:
            if only_odd:
                plot_dict['ytick_loc'] = \
                    np.arange(len(self.readout_names[1::2]))
                plot_dict['ytick_labels'] = self.readout_names[1::2]
            else:
                plot_dict['ytick_loc'] = np.arange(len(self.readout_names))
                plot_dict['ytick_labels'] = self.readout_names

        self.plot_dicts['counts_table'] = plot_dict

    def measurement_operators_and_results(self, tomography_qubits=None):
        """
        Calculates and returns:
            A tuple of
                count tables for each data segment for the observables;
                the measurement operators corresponding to each observable;
                and the expected covariation matrix between the operators.

        If the calibration segments are passed, there must be a calibration
        segments for each of the computational basis states of the Hilber space.
        If there are no calibration segments, perfect readout is assumed.

        The calling class must filter out the relevant data segments by itself!
        """
        try:
            preselection_obs_idx = list(self.observables.keys()).index('pre')
        except ValueError:
            preselection_obs_idx = None
        observabele_idxs = [i for i in range(len(self.observables))
                            if i != preselection_obs_idx]

        qubits = list(self.channel_map.keys())
        if tomography_qubits is None:
            tomography_qubits = qubits
        d = 2**len(tomography_qubits)
        data = self.proc_data_dict['probability_table']
        data = data.T[observabele_idxs]
        if not 'cal_points' in self.options_dict:
            Fsingle = {None: np.array([[1, 0], [0, 1]]),
                       True: np.array([[0, 0], [0, 1]]),
                       False: np.array([[1, 0], [0, 0]])}
            Fs = []
            Omega = []
            for obs in self.observables.values():
                F = np.array([[1]])
                nr_meas = 0
                for qb in tomography_qubits:
                    # TODO: does not handle conditions on previous readouts
                    Fqb = Fsingle[obs.get(qb, None)]
                    # Kronecker product convention - assumed the same as QuTiP
                    F = np.kron(F, Fqb)
                    if qb in obs:
                        nr_meas += 1
                Fs.append(F)
                # The variation is proportional to the number of qubits we have
                # a condition on, assuming that all readout errors are small
                # and equal.
                Omega.append(nr_meas)
            Omega = np.array(Omega)
            return data, Fs, Omega
        else:
            means, covars = \
                self.calibration_point_means_and_channel_covariations()
            Fs = [np.diag(ms) for ms in means.T]
            return data, Fs, covars

    def calibration_point_means_and_channel_covariations(self):
        observables = [v for k, v in self.observables.items() if k != 'pre']
        try:
            preselection_obs_idx = list(self.observables.keys()).index('pre')
        except ValueError:
            preselection_obs_idx = None
        observabele_idxs = [i for i in range(len(self.observables))
                            if i != preselection_obs_idx]

        # calculate the mean for each reference state and each observable
        try:
            cal_points_list = convert_channel_names_to_index(
                self.options_dict.get('cal_points'), self.n_readouts,
                self.raw_data_dict['value_names'][0]
            )
        except KeyError:
            cal_points_list = convert_channel_names_to_index(
                self.options_dict.get('cal_points'), self.n_readouts,
                list(self.channel_map.keys())
            )
        self.proc_data_dict['cal_points_list'] = cal_points_list
        means = np.zeros((len(cal_points_list), len(observables)))
        cal_readouts = set()
        for i, cal_point in enumerate(cal_points_list):
            for j, cal_point_chs in enumerate(cal_point):
                if j == 0:
                    readout_list = cal_point_chs
                else:
                    if readout_list != cal_point_chs:
                        raise Exception('Different readout indices for a '
                                        'single reference state: {} and {}'
                                        .format(readout_list, cal_point_chs))
            cal_readouts.update(cal_point[0])

            val_list = [self.proc_data_dict['probability_table'][idx_ro]
                        [observabele_idxs] for idx_ro in cal_point[0]]
            means[i] = np.mean(val_list, axis=0)

        # find the means for all the products of the operators and the average
        # covariation of the operators
        prod_obss = []
        prod_obs_idxs = {}
        obs_products = np.zeros([self.n_readouts] + [len(observables)]*2)
        for i, obsi in enumerate(observables):
            for j, obsj in enumerate(observables):
                if i > j:
                    continue
                obsp = self.observable_product(obsi, obsj)
                if obsp is None:
                    obs_products[:, i, j] = 0
                    obs_products[:, j, i] = 0
                else:
                    prod_obs_idxs[(i, j)] = len(prod_obss)
                    prod_obs_idxs[(j, i)] = len(prod_obss)
                    prod_obss.append(obsp)
        prod_prob_table = self.probability_table(
            self.proc_data_dict['shots_thresholded'],
            prod_obss, self.n_readouts)
        for (i, j), k in prod_obs_idxs.items():
            obs_products[:, i, j] = prod_prob_table[:, k]
        covars = -np.array([np.outer(ro, ro) for ro in self.proc_data_dict[
            'probability_table'][:,observabele_idxs]]) + obs_products
        covars = np.mean(covars[list(cal_readouts)], 0)

        return means, covars


def get_shots_zero_one(data, post_select: bool=False,
                       nr_samples: int=2, sample_0: int=0, sample_1: int=1,
                       post_select_threshold: float = None):
    if not post_select:
        shots_0, shots_1 = a_tools.zigzag(
            data, sample_0, sample_1, nr_samples)
    else:
        # FIXME nathan 2019.05.17: This is useless?
        presel_0, presel_1 = a_tools.zigzag(
            data, sample_0, sample_1, nr_samples)

        shots_0, shots_1 = a_tools.zigzag(
            data, sample_0+1, sample_1+1, nr_samples)

    if post_select:
        post_select_shots_0 = data[0::nr_samples]
        shots_0 = data[1::nr_samples]

        post_select_shots_1 = data[nr_samples//2::nr_samples]
        shots_1 = data[nr_samples//2+1::nr_samples]

        # Determine shots to remove
        post_select_indices_0 = dm_tools.get_post_select_indices(
            thresholds=[post_select_threshold],
            init_measurements=[post_select_shots_0])

        post_select_indices_1 = dm_tools.get_post_select_indices(
            thresholds=[post_select_threshold],
            init_measurements=[post_select_shots_1])

        shots_0[post_select_indices_0] = np.nan
        shots_0 = shots_0[~np.isnan(shots_0)]

        shots_1[post_select_indices_1] = np.nan
        shots_1 = shots_1[~np.isnan(shots_1)]

    return shots_0, shots_1


def get_arb_comb_xx_label(nr_of_qubits, qubit_idx: int):
    """
    Returns labels of the form "xx0xxx", "xx1xxx", "xx2xxx"
    Length of the label is equal to the number of qubits
    """
    comb_str_0 = list('x'*nr_of_qubits)
    comb_str_0[-(qubit_idx+1)] = '0'
    comb_str_0 = "".join(comb_str_0)

    comb_str_1 = list('x'*nr_of_qubits)
    comb_str_1[-(qubit_idx+1)] = '1'
    comb_str_1 = "".join(comb_str_1)

    comb_str_2 = list('x'*nr_of_qubits)
    comb_str_2[-(qubit_idx+1)] = '2'
    comb_str_2 = "".join(comb_str_2)

    return comb_str_0, comb_str_1, comb_str_2


def get_assignement_fid_from_cumhist(chist_0, chist_1, bin_centers=None):
    """
    Returns the average assignment fidelity and threshold
        F_assignment_raw = (P01 - P10 )/2
            where Pxy equals probability to measure x when starting in y
    """
    F_vs_th = (1-(1-abs(chist_1 - chist_0))/2)
    opt_idx = np.argmax(F_vs_th)
    F_assignment_raw = F_vs_th[opt_idx]

    if bin_centers is None:
        bin_centers = np.arange(len(chist_0))
    threshold = bin_centers[opt_idx]

    return F_assignment_raw, threshold


def make_mux_ssro_histogram_combined(data_dict, ch_name, qubit_idx,
                                     thresholds=None, threshold_labels=None,
                                     title=None, ax=None, **kw):
    if ax is None:
        f, ax = plt.subplots()
    markers = itertools.cycle(('v', '^', 'd'))

    comb_str_0, comb_str_1, comb_str_2 = get_arb_comb_xx_label(
        data_dict['nr_of_qubits'], qubit_idx=qubit_idx)

    ax.plot(data_dict['bin_centers {}'.format(ch_name)],
            data_dict['hist {} {}'.format(ch_name, comb_str_0)][0],
            linestyle='',
            marker=next(markers), alpha=.7, label=comb_str_0)
    ax.plot(data_dict['bin_centers {}'.format(ch_name)],
            data_dict['hist {} {}'.format(ch_name, comb_str_1)][0],
            linestyle='',
            marker=next(markers), alpha=.7, label=comb_str_1)

    if thresholds is not None:
        # this is to support multiple threshold types such as raw, fitted etc.
        th_styles = itertools.cycle(('--', '-.', '..'))
        for threshold, label in zip(thresholds, threshold_labels):
            ax.axvline(threshold, linestyle=next(th_styles), color='grey',
                       label=label)

    legend_title = "Prep. state [%s]" % ', '.join(data_dict['qubit_names'])
    ax.legend(title=legend_title, loc=1)  # top right corner
    ax.set_ylabel('Counts')
    # arbitrary units as we use optimal weights
    set_xlabel(ax, ch_name, 'a.u.')

    if title is not None:
        ax.set_title(title)


def make_mux_ssro_histogram(data_dict, ch_name, title=None, ax=None, **kw):
    if ax is None:
        f, ax = plt.subplots()
    nr_of_qubits = data_dict['nr_of_qubits']
    markers = itertools.cycle(('v', '<', '>', '^', 'd', 'o', 's', '*'))
    for i in range(2**nr_of_qubits):
        format_str = '{'+'0:0{}b'.format(nr_of_qubits) + '}'
        binning_string = format_str.format(i)
        ax.plot(data_dict['bin_centers {}'.format(ch_name)],
                data_dict['hist {} {}'.format(ch_name, binning_string)][0],
                linestyle='',
                marker=next(markers), alpha=.7, label=binning_string)

    legend_title = "Prep. state \n[%s]" % ', '.join(data_dict['qubit_names'])
    ax.legend(title=legend_title, loc=1)
    ax.set_ylabel('Counts')
    # arbitrary units as we use optimal weights
    set_xlabel(ax, ch_name, 'a.u.')

    if title is not None:
        ax.set_title(title)


class Multiplexed_Readout_Analysis(MultiQubit_SingleShot_Analysis):
    """
    Analysis results of an experiment meant for characterization of multiplexed
    readout.
    """
    def __init__(self, t_start: str=None, t_stop: str=None,
                 label: str='', data_file_path: str=None,
                 options_dict: dict=None, extract_only: bool=False,
                 do_fitting: bool=True, auto=True):

        self.n_readouts = options_dict['n_readouts']
        self.channel_map = options_dict['channel_map']
        qubits = list(self.channel_map.keys())

        def_seg_names_prep = ["".join(l) for l in list(
            itertools.product(["$0$", "$\pi$"],
                              repeat=len(self.channel_map)))]
        self.preselection_available = False
        if self.n_readouts == len(def_seg_names_prep):
            def_seg_names = def_seg_names_prep
        elif self.n_readouts == 2*len(def_seg_names_prep):
            self.preselection_available = True
            def_seg_names = [x for t in zip(*[
                ["sel"]*len(def_seg_names_prep),
                def_seg_names_prep]) for x in t]
        else:
            def_seg_names = list(range(len(def_seg_names_prep)))

        # User can override the automatic value determined from the
        #   number of readouts
        self.use_preselection = options_dict.get('use_preselection',
                                             self.preselection_available)

        self.observables = options_dict.get('observables', None)
        if self.observables is None:
            combination_list = list(itertools.product([False, True],
                                                      repeat=len(qubits)))
            preselection_condition = dict(zip(
                [(qb, -1) for qb in qubits],  # keys contain shift
                combination_list[0]  # first comb has all ground
            ))

            self.observables = OrderedDict([])
            # add preselection condition also as an observable
            if self.use_preselection:
                self.observables["pre"] = preselection_condition
            # add all combinations
            for i, states in enumerate(combination_list):
                obs_name = '$\| ' + \
                           ''.join(['e' if s else 'g' for s in states]) + \
                           '\\rangle$'
                self.observables[obs_name] = dict(zip(qubits, states))
                # add preselection condition
                if self.use_preselection:
                    self.observables[obs_name].update(preselection_condition)

        options_dict['observables'] = self.observables
        options_dict['readout_names'] = options_dict.get('readout_names',
                                                         def_seg_names)

        super().__init__(t_start=t_start, t_stop=t_stop,
                         label=label,
                         data_file_path=data_file_path,
                         options_dict=options_dict,
                         extract_only=extract_only, do_fitting=do_fitting,
                         auto=False)

        # here we can do more stuff before analysis runs

        if auto:
            self.run_analysis()

    def prepare_plots(self):
        super().prepare_plot_prob_table(only_odd=self.use_preselection)

    def process_data(self):
        super().process_data()

        table_norm = self.proc_data_dict['probability_table']
        if self.use_preselection:
            table_norm = table_norm[1::2, 1:] / (table_norm[1::2, 0][:, None])
        self.proc_data_dict['probability_table_data_only'] = table_norm

        if self.options_dict.get('do_cross_fidelity', True):
            self.proc_data_dict['cross_fidelity_matrix'] = \
                self.cross_fidelity_matrix(table_norm, len(self.channel_map))
            self.save_processed_data('cross_fidelity_matrix')
        # self.proc_data_dict['cross_correlations_matrix'] = \
        #     self.cross_correlations_matrix()

        self.save_processed_data('probability_table')
        self.save_processed_data('probability_table_data_only')

    @staticmethod
    def cross_fidelity_matrix(table_norm, n_qubits):
        masks = []
        for i in reversed(range(n_qubits)):
            masks.append(np.arange(2**n_qubits)//(2**i)%2 != 0)
        cf = np.zeros((n_qubits, n_qubits))
        for qb_prep in range(n_qubits):
            for qb_assign in range(n_qubits):
                err = np.mean(table_norm[
                    masks[qb_prep]][:,
                    np.logical_not(masks[qb_assign])])
                err += np.mean(table_norm[
                    np.logical_not(masks[qb_prep])][:,
                    masks[qb_assign]])
                err *= 2**(n_qubits-1)
                cf[qb_prep, qb_assign] = 1 - err
        return cf

    @staticmethod
    def cross_correlations_matrix(table_norm, n_qubits):
        gres = np.array([np.power(-1, np.arange(2**n_qubits)//(2**(n_qubits-i-1))) >= 0 for i in range(n_qubits)])
        pee = np.zeros((n_qubits, n_qubits))
        peg = np.zeros((n_qubits, n_qubits))
        pge = np.zeros((n_qubits, n_qubits))
        pgg = np.zeros((n_qubits, n_qubits))
        pg = np.zeros(n_qubits)
        pe = np.zeros(n_qubits)
        for k in np.arange(2**n_qubits): # prepare state
            for l in np.arange(2**n_qubits): # result state
                for i in np.arange(n_qubits): # qubit 1
                    if gres[i][l]:
                        pg[i] += table_norm[k, l]/2**n_qubits
                    else:
                        pe[i] += table_norm[k, l]/2**n_qubits
                    for j in np.arange(n_qubits): # qubit 2
                        if gres[i][l] and gres[j][l]:
                            pgg[i, j] += table_norm[k, l]/2**n_qubits
                        elif gres[i][l] and not gres[j][l]:
                            pge[i, j] += table_norm[k, l]/2**n_qubits
                        elif not gres[i][l] and gres[j][l]:
                            peg[i, j] += table_norm[k, l]/2**n_qubits
                        else:
                            pee[i, j] += table_norm[k, l]/2**n_qubits
        C = pgg + pee - pge - peg - np.outer(pg, pg) - np.outer(pe, pe) +\
            np.outer(pg, pe) + np.outer(pe, pg)
        C = np.diag(np.diagonal(C)**-0.5).dot(C).dot(np.diag(np.diagonal(C)**-0.5))
        return C


def convert_channel_names_to_index(cal_points, nr_segments, value_names):
    """
    Converts the calibration points list from the format
    cal_points = [{'ch1': [-4, -3], 'ch2': [-4, -3]},
                  {0: [-2, -1], 1: [-2, -1]}]
    to the format (for a 100-segment dataset)
    cal_points_list = [[[96, 97], [96, 97]],
                       [[98, 99], [98, 99]]]

    Args:
        cal_points: the list of calibration points to convert
        nr_segments: number of segments in the dataset to convert negative
                     indices to positive indices.
        value_names: a list of channel names that is used to determine the
                     index of the channels
    Returns:
        cal_points_list in the converted format
    """
    cal_points_list = []
    for observable in cal_points:
        if isinstance(observable, (list, np.ndarray)):
            observable_list = [[]] * len(value_names)
            for i, idxs in enumerate(observable):
                observable_list[i] = \
                    [idx % nr_segments for idx in idxs]
            cal_points_list.append(observable_list)
        else:
            observable_list = [[]] * len(value_names)
            for channel, idxs in observable.items():
                if isinstance(channel, int):
                    observable_list[channel] = \
                        [idx % nr_segments for idx in idxs]
                else:  # assume str
                    ch_idx = value_names.index(channel)
                    observable_list[ch_idx] = \
                        [idx % nr_segments for idx in idxs]
            cal_points_list.append(observable_list)
    return cal_points_list


class SingleQubitResetAnalysis(ba.BaseDataAnalysis):
    def __init__(self, t_start: str=None, t_stop: str=None,
                 data_file_path: str=None,
                 options_dict: dict=None, extract_only: bool=False,
                 do_fitting: bool=True, auto=True):
        super().__init__(t_start=t_start, t_stop=t_stop,
                         data_file_path=data_file_path,
                         options_dict=options_dict,
                         extract_only=extract_only, do_fitting=do_fitting)
        # only 1 datafile should be processed
        self.single_timestamp = True

        # these parameters are converted to floats
        self.numeric_params = []

        # these parameters are extracted from the hdf5 file
        self.params_dict = {
            'measurementstring': 'measurementstring',
            'measured_values': 'measured_values',
            'value_names': 'value_names',
            'value_units': 'value_units'}

        if auto:
            self.run_analysis()

    def process_data(self):
        nr_reset = self.options_dict.get('nr_reset')
        nr_readout = nr_reset + 1
        qubit_idx = self.options_dict.get('qubit_idx')
        nr_qubits = len(self.raw_data_dict['value_names'])
        nr_bins = self.options_dict.get('nr_bins', 100)
        
        ######################################
        # extract shots to individual arrays #
        ######################################
        self.shots_max = float('-inf')
        self.shots_min = float('inf')
        self.proc_data_dict['shots_0'] = ['']*nr_readout
        self.proc_data_dict['shots_1'] = ['']*nr_readout
        self.proc_data_dict['shots_0_dig'] = ['']*nr_readout
        self.proc_data_dict['shots_1_dig'] = ['']*nr_readout
        self.proc_data_dict['channel_idx'] = self.raw_data_dict['value_names'] \
            .index(self.options_dict['channel_name'])
        channel_idx = self.proc_data_dict['channel_idx']
        
        readout_idxs = np.arange(len(self.raw_data_dict['measured_values'][0]))
        for i in range(nr_readout):
            mask0 = (readout_idxs % nr_readout == i)
            mask1 = mask0*((readout_idxs//(nr_readout*2**qubit_idx))%2 == 1)
            mask0 = mask0*((readout_idxs//(nr_readout*2**qubit_idx))%2 == 0)
            shots0 = self.raw_data_dict['measured_values'] \
                [channel_idx][mask0]
            shots1 = self.raw_data_dict['measured_values'] \
                [channel_idx][mask1]
            self.shots_max = max(self.shots_max, max(shots0.max(), shots1.max()))
            self.shots_min = min(self.shots_min, min(shots0.min(), shots1.min()))
            self.proc_data_dict['shots_0'][i] = shots0
            self.proc_data_dict['shots_1'][i] = shots1
            self.proc_data_dict['shots_0_dig'][i] = shots0 >= self.options_dict['threshold']
            self.proc_data_dict['shots_1_dig'][i] = shots1 >= self.options_dict['threshold']

        ###########################################
        # generate 1D histograms for each readout #
        ###########################################
        self.proc_data_dict['hist_0'] = ['']*nr_readout
        self.proc_data_dict['hist_1'] = ['']*nr_readout
        for i in range(nr_readout):
            hist0, bins = np.histogram(self.proc_data_dict['shots_0'][i],
                                       bins=nr_bins, range=(self.shots_min, self.shots_max))
            hist1, bins = np.histogram(self.proc_data_dict['shots_1'][i],
                                       bins=nr_bins, range=(self.shots_min, self.shots_max))
            self.proc_data_dict['hist_0'][i] = hist0
            self.proc_data_dict['hist_1'][i] = hist1
        self.proc_data_dict['bin_edges'] = bins
        self.proc_data_dict['bin_centers'] = (bins[1:] + bins[:-1])/2

        #########################################
        # generate 2D histograms for each reset #
        #########################################
        self.proc_data_dict['hist2_0'] = ['']*nr_reset
        self.proc_data_dict['hist2_1'] = ['']*nr_reset
        for i in range(nr_reset):
            hist0, _, _ = np.histogram2d(self.proc_data_dict['shots_0'][i], self.proc_data_dict['shots_0'][i+1],
                                         bins=nr_bins, range=((self.shots_min, self.shots_max), (self.shots_min, self.shots_max)))
            hist1, _, _ = np.histogram2d(self.proc_data_dict['shots_1'][i], self.proc_data_dict['shots_1'][i+1],
                                         bins=nr_bins, range=((self.shots_min, self.shots_max), (self.shots_min, self.shots_max)))
            self.proc_data_dict['hist2_0'][i] = hist0
            self.proc_data_dict['hist2_1'][i] = hist1

        ###############################
        # Extract state probabilities #
        ###############################
        self.proc_data_dict['pg0'] = ['']*nr_readout
        self.proc_data_dict['pe0'] = ['']*nr_readout
        self.proc_data_dict['pg1'] = ['']*nr_readout
        self.proc_data_dict['pe1'] = ['']*nr_readout
        self.proc_data_dict['pgg0'] = ['']*nr_reset
        self.proc_data_dict['pge0'] = ['']*nr_reset
        self.proc_data_dict['peg0'] = ['']*nr_reset
        self.proc_data_dict['pee0'] = ['']*nr_reset
        self.proc_data_dict['pgg1'] = ['']*nr_reset
        self.proc_data_dict['pge1'] = ['']*nr_reset
        self.proc_data_dict['peg1'] = ['']*nr_reset
        self.proc_data_dict['pee1'] = ['']*nr_reset
        for i in range(nr_readout):
            ce0 = np.count_nonzero(self.proc_data_dict['shots_0_dig'][i])
            ce1 = np.count_nonzero(self.proc_data_dict['shots_1_dig'][i])
            cg0 = np.count_nonzero(np.logical_not(self.proc_data_dict['shots_0_dig'][i]))
            cg1 = np.count_nonzero(np.logical_not(self.proc_data_dict['shots_1_dig'][i]))
            self.proc_data_dict['pe0'][i] = ce0/(ce0 + cg0)
            self.proc_data_dict['pe1'][i] = ce1/(ce1 + cg1)
            self.proc_data_dict['pg0'][i] = cg0/(ce0 + cg0)
            self.proc_data_dict['pg1'][i] = cg1/(ce1 + cg1)
            if i < nr_readout - 1:
                cgg0 = np.count_nonzero(~self.proc_data_dict['shots_0_dig'][i] *
                                        ~self.proc_data_dict['shots_0_dig'][i+1])
                cge0 = np.count_nonzero(~self.proc_data_dict['shots_0_dig'][i] *
                                        self.proc_data_dict['shots_0_dig'][i+1])
                ceg0 = np.count_nonzero(self.proc_data_dict['shots_0_dig'][i] *
                                        ~self.proc_data_dict['shots_0_dig'][i+1])
                cee0 = np.count_nonzero(self.proc_data_dict['shots_0_dig'][i] *
                                        self.proc_data_dict['shots_0_dig'][i+1])
                cgg1 = np.count_nonzero(~self.proc_data_dict['shots_1_dig'][i] *
                                        ~self.proc_data_dict['shots_1_dig'][i+1])
                cge1 = np.count_nonzero(~self.proc_data_dict['shots_1_dig'][i] *
                                        self.proc_data_dict['shots_1_dig'][i+1])
                ceg1 = np.count_nonzero(self.proc_data_dict['shots_1_dig'][i] *
                                        ~self.proc_data_dict['shots_1_dig'][i+1])
                cee1 = np.count_nonzero(self.proc_data_dict['shots_1_dig'][i] *
                                        self.proc_data_dict['shots_1_dig'][i+1])
                self.proc_data_dict['pgg0'][i] = cgg0/(cgg0 + cge0 + ceg0 + cee0)
                self.proc_data_dict['pge0'][i] = cge0/(cgg0 + cge0 + ceg0 + cee0)
                self.proc_data_dict['peg0'][i] = ceg0/(cgg0 + cge0 + ceg0 + cee0)
                self.proc_data_dict['pee0'][i] = cee0/(cgg0 + cge0 + ceg0 + cee0)
                self.proc_data_dict['pgg1'][i] = cgg1/(cgg1 + cge1 + ceg1 + cee1)
                self.proc_data_dict['pge1'][i] = cge1/(cgg1 + cge1 + ceg1 + cee1)
                self.proc_data_dict['peg1'][i] = ceg1/(cgg1 + cge1 + ceg1 + cee1)
                self.proc_data_dict['pee1'][i] = cee1/(cgg1 + cge1 + ceg1 + cee1)

        ###############################################
        # Extract readout result vector probabilities #
        ###############################################
        nr_readout_analysis = self.options_dict.get('nr_analysis_readouts', False)
        if nr_readout_analysis:
            self.proc_data_dict['result_vector_count_0'] = np.zeros(2**nr_readout_analysis)
            self.proc_data_dict['result_vector_count_1'] = np.zeros(2**nr_readout_analysis)
            for i in range(len(self.proc_data_dict['shots_0'][0])):
                result_index_0 = 0
                result_index_1 = 0
                for j in range(nr_readout_analysis):
                    if self.proc_data_dict['shots_0'][j][i] >= self.options_dict['threshold']:
                        result_index_0 += 1 << j
                    if self.proc_data_dict['shots_1'][j][i] >= self.options_dict['threshold']:
                        result_index_1 += 1 << j
                self.proc_data_dict['result_vector_count_0'][result_index_0] += 1
                self.proc_data_dict['result_vector_count_1'][result_index_1] += 1

        ##################################################
        # Extract transfer matrices for each reset event #
        ##################################################
        self.proc_data_dict['p_g->g'] = [['']*nr_reset, ['']*nr_reset]
        self.proc_data_dict['p_g->e'] = [['']*nr_reset, ['']*nr_reset]
        self.proc_data_dict['p_e->g'] = [['']*nr_reset, ['']*nr_reset]
        self.proc_data_dict['p_e->e'] = [['']*nr_reset, ['']*nr_reset]
        for i in range(nr_reset):
            for init in range(2):
                cgg = self.proc_data_dict['pgg{}'.format(init)][i]
                cge = self.proc_data_dict['pge{}'.format(init)][i]
                ceg = self.proc_data_dict['peg{}'.format(init)][i]
                cee = self.proc_data_dict['pee{}'.format(init)][i]
                self.proc_data_dict['p_g->g'][init][i] = cgg/(cgg + cge)
                self.proc_data_dict['p_g->e'][init][i] = cge/(cgg + cge)
                self.proc_data_dict['p_e->g'][init][i] = ceg/(ceg + cee)
                self.proc_data_dict['p_e->e'][init][i] = cee/(ceg + cee)

    def prepare_plots(self):
        nr_reset = self.options_dict.get('nr_reset')
        nr_readout = nr_reset + 1
        qubit_idx = self.options_dict.get('qubit_idx')
        
        # readout histograms
        for i in range(nr_readout):
            self.plot_dicts['ro_{}_hist_qb_idx{}'.format(i+1, qubit_idx)] = {
                'title': 'Readout {} histogram'.format(i+1),
                'plotfn': self.plot_line,
                'xvals': self.proc_data_dict['bin_centers'],
                'yvals': self.proc_data_dict['hist_0'][i],
                'xlabel': 'Readout signal',
                'xunit': self.raw_data_dict['value_units'][0],
                'ylabel': 'Counts',
                'setlabel': r'Prepared 0',
                'linestyle': '',
                'line_kws': {'color': 'C0'},
                'marker': 'o',
                'do_legend': True}
            self.plot_dicts['hist_1_{}'.format(i)] = {
                'ax_id': 'ro_{}_hist_qb_idx{}'.format(i+1, qubit_idx),
                'plotfn': self.plot_line,
                'xvals': self.proc_data_dict['bin_centers'],
                'yvals': self.proc_data_dict['hist_1'][i],
                'setlabel': r'Prepared $\pi$',
                'linestyle': '',
                'line_kws': {'color': 'C3'},
                'marker': 'o'}
            max_cnts = max(self.proc_data_dict['hist_1'][i].max(),
                           self.proc_data_dict['hist_0'][i].max())
            self.plot_dicts['ro_threshold_{}'.format(i)] = {
                'ax_id': 'ro_{}_hist_qb_idx{}'.format(i+1, qubit_idx),
                'plotfn': self.plot_vlines,
                'x': self.options_dict['threshold'],
                'ymin': 0,
                'ymax': max_cnts*1.05,
                'colors': '.3',
                'linestyles': 'dashed',
                'line_kws': {'linewidth': .8},
                'setlabel': 'Threshold',
                'do_legend': True}
            self.plot_dicts['prob_0_{}'.format(i)] = {
                'ax_id': 'ro_{}_hist_qb_idx{}'.format(i+1, qubit_idx),
                'plotfn': self.plot_line,
                'xvals': [self.options_dict['threshold']],
                'yvals': [max_cnts/2],
                'line_kws': {'alpha': 0},
                'setlabel': r'$p(e|0) = {:.1f}$'.format(100*self.proc_data_dict['pe0'][i]),
                'do_legend': True}
            self.plot_dicts['prob_1_{}'.format(i)] = {
                'ax_id': 'ro_{}_hist_qb_idx{}'.format(i+1, qubit_idx),
                'plotfn': self.plot_line,
                'xvals': [self.options_dict['threshold']],
                'yvals': [max_cnts/2],
                'line_kws': {'alpha': 0},
                'setlabel': r'$p(e|\pi) = {:.1f}$'.format(100*self.proc_data_dict['pe1'][i]),
                'do_legend': True}

        # reset histograms
        for i in range(nr_reset):
            hist2D = self.proc_data_dict['hist2_0'][i] + self.proc_data_dict['hist2_1'][i]
            self.plot_dicts['reset_{}_hist_qb_idx{}'.format(i+1, qubit_idx)] = {
                'title': 'Reset {} histogram'.format(i+1),
                'plotfn': self.plot_colorxy,
                'xvals': self.proc_data_dict['bin_centers'],
                'yvals': self.proc_data_dict['bin_centers'],
                'zvals': hist2D.T,
                'xlabel': 'Readout signal {}'.format(i+1),
                'xunit': self.raw_data_dict['value_units'][0],
                #'xrange': (-2.5e-3, -2.0e-3),
                'ylabel': 'Readout signal {}'.format(i+2),
                'yunit': self.raw_data_dict['value_units'][0],
                'zrange': (0, np.log10(hist2D.max())),
                'logzscale': True,
                'clabel': 'log10(counts)'}
            self.plot_dicts['reset_{}_hist_vline'.format(i+1)] = {
                'ax_id': 'reset_{}_hist_qb_idx{}'.format(i+1, qubit_idx),
                'plotfn': self.plot_vlines,
                'x': self.options_dict['threshold'],
                'ymin': self.proc_data_dict['bin_edges'].min(),
                'ymax': self.proc_data_dict['bin_edges'].max(),
                'colors': '.3',
                'linestyles': 'dashed',
                'line_kws': {'linewidth': .8}}
            self.plot_dicts['reset_{}_hist_hline'.format(i+1)] = {
                'ax_id': 'reset_{}_hist_qb_idx{}'.format(i+1, qubit_idx),
                'plotfn': self.plot_vlines,
                'func': 'hlines',
                'x': self.options_dict['threshold'],
                'ymin': self.proc_data_dict['bin_edges'].min(),
                'ymax': self.proc_data_dict['bin_edges'].max(),
                'colors': '.3',
                'linestyles': 'dashed',
                'line_kws': {'linewidth': .8}}
            self.plot_dicts['reset_{}_hist_g_qb_idx{}'.format(i+1, qubit_idx)] = {
                'title': 'Reset {} histogram, ground state preparation'.format(i+1),
                'plotfn': self.plot_colorxy,
                'xvals': self.proc_data_dict['bin_centers'],
                'yvals': self.proc_data_dict['bin_centers'],
                'zvals': self.proc_data_dict['hist2_0'][i].T,
                'xlabel': 'Readout signal {}'.format(i+1),
                'xunit': self.raw_data_dict['value_units'][0],
                'ylabel': 'Readout signal {}'.format(i+2),
                'yunit': self.raw_data_dict['value_units'][0],
                'zrange': (0, np.log10(hist2D.max())),
                'logzscale': True,
                'zlabel': 'log10(counts)'}
            self.plot_dicts['reset_{}_hist_g_vline'.format(i+1)] = {
                'ax_id': 'reset_{}_hist_g_qb_idx{}'.format(i+1, qubit_idx),
                'plotfn': self.plot_vlines,
                'x': self.options_dict['threshold'],
                'ymin': self.proc_data_dict['bin_edges'].min(),
                'ymax': self.proc_data_dict['bin_edges'].max(),
                'colors': '.3',
                'linestyles': 'dashed',
                'line_kws': {'linewidth': .8}}
            self.plot_dicts['reset_{}_hist_g_hline'.format(i+1)] = {
                'ax_id': 'reset_{}_hist_g_qb_idx{}'.format(i+1, qubit_idx),
                'plotfn': self.plot_vlines,
                'func': 'hlines',
                'x': self.options_dict['threshold'],
                'ymin': self.proc_data_dict['bin_edges'].min(),
                'ymax': self.proc_data_dict['bin_edges'].max(),
                'colors': '.3',
                'linestyles': 'dashed',
                'line_kws': {'linewidth': .8}}
            self.plot_dicts['reset_{}_hist_e_qb_idx{}'.format(i+1, qubit_idx)] = {
                'title': 'Reset {} histogram, excited state preparation'.format(i+1),
                'plotfn': self.plot_colorxy,
                'xvals': self.proc_data_dict['bin_centers'],
                'yvals': self.proc_data_dict['bin_centers'],
                'zvals': self.proc_data_dict['hist2_1'][i].T,
                'xlabel': 'Readout signal {}'.format(i+1),
                'xunit': self.raw_data_dict['value_units'][0],
                'ylabel': 'Readout signal {}'.format(i+2),
                'yunit': self.raw_data_dict['value_units'][0],
                'zrange': (0, np.log10(hist2D.max())),
                'logzscale': True,
                'zlabel': 'log10(counts)'}
            self.plot_dicts['reset_{}_hist_e_vline'.format(i+1)] = {
                'ax_id': 'reset_{}_hist_e_qb_idx{}'.format(i+1, qubit_idx),
                'plotfn': self.plot_vlines,
                'x': self.options_dict['threshold'],
                'ymin': self.proc_data_dict['bin_edges'].min(),
                'ymax': self.proc_data_dict['bin_edges'].max(),
                'colors': '.3',
                'linestyles': 'dashed',
                'line_kws': {'linewidth': .8}}
            self.plot_dicts['reset_{}_hist_e_hline'.format(i+1)] = {
                'ax_id': 'reset_{}_hist_e_qb_idx{}'.format(i+1, qubit_idx),
                'plotfn': self.plot_vlines,
                'func': 'hlines',
                'x': self.options_dict['threshold'],
                'ymin': self.proc_data_dict['bin_edges'].min(),
                'ymax': self.proc_data_dict['bin_edges'].max(),
                'colors': '.3',
                'linestyles': 'dashed',
                'line_kws': {'linewidth': .8}}<|MERGE_RESOLUTION|>--- conflicted
+++ resolved
@@ -765,10 +765,7 @@
         self.levels = levels
         # empty dict for analysis results
         self.proc_data_dict = OrderedDict()
-<<<<<<< HEAD
-=======
         self.pre_selection = self.options_dict.get('pre_selection', False)
->>>>>>> eb330e66
         if auto:
             self.run_analysis()
 
@@ -777,18 +774,6 @@
         """
         Create the histograms based on the raw data
         """
-<<<<<<< HEAD
-        post_select = self.options_dict.get('post_select', False)
-        post_select_threshold = \
-            self.options_dict.get('post_select_threshold', 0)
-        nr_samples = self.options_dict.get('nr_samples', 2)
-        sample_0 = self.options_dict.get('sample_0', 0)
-        sample_1 = self.options_dict.get('sample_1', 1)
-        nr_bins = self.options_dict.get('nr_bins', 100)
-=======
-
->>>>>>> eb330e66
-
         ######################################################
         #  Separating data into shots for each level         #
         ######################################################
@@ -796,34 +781,28 @@
         # values for each level in self.levels
         meas_val = {l: self.raw_data_dict['measured_values'][i]
                     for i,l in enumerate(self.levels)}
-<<<<<<< HEAD
-        unit = self.raw_data_dict['value_units'][0]
-=======
->>>>>>> eb330e66
         intermediate_ro = dict()    # store intermediate ro (preselection)
         data = dict()               # store final data
         mu = dict()                 # store mean of measurements
         # loop through levels
         for l, l_data in meas_val.items():
-<<<<<<< HEAD
-            if post_select:
-                raise NotImplementedError("Not yet implemented.")
-                intermediate_ro[l], data[l] = self._filter(l_data, l)
-=======
             if self.pre_selection:
-                intermediate_ro[l], data[l] = self._filter(l_data, l)
+                intermediate_ro[l], data[l] = self._filter(l_data)
                 print(intermediate_ro[l].shape,
                       data[l].shape)
->>>>>>> eb330e66
             else:
                 data[l] = l_data
             mu[l] = np.mean(data[l], axis=-1)
             # make 2D array in case only one channel (1D array)
             if len(data[l].shape) == 1:
                 data[l] = np.array([data[l]])
-        self.proc_data_dict['mu'] = deepcopy(mu)
+        self.proc_data_dict['analysis_params'] = OrderedDict()
+        self.proc_data_dict['analysis_params']['mu'] = deepcopy(mu)
         self.proc_data_dict['data'] = deepcopy(data)
         X = np.vstack([data[l].transpose() for l in self.levels])
+        assert np.ndim(X) == 2, "Data must be a two D array. " \
+                                "Received shape {}, ndim {}"\
+                                .format(X.shape, np.ndim(X))
         prep_states = np.hstack(
             [np.ones_like(data[l][0]) * i for i, l in enumerate(self.levels)])
         pred_states, clf_params = \
@@ -832,47 +811,40 @@
                                                         'ncc'),
                            **self.options_dict.get("classif_kw", dict()))
         fm = self.fidelity_matrix(prep_states, pred_states)
-        self.proc_data_dict['fidelity_mtx'] = fm
-        self.proc_data_dict['classifier_params'] = clf_params
-
-<<<<<<< HEAD
-=======
+
+        self.proc_data_dict['analysis_params']['fidelity_mtx'] = fm
+        self.proc_data_dict['analysis_params']['classifier_params'] = clf_params
+
         if self.pre_selection:
             prep_states = []
             X = []
             #re do with classification first of preselection and masking
             pred_presel = dict()
             for i, l in enumerate(self.levels):
-                print(i)
                 data[l] = data[l].transpose()
                 pred_presel[l] = self.clf_.predict(intermediate_ro[l].transpose())
                 data_masked = data[l][pred_presel[l] == 0.]
                 X.append(data_masked)
                 prep_states.append(np.ones((data_masked.shape[0]))*i)
 
+
             pred_states = self.clf_.predict(np.vstack(X))
             prep_states = np.hstack(prep_states)
             print(prep_states.shape, pred_states.shape)
 
             fm = self.fidelity_matrix(prep_states, pred_states)
-            self.proc_data_dict['fidelity_mtx_masked'] = fm
->>>>>>> eb330e66
-
-    def _filter(self, data, level):
+            self.proc_data_dict['analysis_params']['fidelity_mtx_masked'] = fm
+
+    def _filter(self, data):
         """
         Filters data of level and returns intermediate ro and data separately
         """
-<<<<<<< HEAD
-=======
         nr_samples = self.options_dict.get('nr_samples', 2)
         sample_0 = self.options_dict.get('sample_0', 0)
         sample_1 = self.options_dict.get('sample_1', 1)
-        print("before", data.shape)
         intermediate_ro, data = data.transpose()[sample_0::nr_samples], \
                                 data.transpose()[sample_1::nr_samples]
-        print("after", data.shape)
         return intermediate_ro.transpose(), data.transpose()
->>>>>>> eb330e66
 
     def _classify(self, X, prep_state, method, **kw):
         """
@@ -890,36 +862,40 @@
             "If using only one channel, please make array of shape (n, 1) " \
             "instead of (n,)"
         if method == 'ncc':
-            pred_states = []
-            for pt in X:
-                dist = []
-                for l in self.levels:
-                    dist.append(np.linalg.norm(pt - self.proc_data_dict['mu'][l]))
-                dist = np.asarray(dist)
-                pred_states.append(np.argmin(dist))
-            pred_states = np.array(pred_states)
-<<<<<<< HEAD
+            class NCC:
+                def __init__(self, cluster_centers):
+                    """
+                    cluster_centers is a dict of cluster centers
+                    (name as key, n dimensional array as value)
+
+                    """
+                    self.cluster_centers = cluster_centers
+                    print(cluster_centers)
+                def predict(self, X):
+                    pred_states = []
+                    for pt in X:
+                        dist = []
+                        for _, cluster_center in self.cluster_centers.items():
+                            dist.append(np.linalg.norm(pt - cluster_center))
+                        dist = np.asarray(dist)
+                        pred_states.append(np.argmin(dist))
+                    pred_states = np.array(pred_states)
+                    return pred_states
+                def predict_proba(self, X):
+                    raise NotImplementedError("Not implemented for NCC")
+            ncc = NCC(self.proc_data_dict['analysis_params']['mu'])
+            pred_states = ncc.predict(X)
+            self.clf_ = ncc
             return pred_states, dict()
         elif method == 'gmm':
-            # FIXME Nathan: here since completely unsupervised should add a function
-            #  that guesses which level is which label assuming good readout (>50%)
-=======
-            self.clf_ = None
-            return pred_states, dict()
-        elif method == 'gmm':
->>>>>>> eb330e66
             cov_type = kw.pop("covariance_type", "tied")
             # full allows full covariance matrix for each level. Other options
             # see GM documentation
             gm = GM(n_components=len(self.levels), covariance_type=cov_type,
-<<<<<<< HEAD
-                    random_state=0, means_init=[mu for _, mu in self.proc_data_dict[
-                    'mu'].items()])
-=======
                     random_state=0,
                     means_init=[mu for _, mu in
-                                self.proc_data_dict['mu'].items()])
->>>>>>> eb330e66
+                                self.proc_data_dict['analysis_params']
+                                    ['mu'].items()])
             gm.fit(X)
             pred_states = np.argmax(gm.predict_proba(X), axis=1)
             params = dict()
@@ -942,17 +918,12 @@
             else:
                 raise ValueError("covariance type: {} is not supported"
                                  .format(cov_type))
-<<<<<<< HEAD
-            params['means'] = gm.means_
-            params['covariances'] = covs
-            params['weights'] = gm.weights_
-=======
             params['means_'] = gm.means_
-            params['covariances_'] = covs
+            params['covariances_'] = gm.covariances_ #covs
+            params['covariance_type'] = gm.covariance_type
             params['weights_'] = gm.weights_
             params['precisions_cholesky_'] = gm.precisions_cholesky_
             self.clf_ = gm
->>>>>>> eb330e66
             return pred_states, params
         else:
             # TODO Nathan: implement other classif method if needed
@@ -964,42 +935,17 @@
 
     @staticmethod
     def fidelity_matrix(prep_states, pred_states,
-<<<<<<< HEAD
-                        levels=('g', 'e', 'f'), plot=True):
-=======
                         levels=('g', 'e', 'f'), plot=False):
->>>>>>> eb330e66
         fm = confusion_matrix(prep_states, pred_states)
         if plot:
             Singleshot_Readout_Analysis_Qutrit.plot_fidelity_matrix(fm,
                                                                     levels)
-<<<<<<< HEAD
-
-    @staticmethod
-    def plot_fidelity_matrix(fm, target_names, title='Fidelity matrix',
-                             cmap=None, normalize=True):
-        fidelity_avg = np.trace(fm) / float(np.sum(fm))
-        if cmap is None:
-            cmap = plt.get_cmap('Reds')
-        plt.figure(figsize=(8, 6))
-        plt.imshow(fm, interpolation='nearest', cmap=cmap, norm=mc.LogNorm())
-        plt.title(title)
-        plt.colorbar()
-
-        if target_names is not None:
-            tick_marks = np.arange(len(target_names))
-            plt.xticks(tick_marks, target_names, rotation=45)
-            plt.yticks(tick_marks, target_names)
-
-        if normalize:
-            fm = fm.astype('float') / fm.sum(axis=1)[:, np.newaxis]
-=======
         return fm
 
     @staticmethod
     def plot_fidelity_matrix(fm, target_names,
                              title="Fidelity matrix", append_shots_info=True,
-                             cmap=None, normalize=True):
+                             cmap=None, normalize=True, show=False):
         fidelity_avg = np.trace(fm) / float(np.sum(fm))
         if append_shots_info:
             title += '\nTotal # shots:{}'.format(np.sum(fm))
@@ -1032,30 +978,9 @@
             ax.set_yticks(tick_marks)
             ax.set_yticklabels(target_names)
 
-
->>>>>>> eb330e66
-
         thresh = fm.max() / 1.5 if normalize else fm.max() / 2
         for i, j in itertools.product(range(fm.shape[0]), range(fm.shape[1])):
             if normalize:
-<<<<<<< HEAD
-                plt.text(j, i, "{:0.4f}".format(fm[i, j]),
-                         horizontalalignment="center",
-                         color="white" if fm[i, j] > thresh else "black")
-            else:
-                plt.text(j, i, "{:,}".format(fm[i, j]),
-                         horizontalalignment="center",
-                         color="white" if fm[i, j] > thresh else "black")
-        plt.tight_layout()
-        plt.ylabel('Prepared State')
-        plt.xlabel('Predicted State\n$\mathcal{{F}}_{{avg}}$={:0.2f} %'.format(
-            fidelity_avg * 100))
-        plt.show()
-
-    def prepare_plots(self):
-        if self.options_dict.get('raw_data_plot', True):
-            fig, ax = plt.subplots(1, figsize=(8, 8))
-=======
                 ax.text(j, i, "{:0.4f}".format(fm[i, j]),
                          horizontalalignment="center",
                          color="white" if fm[i, j] > thresh else "black")
@@ -1065,41 +990,41 @@
                          color="white" if fm[i, j] > thresh else "black")
         plt.tight_layout()
         ax.set_ylabel('Prepared State')
-        ax.set_xlabel('Predicted State\n$\mathcal{{F}}_{{avg}}$={:0.2f} %'.format(
-            fidelity_avg * 100))
-        plt.show()
+        ax.set_xlabel('Predicted State\n$\mathcal{{F}}_{{avg}}$={:0.2f} %'
+                      .format(fidelity_avg * 100))
+        if show:
+            plt.show()
         return fig
 
     def prepare_plots(self):
 
+        show = self.options_dict.get("show", False)
         if self.options_dict.get('raw_data_plot', True):
             fig, ax = plt.subplots(1)
->>>>>>> eb330e66
             for l, l_data in self.proc_data_dict['data'].items():
                 plt.scatter(l_data[0], l_data[1], label=l, marker='.')
                 plt.xlabel("weighted integration GE")
                 plt.ylabel("weighted integration perp(GE)")
-            for _ , mu in self.proc_data_dict['mu'].items():
+            for _ , mu in self.proc_data_dict['analysis_params']['mu'].items():
                 plt.scatter(mu[0], mu[1], color='r', s=80)
             plt.legend()
-            plt.show()
-<<<<<<< HEAD
-=======
+            if show:
+                plt.show()
             self.figs['IntegratedIQ_raw'] = fig
             title = self.raw_data_dict['timestamps'][0] + "\nFidelity Matrix"
-            fig = self.plot_fidelity_matrix(self.proc_data_dict['fidelity_mtx'],
-                                            self.levels,
-                                            title=title)
+            fig = self.plot_fidelity_matrix(
+                self.proc_data_dict['analysis_params']['fidelity_mtx'],
+                self.levels, title=title, show=show)
             self.figs['fidelity_matrix'] = fig
             if self.pre_selection:
                 title = self.raw_data_dict['timestamps'][0] + \
                         "\nFidelity Matrix Masked"
                 fig = self.plot_fidelity_matrix(
-                    self.proc_data_dict['fidelity_mtx_masked'],self.levels,
-                    title=title)
+                    self.proc_data_dict['analysis_params']['fidelity_mtx_masked'],
+                    self.levels,
+                    title=title, show=show)
                 self.figs['fidelity_matrix_masked'] = fig
 
->>>>>>> eb330e66
 
 class MultiQubit_SingleShot_Analysis(ba.BaseDataAnalysis):
     """
