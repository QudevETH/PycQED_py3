"""
Spectroscopy class

<<<<<<< HEAD
This file contains the Spectroscopy class that forms the basis analysis of
all the spectroscopy measurement analyses.
=======
This file contains the Spectroscopy class that forms the basis analysis of all
the spectroscopy measurement analyses.
>>>>>>> 62cfb3f3
"""

import logging
import numpy as np
import lmfit
import pycqed.analysis_v2.base_analysis as ba
import pycqed.analysis.fitting_models as fit_mods

<<<<<<< HEAD
log = logging.getLogger(__name__)
=======
import pandas as pd
import matplotlib.pyplot as plt
import pycqed.analysis.fit_toolbox.geometry as geo
from collections import OrderedDict
from scipy import integrate
>>>>>>> 62cfb3f3

log = logging.getLogger(__name__)


class SpectroscopyOld(ba.BaseDataAnalysis):

    def __init__(self, t_start: str = None,
                 t_stop: str = None,
                 options_dict: dict = None,
                 label: str = None,
                 extract_only: bool = False,
                 auto: bool = True,
                 do_fitting: bool = False):
        super().__init__(t_start=t_start, t_stop=t_stop,
<<<<<<< HEAD
                         options_dict=options_dict,
                         label=label,
                         extract_only=extract_only,
                         do_fitting=do_fitting)

        self.params_dict = {'measurementstring': 'measurementstring'}
        self.param_2d = options_dict.get('param_2d', None)
        if self.param_2d is not None:
            pname = 'Instrument settings.' + self.param_2d
            self.params_dict.update({'param_2d': pname})
            self.numeric_params = ['param_2d']

        if auto:
=======
                         label=label,
                         options_dict=options_dict,
                         extract_only=extract_only,
                         do_fitting=do_fitting)
        self.extract_fitparams = self.options_dict.get('fitparams', False)
        self.params_dict = {'freq_label': 'sweep_name',
                            'freq_unit': 'sweep_unit',
                            'measurementstring': 'measurementstring',
                            'freq': 'sweep_points',
                            'amp': 'amp',
                            'phase': 'phase'}
        
        self.options_dict.get('xwidth', None)
        # {'xlabel': 'sweep_name',
        # 'xunit': 'sweep_unit',
        # 'measurementstring': 'measurementstring',
        # 'sweep_points': 'sweep_points',
        # 'value_names': 'value_names',
        # 'value_units': 'value_units',
        # 'measured_values': 'measured_values'}

        if self.extract_fitparams:
            self.params_dict.update({'fitparams': self.options_dict.get('fitparams_key', 'fit_params')})

        self.numeric_params = ['freq', 'amp', 'phase']
        if 'qubit_label' in self.options_dict:
            self.labels.extend(self.options_dict['qubit_label'])
        sweep_param = self.options_dict.get('sweep_param', None)
        if sweep_param is not None:
            self.params_dict.update({'sweep_param': sweep_param})
            self.numeric_params.append('sweep_param')
        if auto is True:
>>>>>>> 62cfb3f3
            self.run_analysis()

    def process_data(self):
        pdd = self.proc_data_dict
        rdds = self.raw_data_dict
        if not isinstance(self.raw_data_dict, (tuple, list)):
<<<<<<< HEAD
            rdds = (rdds,)

        pdd['freqs'] = []  # list of lists of floats
        pdd['amps'] = []  # list of lists of floats
        pdd['phases'] = []  # list of lists of floats
        pdd['values_2d'] = []  # list of floats

        for rdd in rdds:
            f, a, p, v = self.process_spec_rdd(rdd)
            pdd['freqs'] += f
            pdd['amps'] += a
            pdd['phases'] += p
            pdd['values_2d'] += v
        next_idx = 0
        for i in range(len(pdd['values_2d'])):
            if pdd['values_2d'][i] is None:
                pdd['values_2d'][i] = next_idx
                next_idx += 1

        spn = rdds[0]['sweep_parameter_names']
        pdd['label_2d'] = '2D index' if isinstance(spn, str) else spn[1]
        pdd['label_2d'] = self.get_param_value('name_2d', pdd['label_2d'])
        spu = rdds[0]['sweep_parameter_units']
        pdd['unit_2d'] = '' if isinstance(spu, str) else spu[1]
        pdd['unit_2d'] = self.get_param_value('unit_2d', pdd['unit_2d'])
        pdd['ts_string'] = self.timestamps[0]
        if len(self.timestamps) > 1:
            pdd['ts_string'] = pdd['ts_string'] + ' to ' + self.timestamps[-1]

        if self.get_param_value('calc_pca', False):
            if self.get_param_value('global_pca', False):
                amp = np.array([a for amps in pdd['amps'] for a in amps])
                phase = np.array([p for ps in pdd['phases'] for p in ps])
                I = amp * np.cos(np.pi * phase / 180)
                Q = amp * np.sin(np.pi * phase / 180)
                PCA = np.array([I, Q]).T
                PCA -= PCA.mean(axis=0)
                PCA = np.linalg.eigh(PCA.T @ PCA)[1]

                pdd['pcas'] = []
                for amp, phase in zip(pdd['amps'], pdd['phases']):
                    i = amp * np.cos(np.pi * phase / 180)
                    q = amp * np.sin(np.pi * phase / 180)
                    pca = np.array([i, q])
                    pca = (PCA @ pca)[1]
                    pdd['pcas'].append(pca)

                pca = np.array([p for pcas in pdd['pcas'] for p in pcas])
                median = np.median(pca)
                sign = np.sign(pca[np.argmax(np.abs(pca - median))])
                for i in range(len(pdd['pcas'])):
                    pdd['pcas'][i] = sign * (pdd['pcas'][i] - median)
=======
            proc_data_dict['plot_frequency'] = np.squeeze(
                self.raw_data_dict['freq'])
            proc_data_dict['plot_amp'] = np.squeeze(self.raw_data_dict['amp'])
            proc_data_dict['plot_phase'] = np.squeeze(
                self.raw_data_dict['phase'])
        else:
            # TRANSPOSE ALSO NEEDS TO BE CODED FOR 2D
            sweep_param = self.options_dict.get('sweep_param', None)
            if sweep_param is not None:
                proc_data_dict['plot_xvals'] = np.array(
                    self.raw_data_dict['sweep_param'])
                proc_data_dict['plot_xvals'] = np.reshape(proc_data_dict['plot_xvals'],
                                                          (len(proc_data_dict['plot_xvals']), 1))
                proc_data_dict['plot_xlabel'] = self.options_dict.get(
                    'xlabel', sweep_param)
            else:

                xvals = np.array([[tt] for tt in range(
                    len(self.raw_data_dict))])
                proc_data_dict['plot_xvals'] = self.options_dict.get(
                    'xvals', xvals)
                proc_data_dict['plot_xlabel'] = self.options_dict.get(
                    'xlabel', 'Scan number')
            proc_data_dict['plot_xwidth'] = self.options_dict.get(
                'xwidth', None)
            if proc_data_dict['plot_xwidth'] == 'auto':
                x_diff = np.diff(np.ravel(proc_data_dict['plot_xvals']))
                dx1 = np.concatenate(([x_diff[0]], x_diff))
                dx2 = np.concatenate((x_diff, [x_diff[-1]]))
                proc_data_dict['plot_xwidth'] = np.minimum(dx1, dx2)
                proc_data_dict['plot_frequency'] = np.array([self.raw_data_dict[i]['hard_sweep_points']
                                                    for i in
                                                    range(len(self.raw_data_dict))])
                proc_data_dict['plot_phase'] = np.array([self.raw_data_dict[i][
                                                    'measured_data']['Phase']
                                                    for i in
                                                    range(len(
                                                        self.raw_data_dict))])
                proc_data_dict['plot_amp'] = np.array([self.raw_data_dict[i][
                                                  'measured_data']['Magn']
                                                    for i in
                                                    range(len(
                                                        self.raw_data_dict))])

            else:
                # manual setting of plot_xwidths
                proc_data_dict['plot_frequency'] = [self.raw_data_dict[i]['hard_sweep_points']
                                                    for i in
                                                    range(len(self.raw_data_dict))]
                proc_data_dict['plot_phase'] = [self.raw_data_dict[i][
                                                    'measured_data']['Phase']
                                                    for i in
                                                    range(len(self.raw_data_dict))]
                proc_data_dict['plot_amp'] = [self.raw_data_dict[i][
                                                  'measured_data']['Magn']
                                                    for i in
                                                    range(len(self.raw_data_dict))]


    def prepare_plots(self):
        proc_data_dict = self.proc_data_dict
        plotsize = self.options_dict.get('plotsize')
        if len(self.raw_data_dict['timestamps']) == 1:
            plot_fn = self.plot_line
            self.plot_dicts['amp'] = {'plotfn': plot_fn,
                                      'xvals': proc_data_dict['plot_frequency'],
                                      'yvals': proc_data_dict['plot_amp'],
                                      'title': 'Spectroscopy amplitude: %s' % (self.timestamps[0]),
                                      'xlabel': proc_data_dict['freq_label'],
                                      'ylabel': proc_data_dict['amp_label'],
                                      'yrange': proc_data_dict['amp_range'],
                                      'plotsize': plotsize
                                      }
            self.plot_dicts['phase'] = {'plotfn': plot_fn,
                                        'xvals': proc_data_dict['plot_frequency'],
                                        'yvals': proc_data_dict['plot_phase'],
                                        'title': 'Spectroscopy phase: %s' % (self.timestamps[0]),
                                        'xlabel': proc_data_dict['freq_label'],
                                        'ylabel': proc_data_dict['phase_label'],
                                        'yrange': proc_data_dict['phase_range'],
                                        'plotsize': plotsize
                                        }
        else:
            self.plot_dicts['amp'] = {'plotfn': self.plot_colorx,
                                      'xvals': proc_data_dict['plot_xvals'],
                                      'xwidth': proc_data_dict['plot_xwidth'],
                                      'yvals': proc_data_dict['plot_frequency'],
                                      'zvals': proc_data_dict['plot_amp'],
                                      'title': 'Spectroscopy amplitude: %s' % (self.timestamps[0]),
                                      'xlabel': proc_data_dict['plot_xlabel'],
                                      'ylabel': proc_data_dict['freq_label'],
                                      'zlabel': proc_data_dict['amp_label'],
                                      'yrange': proc_data_dict['freq_range'],
                                      'zrange': proc_data_dict['amp_range'],
                                      'plotsize': plotsize,
                                      'plotcbar': self.options_dict.get('colorbar', False),
                                      }

            self.plot_dicts['amp'] = {'plotfn': self.plot_colorx,
                                      'xvals': proc_data_dict['plot_xvals'],
                                      'yvals': proc_data_dict['plot_frequency'],
                                      'zvals': proc_data_dict['plot_amp'],
                                      }

    def plot_for_presentation(self, key_list=None, no_label=False):
        super().plot_for_presentation(
            key_list=key_list, no_label=no_label)
        for key in key_list:
            pdict = self.plot_dicts[key]
            if key == 'amp':
                if pdict['plotfn'] == self.plot_line:
                    ymin, ymax = 0, 1.2 * np.max(np.ravel(pdict['yvals']))
                    self.axs[key].set_ylim(ymin, ymax)
                    self.axs[key].set_ylabel('Transmission amplitude (V rms)')


class ResonatorSpectroscopy(SpectroscopyOld):
    def __init__(self, t_start,
                 options_dict=None,
                 t_stop=None,
                 do_fitting=False,
                 extract_only=False,
                 auto=True):
        super(ResonatorSpectroscopy, self).__init__(t_start, t_stop=t_stop,
                                                    options_dict=options_dict,
                                                    extract_only=extract_only,
                                                    auto=False,
                                                    do_fitting=do_fitting)
        self.do_fitting = do_fitting
        self.fitparams_guess = self.options_dict.get('fitparams_guess', {})
        self.simultan = self.options_dict.get('simultan', False)

        if self.simultan:
            if not (len(t_start) == 2 and t_stop is None):
                raise ValueError('Exactly two timestamps need to be passed for'
                             ' simultan resonator spectroscopy in ground '
                             'and excited state as: t_start = [t_on, t_off]')


        if auto is True:
            self.run_analysis()


    def process_data(self):
        super(ResonatorSpectroscopy, self).process_data()
        self.proc_data_dict['amp_label'] = 'Transmission amplitude (V rms)'
        self.proc_data_dict['phase_label'] = 'Transmission phase (degrees)'
        if len(self.raw_data_dict) == 1:
            self.proc_data_dict['plot_phase'] = np.unwrap(np.pi / 180. *
                              self.proc_data_dict['plot_phase']) * 180 / np.pi
            self.proc_data_dict['plot_xlabel'] = 'Readout Frequency (Hz)'
        else:
            pass

    def prepare_fitting(self):
        super().prepare_fitting()
        # Fitting function for one data trace. The fitted data can be
        # either complex, amp(litude) or phase. The fitting models are
        # HangerFuncAmplitude, HangerFuncComplex,
        # PolyBgHangerFuncAmplitude, SlopedHangerFuncAmplitude,
        # SlopedHangerFuncComplex, hanger_with_pf.
        fit_options = self.options_dict.get('fit_options', None)
        subtract_background = self.options_dict.get(
            'subtract_background', False)
        if fit_options is None:
            fitting_model = 'hanger'
        else:
            fitting_model = fit_options['model']
        if subtract_background:
            self.do_subtract_background(thres=self.options_dict['background_thres'],
                                        back_dict=self.options_dict['background_dict'])

        if fitting_model == 'hanger':
            fit_fn = fit_mods.SlopedHangerFuncAmplitude
            fit_guess_fn = fit_mods.SlopedHangerFuncAmplitudeGuess
            guess_pars = None
        elif fitting_model == 'simple_hanger':
            fit_fn = fit_mods.HangerFuncAmplitude
            raise NotImplementedError(
                'This functions guess function is not coded up yet')
            # TODO HangerFuncAmplitude Guess
        elif fitting_model == 'lorentzian':
            raise NotImplementedError(
                'This functions guess function is not coded up yet')
            fit_fn = fit_mods.Lorentzian
            # TODO LorentzianGuess
        elif fitting_model == 'complex':
            raise NotImplementedError(
                'This functions guess function is not coded up yet')
            fit_fn = fit_mods.HangerFuncComplex
            # TODO HangerFuncComplexGuess
        elif fitting_model == 'hanger_with_pf':
            if self.simultan:
                fit_fn = fit_mods.simultan_hanger_with_pf
                self.sim_fit = fit_mods.fit_hanger_with_pf(
                            fit_mods.SimHangerWithPfModel,[
                            np.transpose([self.proc_data_dict['plot_frequency'][0],
                                          self.proc_data_dict['plot_amp'][0]]),
                            np.transpose([self.proc_data_dict['plot_frequency'][1],
                                          self.proc_data_dict['plot_amp'][1]])],
                            simultan=True)
                guess_pars = None
                fit_guess_fn = None
                x_fit_0 = self.proc_data_dict['plot_frequency'][0]

                self.chi = (self.sim_fit[1].params['omega_ro'].value -
                            self.sim_fit[0].params['omega_ro'].value)/2
                self.f_RO_res = (self.sim_fit[0].params['omega_ro'].value+
                                 self.sim_fit[1].params['omega_ro'].value)/2
                self.f_PF = self.sim_fit[0].params['omega_pf'].value
                self.kappa = self.sim_fit[0].params['kappa_pf'].value
                self.J_ = self.sim_fit[0].params['J'].value

               
>>>>>>> 62cfb3f3
            else:
                pdd['pcas'] = []
                for amp, phase in zip(pdd['amps'], pdd['phases']):
                    i = amp * np.cos(np.pi * phase / 180)
                    q = amp * np.sin(np.pi * phase / 180)
                    pca = np.array([i, q]).T
                    pca -= pca.mean(axis=0)
                    pca = (np.linalg.eigh(pca.T @ pca)[1] @ pca.T)[1]
                    pca -= np.median(pca)
                    pca *= np.sign(pca[np.argmax(np.abs(pca))])
                    pdd['pcas'].append(pca)

    def process_spec_rdd(self, rdd):
        if 'soft_sweep_points' in rdd:
            # 2D sweep
            v = list(rdd['soft_sweep_points'])
            f = len(v) * [rdd['hard_sweep_points']]
            a = list(rdd['measured_data']['Magn'].T)
            p = list(rdd['measured_data']['Phase'].T)
        else:
            # 1D sweep
            v = [rdd.get('param_2d', None)]
            f = [rdd['hard_sweep_points']]
            a = [rdd['measured_data']['Magn']]
            p = [rdd['measured_data']['Phase']]
        return f, a, p, v

    def prepare_plots(self):
<<<<<<< HEAD
        pdd = self.proc_data_dict
        rdd = self.raw_data_dict
        if isinstance(rdd, (tuple, list)):
            rdd = rdd[0]

        def calc_range(values):
            return (min([np.min(x) for x in values]),
                    max([np.max(x) for x in values]))

        plot_lines = self.get_param_value('plot_lines', len(pdd['amps']) <= 3)
        plot_color = self.get_param_value('plot_color', len(pdd['amps']) > 3)
        plot_amp = self.get_param_value('plot_amp', True)
        plot_phase = self.get_param_value('plot_phase', True)
        plot_pca = self.get_param_value('plot_pca',
                                        self.get_param_value('calc_pca', False))
        label1 = self.get_param_value('label_1d', 'Frequency')
        unit1 = self.get_param_value('unit_1d', 'Hz')
        label2 = self.get_param_value('label_2d', pdd['label_2d'])
        unit2 = self.get_param_value('unit_2d', pdd['unit_2d'])
        label_amp = self.get_param_value('label_amp', 'Amplitude')
        unit_amp = self.get_param_value('unit_amp', 'V')
        range_amp = self.get_param_value('range_amp', calc_range(pdd['amps']))
        label_phase = self.get_param_value('label_phase', 'Phase')
        unit_phase = self.get_param_value('unit_phase', 'deg')
        range_phase = self.get_param_value('range_phase',
                                           calc_range(pdd['phases']))
        label_pca = self.get_param_value('label_pca', 'Principal component')
        unit_pca = self.get_param_value('unit_pca', 'V')
        range_pca = calc_range(pdd['pcas']) if 'pcas' in pdd else (0, 1)
        range_pca = self.get_param_value('range_pca', range_pca)

        fig_title_suffix = ' ' + rdd['measurementstring'] + ' ' + \
                           pdd['ts_string']

        if plot_lines:
            for enable, param, plot_name, ylabel, yunit, yrange in [
                (plot_amp, 'amps', 'amp_1d', label_amp, unit_amp,
                 range_amp),
                (plot_phase, 'phases', 'phase_1d', label_phase, unit_phase,
                 range_phase),
                (plot_pca, 'pcas', 'pca_1d', label_pca, unit_pca,
                 range_pca),
            ]:
                if enable:
                    self.plot_dicts[plot_name] = {
                        'fig_id': plot_name,
                        'plotfn': self.plot_line,
                        'xvals': pdd['freqs'],
                        'yvals': pdd[param],
                        'xlabel': label1,
                        'xunit': unit1,
                        'ylabel': ylabel,
                        'yunit': yunit,
                        'yrange': yrange,
                        'title': plot_name + fig_title_suffix,
                    }
        if plot_color:
            for enable, param, plot_name, zlabel, zunit, zrange in [
                (plot_amp, 'amps', 'amp_2d', label_amp, unit_amp,
                 range_amp),
                (plot_phase, 'phases', 'phase_2d', label_phase, unit_phase,
                 range_phase),
                (plot_pca, 'pcas', 'pca_2d', label_pca, unit_pca,
                 range_pca),
            ]:
                if enable:
                    self.plot_dicts[plot_name] = {
                        'fig_id': plot_name,
                        'plotfn': self.plot_colorx,
                        'xvals': pdd['values_2d'],
                        'yvals': pdd['freqs'],
                        'zvals': pdd[param],
                        'zrange': zrange,
                        'xlabel': label2,
                        'xunit': unit2,
                        'ylabel': label1,
                        'yunit': unit1,
                        'clabel': f'{zlabel} ({zunit})',
                        'title': plot_name + fig_title_suffix,
                    }


class QubitTrackerSpectroscopy(Spectroscopy):
=======
        if not self.simultan:
            super(ResonatorSpectroscopy, self).prepare_plots()
        else:
            proc_data_dict = self.proc_data_dict
            plotsize = self.options_dict.get('plotsize')
            plot_fn = self.plot_line
            amp_diff = np.abs(proc_data_dict['plot_amp'][0]*np.exp(
                                  1j*np.pi*proc_data_dict['plot_phase'][0]/180)-
                              proc_data_dict['plot_amp'][1]*np.exp(
                                  1j*np.pi*proc_data_dict['plot_phase'][1]/180))
            # FIXME: Nathan 2019.05.08 I don't think this is the right place to adapt
            #  the ro fequency (i.e. in prepare_plot)... I had a hard time finding
            #  where it happened !
            self.f_RO = proc_data_dict['plot_frequency'][0][np.argmax(amp_diff)]
            self.plot_dicts['amp1'] = {'plotfn': plot_fn,
                                      'ax_id': 'amp',
                                      'xvals': proc_data_dict['plot_frequency'][0],
                                      'yvals': proc_data_dict['plot_amp'][0],
                                      'title': 'Spectroscopy amplitude: \n'
                                               '%s-%s' % (
                                          self.raw_data_dict[0][
                                              'measurementstring'],
                                          self.timestamps[0]),
                                      'xlabel': proc_data_dict['freq_label'],
                                      'xunit': 'Hz',
                                      'ylabel': proc_data_dict['amp_label'],
                                      'yrange': proc_data_dict['amp_range'],
                                      'plotsize': plotsize,
                                      'color': 'b',
                                      'linestyle': '',
                                      'marker': 'o',
                                      'setlabel': '|g> data',
                                      'do_legend': True
                                       }
            self.plot_dicts['amp2'] = {'plotfn': plot_fn,
                                       'ax_id': 'amp',
                                       'xvals': proc_data_dict['plot_frequency'][1],
                                       'yvals': proc_data_dict['plot_amp'][1],
                                       'color': 'r',
                                       'linestyle': '',
                                       'marker': 'o',
                                       'setlabel': '|e> data',
                                       'do_legend': True
                                       }
            self.plot_dicts['diff'] = {'plotfn': plot_fn,
                                       'ax_id': 'amp',
                                       'xvals': proc_data_dict['plot_frequency'][0],
                                       'yvals': amp_diff,
                                       'color': 'g',
                                       'linestyle': '',
                                       'marker': 'o',
                                       'setlabel': 'diff',
                                       'do_legend': True
                                       }
            self.plot_dicts['phase'] = {'plotfn': plot_fn,
                                        'xvals': proc_data_dict['plot_frequency'],
                                        'yvals': proc_data_dict['plot_phase'],
                                        'title': 'Spectroscopy phase: '
                                                 '%s' % (self.timestamps[0]),
                                        'xlabel': proc_data_dict['freq_label'],
                                        'ylabel': proc_data_dict['phase_label'],
                                        'yrange': proc_data_dict['phase_range'],
                                        'plotsize': plotsize
                                        }


    def plot_fitting(self):
        if self.do_fitting:
            fit_options = self.options_dict.get('fit_options', None)
            if fit_options is None:
                fitting_model = 'hanger'
            else:
                fitting_model = fit_options['model']
            for key, fit_dict in self.fit_dicts.items():
                if not self.simultan:
                    fit_results = fit_dict['fit_res']
                else:
                    fit_results = self.sim_fit
                ax = self.axs['amp']
                if len(self.raw_data_dict['timestamps']) == 1 or self.simultan:
                    if fitting_model == 'hanger':
                        ax.plot(list(fit_dict['fit_xvals'].values())[0],
                                fit_results.best_fit, 'r-', linewidth=1.5)
                        textstr = 'f0 = %.5f $\pm$ %.1g GHz' % (
                              fit_results.params['f0'].value,
                              fit_results.params['f0'].stderr) + '\n' \
                                           'Q = %.4g $\pm$ %.0g' % (
                              fit_results.params['Q'].value,
                              fit_results.params['Q'].stderr) + '\n' \
                                           'Qc = %.4g $\pm$ %.0g' % (
                              fit_results.params['Qc'].value,
                              fit_results.params['Qc'].stderr) + '\n' \
                                           'Qi = %.4g $\pm$ %.0g' % (
                              fit_results.params['Qi'].value,
                              fit_results.params['Qi'].stderr)
                        box_props = dict(boxstyle='Square',
                                         facecolor='white', alpha=0.8)
                        self.box_props = {key: val for key,
                                                       val in box_props.items()}
                        self.box_props.update({'linewidth': 0})
                        self.box_props['alpha'] = 0.
                        ax.text(0.03, 0.95, textstr, transform=ax.transAxes,
                                verticalalignment='top', bbox=self.box_props)
                    elif fitting_model == 'simple_hanger':
                        raise NotImplementedError(
                            'This functions guess function is not coded up yet')
                    elif fitting_model == 'lorentzian':
                        raise NotImplementedError(
                            'This functions guess function is not coded up yet')
                    elif fitting_model == 'complex':
                        raise NotImplementedError(
                            'This functions guess function is not coded up yet')
                    elif fitting_model == 'hanger_with_pf':
                        if not self.simultan:
                            ax.plot(list(fit_dict['fit_xvals'].values())[0],
                                    fit_results.best_fit, 'r-', linewidth=1.5)

                            par = ["%.3f" %(fit_results.params['omega_ro'].value*1e-9),
                                   "%.3f" %(fit_results.params['omega_pf'].value*1e-9),
                                   "%.3f" %(fit_results.params['kappa_pf'].value*1e-6),
                                   "%.3f" %(fit_results.params['J'].value*1e-6),
                                   "%.3f" %(fit_results.params['gamma_ro'].value*1e-6)]
                            textstr = str('f_ro = '+par[0]+' GHz'
                                      +'\n\nf_pf = '+par[1]+' GHz'
                                      +'\n\nkappa = '+par[2]+' MHz'
                                      +'\n\nJ = '+par[3]+' MHz'
                                      +'\n\ngamma_ro = '+par[4]+' MHz')
                            ax.plot([0],
                                    [0],
                                    'w',
                                    label=textstr)
                        else:
                            x_fit_0 = np.linspace(min(
                                self.proc_data_dict['plot_frequency'][0][0],
                                self.proc_data_dict['plot_frequency'][1][0]),
                                max(self.proc_data_dict['plot_frequency'][0][-1],
                                    self.proc_data_dict['plot_frequency'][1][-1]),
                                len(self.proc_data_dict['plot_frequency'][0]))
                            x_fit_1 = np.linspace(min(
                                self.proc_data_dict['plot_frequency'][0][0],
                                self.proc_data_dict['plot_frequency'][1][0]),
                                max(self.proc_data_dict['plot_frequency'][0][-1],
                                    self.proc_data_dict['plot_frequency'][1][-1]),
                                len(self.proc_data_dict['plot_frequency'][1]))

                            ax.plot(x_fit_0,
                                    fit_results[0].eval(
                                        fit_results[0].params,
                                        f=x_fit_0),
                                    'b--', linewidth=1.5, label='|g> fit')
                            ax.plot(x_fit_1,
                                    fit_results[1].eval(
                                        fit_results[1].params,
                                        f=x_fit_1),
                                    'r--', linewidth=1.5, label='|e> fit')
                            f_RO = self.f_RO
                            ax.plot([f_RO, f_RO],
                                    [0,max(max(self.raw_data_dict['amp'][0]),
                                           max(self.raw_data_dict['amp'][1]))],
                                    'k--', linewidth=1.5)

                            par = ["%.3f" %(fit_results[0].params['gamma_ro'].value*1e-6),
                                   "%.3f" %(fit_results[0].params['omega_pf'].value*1e-9),
                                   "%.3f" %(fit_results[0].params['kappa_pf'].value*1e-6),
                                   "%.3f" %(fit_results[0].params['J'].value*1e-6),
                                   "%.3f" %(fit_results[0].params['omega_ro'].value*1e-9),
                                   "%.3f" %(fit_results[1].params['omega_ro'].value*1e-9),
                                   "%.3f" %((fit_results[1].params['omega_ro'].value-
                                             fit_results[0].params['omega_ro'].value)
                                             /2*1e-6)]
                            textstr = str('\n\nkappa = '+par[2]+' MHz'
                                          +'\n\nJ = '+par[3]+' MHz'
                                          +'\n\nchi = '+par[6]+' MHz'
                                          +'\n\nf_pf = '+par[1]+' GHz'
                                          +'\n\nf_rr |g> = '+par[4]+' GHz'
                                          +'\n\nf_rr |e> = '+par[5]+' GHz'
                                          +'\n\nf_RO = '+"%.3f" %(f_RO*1e-9)+''
                                          ' GHz'
                                         )
                            ax.plot([f_RO],
                                    [0],
                                    'w--', label=textstr)
                        # box_props = dict(boxstyle='Square',
                        #                  facecolor='white', alpha=0.8)
                        # self.box_props = {key: val for key,
                        #                                val in box_props.items()}
                        # self.box_props.update({'linewidth': 0})
                        # self.box_props['alpha'] = 0.
                        #
                        ax.legend(loc='upper left', bbox_to_anchor=[1, 1])

                else:
                    reso_freqs = [fit_results[tt].params['f0'].value *
                                  1e9 for tt in range(len(self.raw_data_dict['timestamps']))]
                    ax.plot(np.squeeze(self.plot_xvals),
                            reso_freqs,
                            'o',
                            color='m',
                            markersize=3)

    def plot(self, key_list=None, axs_dict=None, presentation_mode=None, no_label=False):
        super(ResonatorSpectroscopy, self).plot(key_list=key_list,
                                                axs_dict=axs_dict,
                                                presentation_mode=presentation_mode)
        if self.do_fitting:
            self.plot_fitting()


class ResonatorSpectroscopy_v2(SpectroscopyOld):
    def __init__(self, t_start=None,
                 options_dict=None,
                 t_stop=None,
                 do_fitting=False,
                 extract_only=False,
                 auto=True, **kw):
        """
        FIXME: Nathan: the dependency on the # of timestamps is carried
         through the entire class and is horrible. We should loop and make fits
         separately, instead of using the simultan parameter.
         It would be much simpler!
        Args:
            t_start:
            options_dict:
                ref_state: reference state timestamp when comparing several
                    spectra. Most of the time it will be timestamp of ground
                    state.
                # TODO: Nathan: merge with fit_options (?)
                qutrit_fit_options: dict with options for qutrit RO frequency
                    fitting.
                        sigma_init: initial noise standard deviation assumed
                            for distribution of point in IQ plane. Assumed to
                            be large and algorithm will reduce it.
                        target_fidelity: target fidelity
                        max_width_at_max_fid: maximum width (in Hz) when
                        searching for appropriate sigma
            t_stop:
            do_fitting:
            extract_only:
            auto:
        """
        super(ResonatorSpectroscopy_v2, self).__init__(t_start=t_start,
                                                       t_stop=t_stop,
                                                    options_dict=options_dict,
                                                    extract_only=extract_only,
                                                    auto=False,
                                                    do_fitting=do_fitting,
                                                       **kw)
        self.do_fitting = do_fitting
        self.fitparams_guess = self.options_dict.get('fitparams_guess', {})

        if auto is True:
            self.run_analysis()

    def process_data(self):
        super(ResonatorSpectroscopy_v2, self).process_data()
        self.proc_data_dict['amp_label'] = 'Transmission amplitude (V rms)'
        self.proc_data_dict['phase_label'] = 'Transmission phase (degrees)'
        # now assumes the raw data dict is a tuple due to aa1ed4cdf546
        n_spectra = len(self.raw_data_dict)
        self.proc_data_dict['plot_xlabel'] = 'Readout Frequency (Hz)'
        if self.options_dict.get('ref_state', None) is None:
            default_ref_state = 'g'
            message = "Analyzing spectra of {} states but no ref_state " \
                      "was passed. Assuming timestamp[0]: {} is the " \
                      "timestamp of reference state with label {}"
            log.warning(
                message.format(n_spectra, self.raw_data_dict[0]['timestamp'],
                               default_ref_state))
            self.ref_state = default_ref_state
        else:
            self.ref_state = self.options_dict['ref_state']

        spectra_mapping = \
            self.options_dict.get("spectra_mapping",
                                  self._default_spectra_mapping())

        spectra = {state: self.raw_data_dict[i]["measured_data"]['Magn'] *
                      np.exp(1j * np.pi *
                           self.raw_data_dict[i]["measured_data"]['Phase'] / 180.)
                    for i, state in enumerate(spectra_mapping.keys())}

        iq_distance = {state + self.ref_state:
                           np.abs(spectra[state] - spectra[self.ref_state])
                       for state in spectra_mapping.keys()
                       if state != self.ref_state}
        for state_i in spectra_mapping:
            for state_j in spectra_mapping:
                if not state_i + state_j  in iq_distance and \
                        state_i != state_j:
                    # both ij and ji will have entries which will have
                    # the same values but this is not a problem per se.
                    iq_distance[state_i + state_j] = \
                        np.abs(spectra[state_i] - spectra[state_j])

        self.proc_data_dict["spectra_mapping"] = spectra_mapping
        self.proc_data_dict["spectra"] = spectra
        self.proc_data_dict["iq_distance"] = iq_distance
        self.proc_data_dict["fit_raw_results"] = OrderedDict()

    def _default_spectra_mapping(self):
        default_levels_order = ('g', 'e', 'f')
        # assumes raw_data_dict is tuple
        tts = [d['timestamp'] for d in self.raw_data_dict]
        spectra_mapping = {default_levels_order[i]: tt
                           for i, tt in enumerate(tts)}
        msg = "Assuming following mapping templates of spectra: {}." \
              "\nspectra_mapping can be used in options_dict to modify" \
              "this behavior."
        log.warning(msg.format(spectra_mapping))
        return spectra_mapping
>>>>>>> 62cfb3f3

    def __init__(self, t_start: str = None,
                 t_stop: str = None,
                 options_dict: dict = None,
                 label: str = None,
                 extract_only: bool = False,
                 auto: bool = True,
                 do_fitting: bool = True):
        if options_dict is None:
            options_dict = {}
        options_dict['calc_pca'] = True
        super().__init__(t_start=t_start, t_stop=t_stop,
                         options_dict=options_dict, label=label,
                         extract_only=extract_only, auto=auto,
                         do_fitting=do_fitting)

    def prepare_fitting(self):
        super().prepare_fitting()
        pdd = self.proc_data_dict
        fit_order = self.get_param_value('tracker_fit_order', 1)
        fit_pts = self.get_param_value('tracker_fit_points', 4)
        if fit_pts < fit_order + 1:
            raise ValueError(f"Can't fit {fit_pts} points to order {fit_order} "
                             "polynomial")
        idxs = np.round(
            np.linspace(0, len(pdd['pcas']) - 1, fit_pts)).astype(np.int)
        pdd['fit_idxs'] = idxs
        model = fit_mods.GaussianModel
        model.guess = fit_mods.Gaussian_guess.__get__(model, model.__class__)
        for i in idxs:
            # cg = pdd['freqs'][i][np.argmax(pdd['pcas'][i])]
            self.fit_dicts[f'tracker_fit_{i}'] = {
                'model': model,
                # 'guess_dict': {'freq': {'value': cg}},
                'fit_xvals': {'freq': pdd['freqs'][i]},
                'fit_yvals': {'data': pdd['pcas'][i]},
            }

    def analyze_fit_results(self):
        super().analyze_fit_results()
        pdd = self.proc_data_dict
        fit_order = self.get_param_value('tracker_fit_order', 1)
        model = lmfit.models.PolynomialModel(degree=fit_order)
        xpoints = [pdd['values_2d'][i] for i in pdd['fit_idxs']]
        ypoints = [self.fit_res[f'tracker_fit_{i}'].best_values['mu']
                   for i in pdd['fit_idxs']]
        self.fit_dicts['tracker_fit'] = {
            'model': model,
            'fit_xvals': {'x': xpoints},
            'fit_yvals': {'data': ypoints},
        }

        self.run_fitting()
        self.save_fit_results()

    def prepare_plots(self):
        super().prepare_plots()
        pdd = self.proc_data_dict
        plot_color = self.get_param_value('plot_color', len(pdd['amps']) > 3)
        if self.do_fitting and plot_color:
            xpoints = [pdd['values_2d'][i] for i in pdd['fit_idxs']]
            ypoints = [self.fit_res[f'tracker_fit_{i}'].best_values['mu']
                       for i in pdd['fit_idxs']]
            self.plot_dicts['pca_2d_fit1'] = {
                'fig_id': 'pca_2d',
                'plotfn': self.plot_line,
                'xvals': xpoints,
                'yvals': ypoints,
                'marker': 'o',
<<<<<<< HEAD
=======
                'setlabel': '$|{}\\rangle$'.format(state),
                'do_legend': True }
            if state != self.ref_state and len(spectra) == 2.:
                # if comparing two stattes we are interested in the
                # difference between the two responses
                label = "iq_distance_{}{}".format(state, self.ref_state)
                self.plot_dicts[label] = {
                    'plotfn': plot_fn,
                    'ax_id': 'amp',
                    'xvals': proc_data_dict['plot_frequency'][0],
                    'yvals': proc_data_dict['iq_distance'][
                        state + self.ref_state],
                    #'color': 'g',
                    'linestyle': '',
                    'marker': 'o',
                    'markersize': 5,
                    'setlabel': label,
                    'do_legend': True}
            fig = self.plot_difference_iq_plane()
            self.figs['difference_iq_plane'] = fig
            fig2 = self.plot_gaussian_overlap()
            self.figs['gaussian_overlap'] = fig2
            fig3 = self.plot_max_area()
            self.figs['area_in_iq_plane'] = fig3

    def plot_fitting(self):
        fit_options = self.options_dict.get('fit_options', None)
        if fit_options is None:
            fitting_model = 'hanger'
        else:
            fitting_model = fit_options['model']

        if not isinstance(self.raw_data_dict, tuple):
            fit_results = self.fit_dict['fit_res']
        else:
            fit_results = self.proc_data_dict['fit_raw_results']
        ax = self.axs['amp']
        if fitting_model == 'hanger':
            raise NotImplementedError(
                'Plotting hanger is not supported in this class.')
        elif fitting_model == 'simple_hanger':
            raise NotImplementedError(
                'This functions guess function is not coded up yet')
        elif fitting_model == 'lorentzian':
            raise NotImplementedError(
                'This functions guess function is not coded up yet')
        elif fitting_model == 'complex':
            raise NotImplementedError(
                'This functions guess function is not coded up yet')
        elif fitting_model == 'hanger_with_pf':
            label = "$|{}\\rangle$ {}"
            all_freqs = self.proc_data_dict['plot_frequency']
            freqs = all_freqs if np.ndim(all_freqs) == 1 else all_freqs[0]
            for state, spectrum in self.proc_data_dict['spectra'].items():
                if len(self.proc_data_dict['spectra']) == 1:
                    # then also add single fit parameters to the legend
                    # else the coupled params will be added from fit results
                    textstr = "f_ro = {:.3f} GHz\nf_pf = {:3f} GHz\n" \
                        "kappa = {:3f} MHz\nJ = {:3f} MHz\ngamma_ro = " \
                        "{:3f} MHz".format(
                            fit_results.params['omega_ro'].value * 1e-9,
                            fit_results.params['omega_pf'].value * 1e-9,
                            fit_results.params['kappa_pf'].value * 1e-6,
                            fit_results.params['J'].value * 1e-6,
                            fit_results.params['gamma_ro'].value * 1e-6)
                    # note: next line will have to be removed when
                    # cleaning up the # timestamps dependency
                    ax.plot(freqs,
                            fit_results.best_fit, 'r-', linewidth=1.5)
                    ax.plot([], [], 'w', label=textstr)

            if len(self.proc_data_dict['spectra']) != 1 :
                for states, params in self.fit_res.items():
                    f_r = fit_results[states]
                    if len(states) == 3:
                        ax.plot([params["f_RO"], params["f_RO"]],
                                [0, np.max(np.abs(np.asarray(
                                    list(self.proc_data_dict['spectra'].values()))))],
                                'm--', linewidth=1.5, label="F_RO_{}"
                                .format(states))
                        ax2 = ax.twinx()
                        last_fit_key = list(f_r["avg_fidelities"].keys())[-1]
                        ax2.scatter(freqs, f_r["avg_fidelities"][last_fit_key],
                                    color='c',
                                    label= "{} fidelity".format(states),
                                    marker='.')
                        ax2.set_ylabel("Fidelity")
                        label = "f_RO_{} = {:.5f} GHz".format(states,
                                                          params['f_RO'] * 1e-9)
                        ax.plot([],[], label=label)
                        fig, ax3 = plt.subplots()
                        for sigma, avg_fid in f_r['avg_fidelities'].items():
                            ax3.plot(self.proc_data_dict['plot_frequency'][0],
                                     avg_fid, label=sigma)
                        ax3.plot([f_r["optimal_frequency"][-1]],
                                 [f_r["optimal_frequency"][-1]], "k--")
                        t_f = self.options_dict.get('qutrit_fit_options', dict())
                        ax3.set_ylim([0.9, 1])

                    elif len(states) == 2:
                        c = "r--"
                        c2 = "k--"
                        ax.plot(freqs, f_r[0].eval(f_r[0].params, f=freqs),
                                c, label=label.format(states[0], "fit"),
                                linewidth=1.5)
                        ax.plot(freqs, f_r[1].eval(f_r[1].params, f=freqs),
                                c2, label=label.format(states[1], "fit"),
                                linewidth=1.5)
                        ax.plot([params['f_RO'], params['f_RO']],
                                [0, np.max(np.abs(np.asarray(list(self.proc_data_dict['spectra'].values()))))],
                                'r--', linewidth=2)

                        params_str = 'states: {}' \
                            '\n kappa = {:.3f} MHz\n J = {:.3f} MHz' \
                            '\n chi = {:.3f} MHz\n f_pf = {:.3f} GHz' \
                            '\n f_rr $|{}\\rangle$ = {:.3f} GHz' \
                            '\n f_rr $|{}\\rangle$ = {:.3f} GHz' \
                            '\n f_RO = {:.3f} GHz'.format(
                            states,
                            f_r[0].params['kappa_pf'].value * 1e-6,
                            f_r[0].params['J'].value * 1e-6,
                            (f_r[1].params['omega_ro'].value -
                             f_r[0].params['omega_ro'].value) / 2 * 1e-6,
                            f_r[0].params['omega_pf'].value * 1e-9,

                            states[0], f_r[0].params['omega_ro'].value * 1e-9,
                            states[1], f_r[1].params['omega_ro'].value * 1e-9,
                            params['f_RO'] * 1e-9)
                        ax.plot([],[], 'w', label=params_str)
            ax.legend(loc='upper left', bbox_to_anchor=[1.1, 1])

    def plot_difference_iq_plane(self, fig=None):
        spectrums = self.proc_data_dict['spectra']
        all_freqs = self.proc_data_dict['plot_frequency']
        freqs = all_freqs if np.ndim(all_freqs) == 1 else all_freqs[0]
        total_dist = np.abs(spectrums['e'] - spectrums['g']) + \
                     np.abs(spectrums['f'] - spectrums['g']) + \
                     np.abs(spectrums['f'] - spectrums['e'])
        fmax = freqs[np.argmax(total_dist)]
        # FIXME: just as debug plotting for now
        if fig is None:
            fig, ax = plt.subplots(2, figsize=(10,14))
        else:
            ax = fig.get_axes()
        ax[0].plot(freqs, np.abs(spectrums['g']), label='g')
        ax[0].plot(freqs, np.abs(spectrums['e']), label='e')
        ax[0].plot(freqs, np.abs(spectrums['f']), label='f')
        ax[0].set_ylabel('Amplitude')
        ax[0].legend()
        ax[1].plot(freqs, np.abs(spectrums['e'] - spectrums['g']), label='eg')
        ax[1].plot(freqs, np.abs(spectrums['f'] - spectrums['g']), label='fg')
        ax[1].plot(freqs, np.abs(spectrums['e'] - spectrums['f']), label='ef')
        ax[1].plot(freqs, total_dist, label='total distance')
        ax[1].set_xlabel("Freq. [Hz]")
        ax[1].set_ylabel('Distance in IQ plane')
        ax[0].set_title(f"Max Diff Freq: {fmax*1e-9} GHz")
        ax[1].legend(loc=[1.01, 0])
        return fig

    def plot_gaussian_overlap(self, fig=None):
        states = list(self.proc_data_dict['spectra'])
        all_freqs = self.proc_data_dict['plot_frequency']
        freqs = all_freqs if np.ndim(all_freqs) == 1 else all_freqs[0]
        if len(states) == 3:
            f_RO_qutrit = self.find_f_RO(states)
            f_r = self.proc_data_dict["fit_raw_results"]["".join(states)]
            if fig is None:
                fig, ax = plt.subplots(2, figsize=(10,14))
            else:
                ax = fig.get_axes()
            ax[0].plot([f_RO_qutrit, f_RO_qutrit],
                    [0, 1],
                    'm--', linewidth=1.5, label="F_RO_{}"
                    .format(states))

            last_fit_key = list(f_r["avg_fidelities"].keys())[-1]
            ax[0].scatter(freqs, f_r["avg_fidelities"][last_fit_key],
                        color='c',
                        label="{} fidelity".format(states),
                        marker='.')
            ax[0].set_ylabel("Expected Fidelity")
            label = "f_RO_{} = {:.6f} GHz".format(states,
                                                  f_RO_qutrit * 1e-9)
            ax[0].plot([], [], label=label)
            ax[0].legend()

            for sigma, avg_fid in f_r['avg_fidelities'].items():
                ax[1].plot(self.proc_data_dict['plot_frequency'][0],
                         avg_fid, label=sigma)

            ax[1].axvline(f_r["optimal_frequency"][-1],linestyle="--", )
            #ax.set_ylim([0.9, 1])
            return fig

    def plot_max_area(self, fig=None):
        spectrums = self.proc_data_dict['spectra']
        states = list(self.proc_data_dict['spectra'])
        all_freqs = self.proc_data_dict['plot_frequency']
        freqs = all_freqs if np.ndim(all_freqs) == 1 else all_freqs[0]
        if len(states) == 3:
            # Area of triangle in IQ plane using Heron formula
            s1, s2, s3 = np.abs(spectrums['e'] - spectrums['g']), \
                         np.abs(spectrums['f'] - spectrums['g']),\
                         np.abs(spectrums['f'] - spectrums['e'])
            s = (s1 + s2 + s3)/2
            qutrit_triangle_area = np.sqrt(s * (s - s1) * (s - s2) * (s - s3))
            f_max_area = freqs[np.argmax(qutrit_triangle_area)]
            if fig is None:
                fig, ax = plt.subplots(1, figsize=(14, 8))
            else:
                ax = fig.get_axes()
            ax.plot([f_max_area, f_max_area],
                       [0, np.max(qutrit_triangle_area)],
                       'm--', linewidth=1.5, label="F_RO_{}"
                       .format(states))


            ax.scatter(freqs, qutrit_triangle_area,
                          label="{} area in IQ".format(states))
            ax.set_ylabel("qutrit area in IQ")
            ax.set_xlabel("Frequency (Hz)")
            ax.set_title( "f_RO_{}_area = {:.6f} GHz".format(states,
                                                  f_max_area * 1e-9))

        return fig
            # ax.set_ylim([0.9, 1])

    def plot(self, key_list=None, axs_dict=None, presentation_mode=None, no_label=False):
        super(ResonatorSpectroscopy_v2, self).plot(key_list=key_list,
                                                axs_dict=axs_dict,
                                                presentation_mode=presentation_mode)
        if self.do_fitting:
            self.plot_fitting()


class Spectroscopy(ba.BaseDataAnalysis):
    """ A baseclass for spectroscopic measurements.

    Supports analyzing data from 2d sweeps and also combining data from multiple
    timestamps.

    Args:
        t_start, t_stop, options_dict, label, extract_only, do_fitting:
            See dodcstring of `BaseDataAnalysis`.
        auto: bool
            Run the analysis as the last step of initialization.

    Parameters used from the options_dict:
        param_2d: A path to a parameter in the hdf5 file that is interpreted
            as the second sweep dimension in case the sweep is split into
            multiple 1d sweep files. Optional.

    Parameters used either from metadata or options_dict:
        calc_pca: Whether to calculate the principal component of the spectrum,
            combining amplitude and phase. Default False.
        global_pca: If calculating the principal component, whether to do it
            globally or per-second-sweep-dimension-point. Default False.

    Plotting related parameters either from metadata or options_dict:
        plot_lines: Whether to do a line plots. Defaults to True if nr of 2d
            sweep points is smaller than 4, False otherwise.
        plot_color: Whether to do a 2d coulour-plots. Defaults to True if nr of
            2d sweep points is larger than 3, False otherwise.
        plot_amp: Whether to plot transmission amplitude. Default True.
        plot_phase: Whether to plot transmission phase. Default True.
        plot_pca: Whether to plot principal component of the spectrum.
            Default False.
        label_1d: Label for the first sweep dimension. Default 'Frequency'.
        unit_1d: Unit for the first sweep dimension. Default 'Hz'.
        label_2d: Label for the second sweep dimension. Default 'Frequency'.
        unit_2d: Unit for the second sweep dimension. Default 'Frequency'.
        label_amp: Label for the amplitude output. Default 'Amplitude'.
        unit_amp: Unit for the amplitude output. Default 'V'.
        range_amp: Range for the amplitude output. Default min-to-max.
        label_phase: Label for the phase output. Default 'Phase'.
        unit_phase: Unit for the phase output. Default 'deg'.
        range_phase: Range for the phase output. Default Default min-to-max.
        label_pca: Label for the principal component output.
            Default 'Principal component'.
        unit_pca: Unit for the principal component output. Default 'V'.
        range_pca: Range for the principal component output. Default min-to-max.
    """
    def __init__(self, t_start: str = None,
                 t_stop: str = None,
                 options_dict: dict = None,
                 label: str = None,
                 extract_only: bool = False,
                 auto: bool = True,
                 do_fitting: bool = False):
        if options_dict is None:
            options_dict = {}
        super().__init__(t_start=t_start, t_stop=t_stop,
                         options_dict=options_dict,
                         label=label,
                         extract_only=extract_only,
                         do_fitting=do_fitting)
        self.params_dict = {'measurementstring': 'measurementstring'}
        self.param_2d = options_dict.get('param_2d', None)
        if self.param_2d is not None:
            pname = 'Instrument settings.' + self.param_2d
            self.params_dict.update({'param_2d': pname})
            self.numeric_params = ['param_2d']

        if auto:
            self.run_analysis()

    def process_data(self):
        pdd = self.proc_data_dict
        rdds = self.raw_data_dict
        if not isinstance(self.raw_data_dict, (tuple, list)):
            rdds = (rdds,)

        pdd['freqs'] = []  # list of lists of floats
        pdd['amps'] = []  # list of lists of floats
        pdd['phases'] = []  # list of lists of floats
        pdd['values_2d'] = []  # list of floats

        for rdd in rdds:
            f, a, p, v = self._process_spec_rdd(rdd)
            pdd['freqs'] += f
            pdd['amps'] += a
            pdd['phases'] += p
            pdd['values_2d'] += v
        next_idx = 0
        for i in range(len(pdd['values_2d'])):
            if pdd['values_2d'][i] is None:
                pdd['values_2d'][i] = next_idx
                next_idx += 1

        spn = rdds[0]['sweep_parameter_names']
        pdd['label_2d'] = '2D index' if isinstance(spn, str) else spn[1]
        pdd['label_2d'] = self.get_param_value('name_2d', pdd['label_2d'])
        spu = rdds[0]['sweep_parameter_units']
        pdd['unit_2d'] = '' if isinstance(spu, str) else spu[1]
        pdd['unit_2d'] = self.get_param_value('unit_2d', pdd['unit_2d'])
        pdd['ts_string'] = self.timestamps[0]
        if len(self.timestamps) > 1:
            pdd['ts_string'] = pdd['ts_string'] + ' to ' + self.timestamps[-1]

        if self.get_param_value('calc_pca', False):
            if self.get_param_value('global_pca', False):
                # find global transformation
                amp = np.array([a for amps in pdd['amps'] for a in amps])
                phase = np.array([p for ps in pdd['phases'] for p in ps])
                _, pca_basis = self._transform_pca(amp, phase)

                # apply found transform to data
                pdd['pcas'] = []
                for amp, phase in zip(pdd['amps'], pdd['phases']):
                    pca, _ = self._transform_pca(amp, phase, basis=pca_basis)
                    pdd['pcas'].append(pca)

                # subtract offset and fix sign
                pca = np.array([p for pcas in pdd['pcas'] for p in pcas])
                median = np.median(pca)
                sign = np.sign(pca[np.argmax(np.abs(pca - median))])
                for i in range(len(pdd['pcas'])):
                    pdd['pcas'][i] = sign * (pdd['pcas'][i] - median)
            else:
                pdd['pcas'] = []
                for amp, phase in zip(pdd['amps'], pdd['phases']):
                    pca, _ = self._transform_pca(amp, phase)
                    pdd['pcas'].append(pca)

    @staticmethod
    def _transform_pca(amp, phase, basis=None):
        i = amp * np.cos(np.pi * phase / 180)
        q = amp * np.sin(np.pi * phase / 180)
        pca = np.array([i, q]).T
        if basis is None:
            pca -= pca.mean(axis=0)
            pca_basis = np.linalg.eigh(pca.T @ pca)[1]
        else:
            pca_basis = basis
        pca = (pca_basis @ pca.T)[1]
        if basis is None:
            pca -= np.median(pca)
            pca *= np.sign(pca[np.argmax(np.abs(pca))])
        return pca, pca_basis

    @staticmethod
    def _process_spec_rdd(rdd):
        if 'soft_sweep_points' in rdd:
            # 2D sweep
            v = list(rdd['soft_sweep_points'])
            f = len(v) * [rdd['hard_sweep_points']]
            a = list(rdd['measured_data']['Magn'].T)
            p = list(rdd['measured_data']['Phase'].T)
        else:
            # 1D sweep
            v = [rdd.get('param_2d', None)]
            f = [rdd['hard_sweep_points']]
            a = [rdd['measured_data']['Magn']]
            p = [rdd['measured_data']['Phase']]
        return f, a, p, v

    def prepare_plots(self):
        pdd = self.proc_data_dict
        rdd = self.raw_data_dict
        if isinstance(rdd, (tuple, list)):
            rdd = rdd[0]

        def calc_range(values):
            return (min([np.min(x) for x in values]),
                    max([np.max(x) for x in values]))

        plot_lines = self.get_param_value('plot_lines', len(pdd['amps']) <= 3)
        plot_color = self.get_param_value('plot_color', len(pdd['amps']) > 3)
        plot_amp = self.get_param_value('plot_amp', True)
        plot_phase = self.get_param_value('plot_phase', True)
        plot_pca = self.get_param_value('plot_pca',
                                        self.get_param_value('calc_pca', False))
        label1 = self.get_param_value('label_1d', 'Frequency')
        unit1 = self.get_param_value('unit_1d', 'Hz')
        label2 = self.get_param_value('label_2d', pdd['label_2d'])
        unit2 = self.get_param_value('unit_2d', pdd['unit_2d'])
        label_amp = self.get_param_value('label_amp', 'Amplitude')
        unit_amp = self.get_param_value('unit_amp', 'V')
        range_amp = self.get_param_value('range_amp', calc_range(pdd['amps']))
        label_phase = self.get_param_value('label_phase', 'Phase')
        unit_phase = self.get_param_value('unit_phase', 'deg')
        range_phase = self.get_param_value('range_phase',
                                           calc_range(pdd['phases']))
        label_pca = self.get_param_value('label_pca', 'Principal component')
        unit_pca = self.get_param_value('unit_pca', 'V')
        range_pca = calc_range(pdd['pcas']) if 'pcas' in pdd else (0, 1)
        range_pca = self.get_param_value('range_pca', range_pca)

        fig_title_suffix = ' ' + rdd['measurementstring'] + '\n' + \
                           pdd['ts_string']

        if plot_lines:
            for enable, param, plot_name, ylabel, yunit, yrange in [
                (plot_amp, 'amps', 'amp_1d', label_amp, unit_amp,
                 range_amp),
                (plot_phase, 'phases', 'phase_1d', label_phase, unit_phase,
                 range_phase),
                (plot_pca, 'pcas', 'pca_1d', label_pca, unit_pca,
                 range_pca),
            ]:
                if enable:
                    self.plot_dicts[plot_name] = {
                        'fig_id': plot_name,
                        'plotfn': self.plot_line,
                        'xvals': pdd['freqs'],
                        'yvals': pdd[param],
                        'xlabel': label1,
                        'xunit': unit1,
                        'ylabel': ylabel,
                        'yunit': yunit,
                        'yrange': yrange,
                        'title': plot_name + fig_title_suffix,
                    }
        if plot_color:
            for enable, param, plot_name, zlabel, zunit, zrange in [
                (plot_amp, 'amps', 'amp_2d', label_amp, unit_amp,
                 range_amp),
                (plot_phase, 'phases', 'phase_2d', label_phase, unit_phase,
                 range_phase),
                (plot_pca, 'pcas', 'pca_2d', label_pca, unit_pca,
                 range_pca),
            ]:
                if enable:
                    self.plot_dicts[plot_name] = {
                        'fig_id': plot_name,
                        'plotfn': self.plot_colorx,
                        'xvals': pdd['values_2d'],
                        'yvals': pdd['freqs'],
                        'zvals': pdd[param],
                        'zrange': zrange,
                        'xlabel': label2,
                        'xunit': unit2,
                        'ylabel': label1,
                        'yunit': unit1,
                        'clabel': f'{zlabel} ({zunit})',
                        'title': plot_name + fig_title_suffix,
                    }


class QubitTrackerSpectroscopy(Spectroscopy):
    """A class for peak-tracking 2d spectroscopy.

    Fits the spectroscopy data to a Gaussian model and can extrapolate a
    polynomial model of the peak frequency as a function of the second sweep
    parameter to guess a frequency range for the next sweep.

    Args: Same as for `Spectroscopy`.

    Parameters used from the options_dict: Same as for `Spectroscopy`.

    Parameters used either from metadata or options_dict:
        calc_pca: Hard-coded to True, as the amplitude-phase data needs to be
            reduced for fitting.
        global_pca: Whether to do principal component analysis globally or
            per-second-sweep-dimension-point. Default False.
        tracker_fit_order: Polynomial order for extrapolating the measurement
            range. Default 1.
        tracker_fit_points: Number of 2d sweep points to use for the polynomial
            fit. The points are taken evenly from the entire range. Default 4.

    Plotting related parameters either from metadata or options_dict:
        Same as for `Spectroscopy`.
    """
    def __init__(self, t_start: str = None,
                 t_stop: str = None,
                 options_dict: dict = None,
                 label: str = None,
                 extract_only: bool = False,
                 auto: bool = True,
                 do_fitting: bool = True):
        if options_dict is None:
            options_dict = {}
        options_dict['calc_pca'] = True
        super().__init__(t_start=t_start, t_stop=t_stop,
                         options_dict=options_dict, label=label,
                         extract_only=extract_only, auto=auto,
                         do_fitting=do_fitting)

    def prepare_fitting(self):
        super().prepare_fitting()
        pdd = self.proc_data_dict
        fit_order = self.get_param_value('tracker_fit_order', 1)
        fit_pts = self.get_param_value('tracker_fit_points', 4)
        if fit_pts < fit_order + 1:
            raise ValueError(f"Can't fit {fit_pts} points to order {fit_order} "
                             "polynomial")
        idxs = np.round(
            np.linspace(0, len(pdd['pcas']) - 1, fit_pts)).astype(np.int)
        pdd['fit_idxs'] = idxs
        model = fit_mods.GaussianModel
        model.guess = fit_mods.Gaussian_guess.__get__(model, model.__class__)
        for i in idxs:
            self.fit_dicts[f'tracker_fit_{i}'] = {
                'model': model,
                'fit_xvals': {'freq': pdd['freqs'][i]},
                'fit_yvals': {'data': pdd['pcas'][i]},
            }

    def analyze_fit_results(self):
        super().analyze_fit_results()
        pdd = self.proc_data_dict
        fit_order = self.get_param_value('tracker_fit_order', 1)
        model = lmfit.models.PolynomialModel(degree=fit_order)
        xpoints = [pdd['values_2d'][i] for i in pdd['fit_idxs']]
        ypoints = [self.fit_res[f'tracker_fit_{i}'].best_values['mu']
                   for i in pdd['fit_idxs']]
        self.fit_dicts['tracker_fit'] = {
            'model': model,
            'fit_xvals': {'x': xpoints},
            'fit_yvals': {'data': ypoints},
        }

        self.run_fitting()
        self.save_fit_results()

    def prepare_plots(self):
        super().prepare_plots()
        pdd = self.proc_data_dict
        plot_color = self.get_param_value('plot_color', len(pdd['amps']) > 3)
        if self.do_fitting and plot_color:
            xpoints = [pdd['values_2d'][i] for i in pdd['fit_idxs']]
            ypoints = [self.fit_res[f'tracker_fit_{i}'].best_values['mu']
                       for i in pdd['fit_idxs']]
            self.plot_dicts['pca_2d_fit1'] = {
                'fig_id': 'pca_2d',
                'plotfn': self.plot_line,
                'xvals': xpoints,
                'yvals': ypoints,
                'marker': 'o',
>>>>>>> 62cfb3f3
                'linestyle': '',
                'color': 'red',
            }

            xpoints = np.linspace(min(xpoints), max(xpoints), 101)
            fr = self.fit_res[f'tracker_fit']
            ypoints = fr.model.func(xpoints, **fr.best_values)
            self.plot_dicts['pca_2d_fit2'] = {
                'fig_id': 'pca_2d',
                'plotfn': self.plot_line,
                'xvals': xpoints,
                'yvals': ypoints,
                'marker': '',
                'linestyle': '-',
                'color': 'green',
            }

    def next_round_limits(self, freq_slack=0):
<<<<<<< HEAD
=======
        """Calculate 2d-parameter and frequency ranges for next tracker sweep.

        The 2d parameter range is calculated that it spans the same range as
        the current sweep, but starts one mean step-size after the current
        sweep.

        The frequency range is calculated such that the extrapolated polynomial
        fits inside the range within the 2d parameter range, with some optional
        extra margin that is passed as an argument.

        Args:
            freq_slack: float
                Extra frequency margin for the output frequency range. The
                output range is extended by this value on each side.
                Default 0.

        Returns:
            v2d_next: (float, float)
                Range for the 2d sweep parameter for the next sweep.
            f_next: (float, float)
                Range for the frequency sweep for the next sweep.
        """
>>>>>>> 62cfb3f3
        if 'tracker_fit' not in self.fit_res:
            raise KeyError('Tracker fit not yet run.')
        pdd = self.proc_data_dict
        fr = self.fit_res['tracker_fit']
        v2d = pdd['values_2d']
        v2d_next = (v2d[-1] + (v2d[-1] - v2d[0])/(len(v2d)-1),
                    2*v2d[-1] - v2d[0] + (v2d[-1] - v2d[0])/(len(v2d)-1))
        x = np.linspace(v2d_next[0], v2d_next[1], 101)
        y = fr.model.func(x, **fr.best_values)
        f_next = (y.min() - freq_slack, y.max() + freq_slack)
        return v2d_next, f_next<|MERGE_RESOLUTION|>--- conflicted
+++ resolved
@@ -1,13 +1,8 @@
 """
 Spectroscopy class
 
-<<<<<<< HEAD
-This file contains the Spectroscopy class that forms the basis analysis of
-all the spectroscopy measurement analyses.
-=======
 This file contains the Spectroscopy class that forms the basis analysis of all
 the spectroscopy measurement analyses.
->>>>>>> 62cfb3f3
 """
 
 import logging
@@ -16,15 +11,11 @@
 import pycqed.analysis_v2.base_analysis as ba
 import pycqed.analysis.fitting_models as fit_mods
 
-<<<<<<< HEAD
-log = logging.getLogger(__name__)
-=======
 import pandas as pd
 import matplotlib.pyplot as plt
 import pycqed.analysis.fit_toolbox.geometry as geo
 from collections import OrderedDict
 from scipy import integrate
->>>>>>> 62cfb3f3
 
 log = logging.getLogger(__name__)
 
@@ -39,21 +30,6 @@
                  auto: bool = True,
                  do_fitting: bool = False):
         super().__init__(t_start=t_start, t_stop=t_stop,
-<<<<<<< HEAD
-                         options_dict=options_dict,
-                         label=label,
-                         extract_only=extract_only,
-                         do_fitting=do_fitting)
-
-        self.params_dict = {'measurementstring': 'measurementstring'}
-        self.param_2d = options_dict.get('param_2d', None)
-        if self.param_2d is not None:
-            pname = 'Instrument settings.' + self.param_2d
-            self.params_dict.update({'param_2d': pname})
-            self.numeric_params = ['param_2d']
-
-        if auto:
-=======
                          label=label,
                          options_dict=options_dict,
                          extract_only=extract_only,
@@ -86,67 +62,26 @@
             self.params_dict.update({'sweep_param': sweep_param})
             self.numeric_params.append('sweep_param')
         if auto is True:
->>>>>>> 62cfb3f3
             self.run_analysis()
 
     def process_data(self):
-        pdd = self.proc_data_dict
-        rdds = self.raw_data_dict
+        proc_data_dict = self.proc_data_dict
+        proc_data_dict['freq_label'] = 'Frequency (GHz)'
+        proc_data_dict['amp_label'] = 'Transmission amplitude (arb. units)'
+
+        proc_data_dict['phase_label'] = 'Transmission phase (degrees)'
+        proc_data_dict['freq_range'] = self.options_dict.get(
+            'freq_range', None)
+        proc_data_dict['amp_range'] = self.options_dict.get('amp_range', None)
+        proc_data_dict['phase_range'] = self.options_dict.get(
+            'phase_range', None)
+        proc_data_dict['plotsize'] = self.options_dict.get('plotsize', (8, 5))
+
+        # FIXME: Nathan : I still don't think using raw_data_dict as a tuple
+        #  in case of multi timestamps is a good idea, unless it is also
+        #  a tuple of length 1 in the case of 1 timestamp. otherwise we
+        #  have to add checks like this one everywhere
         if not isinstance(self.raw_data_dict, (tuple, list)):
-<<<<<<< HEAD
-            rdds = (rdds,)
-
-        pdd['freqs'] = []  # list of lists of floats
-        pdd['amps'] = []  # list of lists of floats
-        pdd['phases'] = []  # list of lists of floats
-        pdd['values_2d'] = []  # list of floats
-
-        for rdd in rdds:
-            f, a, p, v = self.process_spec_rdd(rdd)
-            pdd['freqs'] += f
-            pdd['amps'] += a
-            pdd['phases'] += p
-            pdd['values_2d'] += v
-        next_idx = 0
-        for i in range(len(pdd['values_2d'])):
-            if pdd['values_2d'][i] is None:
-                pdd['values_2d'][i] = next_idx
-                next_idx += 1
-
-        spn = rdds[0]['sweep_parameter_names']
-        pdd['label_2d'] = '2D index' if isinstance(spn, str) else spn[1]
-        pdd['label_2d'] = self.get_param_value('name_2d', pdd['label_2d'])
-        spu = rdds[0]['sweep_parameter_units']
-        pdd['unit_2d'] = '' if isinstance(spu, str) else spu[1]
-        pdd['unit_2d'] = self.get_param_value('unit_2d', pdd['unit_2d'])
-        pdd['ts_string'] = self.timestamps[0]
-        if len(self.timestamps) > 1:
-            pdd['ts_string'] = pdd['ts_string'] + ' to ' + self.timestamps[-1]
-
-        if self.get_param_value('calc_pca', False):
-            if self.get_param_value('global_pca', False):
-                amp = np.array([a for amps in pdd['amps'] for a in amps])
-                phase = np.array([p for ps in pdd['phases'] for p in ps])
-                I = amp * np.cos(np.pi * phase / 180)
-                Q = amp * np.sin(np.pi * phase / 180)
-                PCA = np.array([I, Q]).T
-                PCA -= PCA.mean(axis=0)
-                PCA = np.linalg.eigh(PCA.T @ PCA)[1]
-
-                pdd['pcas'] = []
-                for amp, phase in zip(pdd['amps'], pdd['phases']):
-                    i = amp * np.cos(np.pi * phase / 180)
-                    q = amp * np.sin(np.pi * phase / 180)
-                    pca = np.array([i, q])
-                    pca = (PCA @ pca)[1]
-                    pdd['pcas'].append(pca)
-
-                pca = np.array([p for pcas in pdd['pcas'] for p in pcas])
-                median = np.median(pca)
-                sign = np.sign(pca[np.argmax(np.abs(pca - median))])
-                for i in range(len(pdd['pcas'])):
-                    pdd['pcas'][i] = sign * (pdd['pcas'][i] - median)
-=======
             proc_data_dict['plot_frequency'] = np.squeeze(
                 self.raw_data_dict['freq'])
             proc_data_dict['plot_amp'] = np.squeeze(self.raw_data_dict['amp'])
@@ -361,120 +296,87 @@
                 self.J_ = self.sim_fit[0].params['J'].value
 
                
->>>>>>> 62cfb3f3
             else:
-                pdd['pcas'] = []
-                for amp, phase in zip(pdd['amps'], pdd['phases']):
-                    i = amp * np.cos(np.pi * phase / 180)
-                    q = amp * np.sin(np.pi * phase / 180)
-                    pca = np.array([i, q]).T
-                    pca -= pca.mean(axis=0)
-                    pca = (np.linalg.eigh(pca.T @ pca)[1] @ pca.T)[1]
-                    pca -= np.median(pca)
-                    pca *= np.sign(pca[np.argmax(np.abs(pca))])
-                    pdd['pcas'].append(pca)
-
-    def process_spec_rdd(self, rdd):
-        if 'soft_sweep_points' in rdd:
-            # 2D sweep
-            v = list(rdd['soft_sweep_points'])
-            f = len(v) * [rdd['hard_sweep_points']]
-            a = list(rdd['measured_data']['Magn'].T)
-            p = list(rdd['measured_data']['Phase'].T)
+                fit_fn = fit_mods.hanger_with_pf
+                fit_temp = fit_mods.fit_hanger_with_pf(
+                            fit_mods.HangerWithPfModel,
+                            np.transpose([self.proc_data_dict['plot_frequency'],
+                                          self.proc_data_dict['plot_amp']]))
+                guess_pars = fit_temp.params
+                self.proc_data_dict['fit_params'] = fit_temp.params
+                fit_guess_fn = None
+
+        if (len(self.raw_data_dict['timestamps']) == 1) or self.simultan:
+            self.fit_dicts['reso_fit'] = {
+                              'fit_fn': fit_fn,
+                              'fit_guess_fn': fit_guess_fn,
+                              'guess_pars': guess_pars,
+                              'fit_yvals': {
+                                  'data': self.proc_data_dict['plot_amp']
+                                           },
+                              'fit_xvals': {
+                                  'f': self.proc_data_dict['plot_frequency']}
+                                         }
         else:
-            # 1D sweep
-            v = [rdd.get('param_2d', None)]
-            f = [rdd['hard_sweep_points']]
-            a = [rdd['measured_data']['Magn']]
-            p = [rdd['measured_data']['Phase']]
-        return f, a, p, v
+            self.fit_dicts['reso_fit'] = {
+                              'fit_fn': fit_fn,
+                              'fit_guess_fn': fit_guess_fn,
+                              'guess_pars': guess_pars,
+                              'fit_yvals': [{'data': np.squeeze(tt)}
+                                               for tt in self.plot_amp],
+                              'fit_xvals': np.squeeze([{'f': tt[0]}
+                                               for tt in self.plot_frequency])}
+
+    def run_fitting(self):
+        if not self.simultan:
+            super().run_fitting()
+
+    def do_subtract_background(self, thres=None, back_dict=None, ):
+        if len(self.raw_data_dict['timestamps']) == 1:
+            pass
+        else:
+            x_filtered = []
+            y_filtered = []
+            for tt in range(len(self.raw_data_dict['timestamps'])):
+                y = np.squeeze(self.plot_amp[tt])
+                x = np.squeeze(self.plot_frequency)[tt]
+                guess_dict = SlopedHangerFuncAmplitudeGuess(y, x)
+                Q = guess_dict['Q']['value']
+                f0 = guess_dict['f0']['value']
+                df = 2 * f0 / Q
+                fmin = f0 - df
+                fmax = f0 + df
+                indices = np.logical_or(x < fmin * 1e9, x > fmax * 1e9)
+                
+                x_filtered.append(x[indices])
+                y_filtered.append(y[indices])
+            self.background = pd.concat([pd.Series(y_filtered[tt], index=x_filtered[tt])
+                                         for tt in range(len(self.raw_data_dict['timestamps']))], axis=1).mean(axis=1)
+            background_vals = self.background.reset_index().values
+            freq = background_vals[:, 0]
+            amp = background_vals[:, 1]
+            # thres = 0.0065
+            indices = amp < thres
+            freq = freq[indices] * 1e-9
+            amp = amp[indices]
+            fit_fn = double_cos_linear_offset
+            model = lmfit.Model(fit_fn)
+            fit_yvals = amp
+            fit_xvals = {'t': freq}
+            for key, val in list(back_dict.items()):
+                model.set_param_hint(key, **val)
+            params = model.make_params()
+            fit_res = model.fit(fit_yvals,
+                                params=params,
+                                **fit_xvals)
+            self.background_fit = fit_res
+
+            for tt in range(len(self.raw_data_dict['timestamps'])):
+                divide_vals = fit_fn(np.squeeze(self.plot_frequency)[tt] * 1e-9, **fit_res.best_values)
+                self.plot_amp[tt] = np.array(
+                    [np.array([np.divide(np.squeeze(self.plot_amp[tt]), divide_vals)])]).transpose()
 
     def prepare_plots(self):
-<<<<<<< HEAD
-        pdd = self.proc_data_dict
-        rdd = self.raw_data_dict
-        if isinstance(rdd, (tuple, list)):
-            rdd = rdd[0]
-
-        def calc_range(values):
-            return (min([np.min(x) for x in values]),
-                    max([np.max(x) for x in values]))
-
-        plot_lines = self.get_param_value('plot_lines', len(pdd['amps']) <= 3)
-        plot_color = self.get_param_value('plot_color', len(pdd['amps']) > 3)
-        plot_amp = self.get_param_value('plot_amp', True)
-        plot_phase = self.get_param_value('plot_phase', True)
-        plot_pca = self.get_param_value('plot_pca',
-                                        self.get_param_value('calc_pca', False))
-        label1 = self.get_param_value('label_1d', 'Frequency')
-        unit1 = self.get_param_value('unit_1d', 'Hz')
-        label2 = self.get_param_value('label_2d', pdd['label_2d'])
-        unit2 = self.get_param_value('unit_2d', pdd['unit_2d'])
-        label_amp = self.get_param_value('label_amp', 'Amplitude')
-        unit_amp = self.get_param_value('unit_amp', 'V')
-        range_amp = self.get_param_value('range_amp', calc_range(pdd['amps']))
-        label_phase = self.get_param_value('label_phase', 'Phase')
-        unit_phase = self.get_param_value('unit_phase', 'deg')
-        range_phase = self.get_param_value('range_phase',
-                                           calc_range(pdd['phases']))
-        label_pca = self.get_param_value('label_pca', 'Principal component')
-        unit_pca = self.get_param_value('unit_pca', 'V')
-        range_pca = calc_range(pdd['pcas']) if 'pcas' in pdd else (0, 1)
-        range_pca = self.get_param_value('range_pca', range_pca)
-
-        fig_title_suffix = ' ' + rdd['measurementstring'] + ' ' + \
-                           pdd['ts_string']
-
-        if plot_lines:
-            for enable, param, plot_name, ylabel, yunit, yrange in [
-                (plot_amp, 'amps', 'amp_1d', label_amp, unit_amp,
-                 range_amp),
-                (plot_phase, 'phases', 'phase_1d', label_phase, unit_phase,
-                 range_phase),
-                (plot_pca, 'pcas', 'pca_1d', label_pca, unit_pca,
-                 range_pca),
-            ]:
-                if enable:
-                    self.plot_dicts[plot_name] = {
-                        'fig_id': plot_name,
-                        'plotfn': self.plot_line,
-                        'xvals': pdd['freqs'],
-                        'yvals': pdd[param],
-                        'xlabel': label1,
-                        'xunit': unit1,
-                        'ylabel': ylabel,
-                        'yunit': yunit,
-                        'yrange': yrange,
-                        'title': plot_name + fig_title_suffix,
-                    }
-        if plot_color:
-            for enable, param, plot_name, zlabel, zunit, zrange in [
-                (plot_amp, 'amps', 'amp_2d', label_amp, unit_amp,
-                 range_amp),
-                (plot_phase, 'phases', 'phase_2d', label_phase, unit_phase,
-                 range_phase),
-                (plot_pca, 'pcas', 'pca_2d', label_pca, unit_pca,
-                 range_pca),
-            ]:
-                if enable:
-                    self.plot_dicts[plot_name] = {
-                        'fig_id': plot_name,
-                        'plotfn': self.plot_colorx,
-                        'xvals': pdd['values_2d'],
-                        'yvals': pdd['freqs'],
-                        'zvals': pdd[param],
-                        'zrange': zrange,
-                        'xlabel': label2,
-                        'xunit': unit2,
-                        'ylabel': label1,
-                        'yunit': unit1,
-                        'clabel': f'{zlabel} ({zunit})',
-                        'title': plot_name + fig_title_suffix,
-                    }
-
-
-class QubitTrackerSpectroscopy(Spectroscopy):
-=======
         if not self.simultan:
             super(ResonatorSpectroscopy, self).prepare_plots()
         else:
@@ -785,78 +687,366 @@
               "this behavior."
         log.warning(msg.format(spectra_mapping))
         return spectra_mapping
->>>>>>> 62cfb3f3
-
-    def __init__(self, t_start: str = None,
-                 t_stop: str = None,
-                 options_dict: dict = None,
-                 label: str = None,
-                 extract_only: bool = False,
-                 auto: bool = True,
-                 do_fitting: bool = True):
-        if options_dict is None:
-            options_dict = {}
-        options_dict['calc_pca'] = True
-        super().__init__(t_start=t_start, t_stop=t_stop,
-                         options_dict=options_dict, label=label,
-                         extract_only=extract_only, auto=auto,
-                         do_fitting=do_fitting)
+
 
     def prepare_fitting(self):
         super().prepare_fitting()
-        pdd = self.proc_data_dict
-        fit_order = self.get_param_value('tracker_fit_order', 1)
-        fit_pts = self.get_param_value('tracker_fit_points', 4)
-        if fit_pts < fit_order + 1:
-            raise ValueError(f"Can't fit {fit_pts} points to order {fit_order} "
-                             "polynomial")
-        idxs = np.round(
-            np.linspace(0, len(pdd['pcas']) - 1, fit_pts)).astype(np.int)
-        pdd['fit_idxs'] = idxs
-        model = fit_mods.GaussianModel
-        model.guess = fit_mods.Gaussian_guess.__get__(model, model.__class__)
-        for i in idxs:
-            # cg = pdd['freqs'][i][np.argmax(pdd['pcas'][i])]
-            self.fit_dicts[f'tracker_fit_{i}'] = {
-                'model': model,
-                # 'guess_dict': {'freq': {'value': cg}},
-                'fit_xvals': {'freq': pdd['freqs'][i]},
-                'fit_yvals': {'data': pdd['pcas'][i]},
-            }
-
-    def analyze_fit_results(self):
-        super().analyze_fit_results()
-        pdd = self.proc_data_dict
-        fit_order = self.get_param_value('tracker_fit_order', 1)
-        model = lmfit.models.PolynomialModel(degree=fit_order)
-        xpoints = [pdd['values_2d'][i] for i in pdd['fit_idxs']]
-        ypoints = [self.fit_res[f'tracker_fit_{i}'].best_values['mu']
-                   for i in pdd['fit_idxs']]
-        self.fit_dicts['tracker_fit'] = {
-            'model': model,
-            'fit_xvals': {'x': xpoints},
-            'fit_yvals': {'data': ypoints},
-        }
-
-        self.run_fitting()
-        self.save_fit_results()
+        # Fitting function for one data trace. The fitted data can be
+        # either complex, amp(litude) or phase. The fitting models are
+        # HangerFuncAmplitude, HangerFuncComplex,
+        # PolyBgHangerFuncAmplitude, SlopedHangerFuncAmplitude,
+        # SlopedHangerFuncComplex, hanger_with_pf.
+        fit_options = self.options_dict.get('fit_options', dict())
+        subtract_background = \
+            self.options_dict.get('subtract_background', False)
+        fitting_model = fit_options.get('model', 'hanger')
+        self.proc_data_dict['fit_results'] = OrderedDict()
+        self.fit_res = dict()
+        if subtract_background:
+            log.warning("Substract background might not work and has "
+                            "not been tested.")
+            self.do_subtract_background(
+                thres=self.options_dict['background_thres'],
+                back_dict=self.options_dict['background_dict'])
+
+        if fitting_model == 'hanger':
+            fit_fn = fit_mods.SlopedHangerFuncAmplitude
+            fit_guess_fn = fit_mods.SlopedHangerFuncAmplitudeGuess
+            guess_pars = None
+        elif fitting_model == 'simple_hanger':
+            fit_fn = fit_mods.HangerFuncAmplitude
+            raise NotImplementedError(
+                'This functions guess function is not coded up yet')
+            # TODO HangerFuncAmplitude Guess
+        elif fitting_model == 'lorentzian':
+            raise NotImplementedError(
+                'This functions guess function is not coded up yet')
+            fit_fn = fit_mods.Lorentzian
+            # TODO LorentzianGuess
+        elif fitting_model == 'complex':
+            raise NotImplementedError(
+                'This functions guess function is not coded up yet')
+            fit_fn = fit_mods.HangerFuncComplex
+            # TODO HangerFuncComplexGuess
+        elif fitting_model == 'hanger_with_pf':
+            if not isinstance(self.raw_data_dict, tuple):
+                # single fit
+                fit_fn = fit_mods.hanger_with_pf
+                fit_temp = fit_mods.fit_hanger_with_pf(
+                    fit_mods.HangerWithPfModel,
+                    np.transpose([self.proc_data_dict['plot_frequency'],
+                                  self.proc_data_dict['plot_amp']]))
+                guess_pars = fit_temp.params
+                self.proc_data_dict['fit_params'] = fit_temp.params
+                self.proc_data_dict['fit_raw_results'][self.ref_state] = \
+                    fit_temp.params
+                fit_guess_fn = None
+            else:
+                pass
+                # comparative fit to reference state
+                # FIXME: Nathan: I guess here only fit dicts should be created
+                #  and then passed to run_fitting() of basis class but this is
+        #         #  not done here. Instead, fitting seems to be done here.
+        #         ref_spectrum = self.proc_data_dict['spectra'][self.ref_state]
+        #         for state, spectrum in self.proc_data_dict['spectra'].items():
+        #             if state == self.ref_state:
+        #                 continue
+        #             key = self.ref_state + state
+        #             fit_fn = fit_mods.simultan_hanger_with_pf
+        #             fit_results = fit_mods.fit_hanger_with_pf(
+        #                 fit_mods.SimHangerWithPfModel, [
+        #                     np.transpose(
+        #                         [self.proc_data_dict['plot_frequency'][0],
+        #                          np.abs(ref_spectrum)]),
+        #                     np.transpose(
+        #                         [self.proc_data_dict['plot_frequency'][0],
+        #                          np.abs(spectrum)])],
+        #                 simultan=True)
+        #             self.proc_data_dict['fit_raw_results'][key] = fit_results
+        #             guess_pars = None
+        #             fit_guess_fn = None
+        #
+        #             chi = (fit_results[1].params['omega_ro'].value -
+        #                         fit_results[0].params['omega_ro'].value) / 2
+        #             f_RO_res = (fit_results[0].params['omega_ro'].value +
+        #                              fit_results[1].params['omega_ro'].value) / 2
+        #             f_PF = fit_results[0].params['omega_pf'].value
+        #             kappa = fit_results[0].params['kappa_pf'].value
+        #             J_ = fit_results[0].params['J'].value
+        #             f_RO = self.find_f_RO([self.ref_state, state])
+        #             self.fit_res[key] = \
+        #                 dict(chi=chi, f_RO_res=f_RO_res, f_PF=f_PF,
+        #                      kappa=kappa, J_=J_, f_RO=f_RO)
+        #
+        # if not isinstance(self.raw_data_dict, tuple ):
+        #     self.fit_dicts['reso_fit'] = {
+        #         'fit_fn': fit_fn,
+        #         'fit_guess_fn': fit_guess_fn,
+        #         'guess_pars': guess_pars,
+        #         'fit_yvals': {'data': self.proc_data_dict['plot_amp']},
+        #         'fit_xvals': { 'f': self.proc_data_dict['plot_frequency']}}
+
+    def find_f_RO(self, states):
+        """
+        Finds the best readout frequency of the list of states.
+            If one state is passed, the resonator frequency is returned.
+            If two states are passed, the frequency with maximal difference
+        between the two states in IQ plane is returned (optimal qubit nRO freq).
+            If three states are passed, optimal frequency is found by finding
+            the highest variance allowing a target fidelity to be reached on a
+            narrow frequency interval. (optimal qutrit RO_freq)
+        Args:
+            states: list of states between which readout frequency
+                should be found
+
+        Returns:
+
+        """
+        key = "".join(states)
+        if len(states) == 1:
+            f_RO = self.proc_data_dict['plot_frequency'][0][
+            np.argmax(self.proc_data_dict['spectra'][key])]
+        elif len(states) == 2:
+            f_RO = self.proc_data_dict['plot_frequency'][0][
+                np.argmax(self.proc_data_dict['iq_distance'][key])]
+        elif len(states) == 3:
+            f_RO, raw_results = self._find_f_RO_qutrit(
+                self.proc_data_dict['spectra'],
+                self.proc_data_dict['plot_frequency'][0],
+                **self.options_dict.get('qutrit_fit_options', dict()))
+            self.proc_data_dict["fit_raw_results"][key] = raw_results
+        else:
+            raise ValueError("{} states were given but method expects 1, "
+                             "2 or 3 states.")
+        return f_RO
+
+    @staticmethod
+    def _find_f_RO_qutrit(spectra, freqs, sigma_init=0.01,
+                          return_full=True, **kw):
+        n_iter = 0
+        avg_fidelities = OrderedDict()
+        single_level_fidelities = OrderedDict()
+        optimal_frequency = []
+        sigmas = [sigma_init]
+
+        log.debug("###### Starting Analysis to find qutrit f_RO ######")
+
+        while ResonatorSpectroscopy_v2.update_sigma(avg_fidelities, sigmas, freqs,
+                                optimal_frequency, n_iter, **kw):
+            log.debug("Iteration {}".format(n_iter))
+            sigma = sigmas[-1]
+            if sigma in avg_fidelities.keys():
+                continue
+            else:
+                avg_fidelity, single_level_fidelity = \
+                    ResonatorSpectroscopy_v2.three_gaussians_overlap(spectra, sigma)
+                avg_fidelities[sigma] = avg_fidelity
+                single_level_fidelities[sigma] = single_level_fidelity
+                n_iter += 1
+        raw_results = dict(avg_fidelities=avg_fidelities,
+                           single_level_fidelities=single_level_fidelities,
+                           sigmas=sigmas, optimal_frequency=optimal_frequency)
+        qutrit_key = "".join(list(spectra))
+
+
+        log.debug("###### Finished Analysis. Optimal f_RO: {} ######"
+                      .format(optimal_frequency[-1]))
+
+        return optimal_frequency[-1], raw_results if return_full else \
+            optimal_frequency[-1]
+
+    @staticmethod
+    def update_sigma(avg_fidelities, sigmas, freqs,
+                     optimal_frequency, n_iter, n_iter_max=20,
+                     target_fidelity=0.99, max_width_at_max_fid=0.2e6, **kw):
+        continue_search = True
+        if n_iter >= n_iter_max:
+            log.warning("Could not converge to a proper RO frequency" \
+                  "within {} iterations. Returning best frequency found so far. "
+                  "Consider changing log_bounds".format(n_iter_max))
+            continue_search = False
+        elif len(avg_fidelities.keys()) == 0:
+            # search has not started yet
+            continue_search = True
+        else:
+            delta_freq = freqs[1] - freqs[0]
+            if max_width_at_max_fid < delta_freq:
+                msg = "max_width_at_max_fid cannot be smaller than the " \
+                      "difference between two frequency data points.\n" \
+                      "max_width_at_max_fid: {}\nDelta freq: {}"
+                log.warning(msg.format(max_width_at_max_fid, delta_freq))
+                max_width_at_max_fid = delta_freq
+
+            sigma_current = sigmas[-1]
+            fid, idx_width = ResonatorSpectroscopy_v2.fidelity_and_width(
+                avg_fidelities[sigma_current], target_fidelity)
+            width = idx_width * delta_freq
+            log.debug("sigmas " + str(sigmas) + " width (MHz): "
+                          + str(width / 1e6))
+            f_opt = freqs[np.argmax(avg_fidelities[sigma_current])]
+            optimal_frequency.append(f_opt)
+
+            if len(sigmas) == 1:
+                sigma_previous = 10 ** (np.log10(sigma_current) + 1)
+            else:
+                sigma_previous = sigmas[-2]
+            log_diff = np.log10(sigma_previous) - np.log10(sigma_current)
+
+            if fid >= target_fidelity and width <= max_width_at_max_fid:
+                # succeeded
+                continue_search = False
+            elif fid >= target_fidelity and width > max_width_at_max_fid:
+                # sigma is too small, update lower bound
+                if log_diff < 0:
+                    sigma_new = \
+                        10 ** (np.log10(sigma_current) - np.abs(log_diff) / 2)
+                else:
+                    sigma_new = \
+                        10 ** (np.log10(sigma_current) + np.abs(log_diff))
+                msg = "Width > max_width, update sigma to: {}"
+                log.debug(msg.format(sigma_new))
+                sigmas.append(sigma_new)
+            elif fid < target_fidelity:
+                # sigma is too high, update higher bound
+                if np.all(np.diff(sigmas) < 0):
+                    sigma_new = 10 ** (np.log10(sigma_current) - log_diff)
+                else:
+                    sigma_new = 10 ** (np.log10(sigma_current) -
+                                       np.abs(log_diff) / 2)
+                msg = "Fidelity < target fidelity, update sigma to: {}"
+                log.debug(msg.format(sigma_new))
+                sigmas.append(sigma_new)
+
+        return continue_search
+
+    @staticmethod
+    def fidelity_and_width(avg_fidelity, target_fidelity):
+        avg_fidelity = np.array(avg_fidelity)
+        max_fid = np.max(avg_fidelity)
+        idx_width = np.sum(
+            (avg_fidelity >= target_fidelity) * (avg_fidelity <= 1.))
+        return max_fid, idx_width
+
+    @staticmethod
+    def _restricted_angle(angle):
+        entire_div = angle // (np.sign(angle) * np.pi)
+        return angle - np.sign(angle) * entire_div * 2 * np.pi
+
+    @staticmethod
+    def three_gaussians_overlap(spectrums, sigma):
+        """
+        Evaluates the overlap of 3 gaussian distributions for each complex
+        point given in spectrums.
+        Args:
+            spectrums: dict with resonnator response of each state
+            sigma: standard deviation of gaussians used for computing overlap
+
+        Returns:
+
+        """
+        def g(x, d, sigma=0.1):
+            x = ResonatorSpectroscopy_v2._restricted_angle(x)
+            return np.exp(-d ** 2 / np.cos(x) ** 2 / (2 * sigma ** 2))
+
+        def f(gamma, val1=0, val2=1 / (2 * np.pi)):
+            gamma = ResonatorSpectroscopy_v2._restricted_angle(gamma)
+            return val1 if gamma > -np.pi / 2 and gamma < np.pi / 2 else val2
+
+        def integral(angle, dist, sigma):
+            const = 1 / (2 * np.pi)
+            p1 = const * \
+                 integrate.quad(lambda x: f(x, g(x, dist, sigma=sigma), 0),
+                                angle - np.pi,
+                                angle)[0]
+            return -p1 + integrate.quad(lambda x: f(x),
+                                        angle - np.pi, angle)[0] + \
+                         integrate.quad(lambda x: f(x, 1 / (2 * np.pi), 0),
+                                        angle - np.pi,
+                                        angle)[0]
+
+        assert len(spectrums) == 3, "3 spectrums required for qutrit F_RO " \
+                                  "analysis. Found {}".format((len(spectrums)))
+        i1s, i2s, i3s = [], [], []
+        # in most cases, states will be ['g', 'e', 'f'] but to ensure not to
+        # be dependent on labels we take indices of keys
+        states = list(spectrums.keys())
+        for i in range(len(spectrums[states[0]])):
+            pt1 = (spectrums[states[0]][i].real, spectrums[states[0]][i].imag)
+            pt2 = (spectrums[states[1]][i].real, spectrums[states[1]][i].imag)
+            pt3 = (spectrums[states[2]][i].real, spectrums[states[2]][i].imag)
+            d1 = geo.distance(pt1, pt2) / 2
+            d2 = geo.distance(pt2, pt3) / 2
+            d3 = geo.distance(pt1, pt3) / 2
+            # translate to point1
+            pt2 = tuple(np.asarray(pt2) - np.asarray(pt1))
+            pt3 = tuple(np.asarray(pt3) - np.asarray(pt1))
+            pt1 = (0., 0.)
+            c, R = geo.circumcenter(pt2, pt3, pt1, show=False)
+            gamma1 = np.arccos(d1 / R)
+            gamma2 = np.arccos(d2 / R)
+            gamma3 = np.arccos(d3 / R)
+            i1 = integral(gamma1, d1, sigma)
+            i2 = integral(gamma2, d2, sigma)
+            i3 = integral(gamma3, d3, sigma)
+            i1s.append(i1)
+            i2s.append(i2)
+            i3s.append(i3)
+
+        i1s, i2s, i3s = np.array(i1s), np.array(i2s), np.array(i3s)
+        total_area = 2 * i1s + 2 * i2s + 2 * i3s
+        avg_fidelity = total_area / 3
+        fid_state_0 = i1s + i3s
+        not0 = 1 - fid_state_0
+        fid_state_1 = i1s + i2s
+        not1 = 1 - i1s + i2s
+        fid_state_2 = i2s + i3s
+        not2 = 1 - fid_state_2
+
+        single_level_fid = {states[0]: fid_state_0,
+                            states[1]: fid_state_1,
+                            states[2]: fid_state_2}
+
+        return avg_fidelity, single_level_fid
+
+    def run_fitting(self):
+        # FIXME: Nathan: for now this is left as written previously but
+        #  ultimately all fitting should be done in base class if possible
+        states = list(self.proc_data_dict['spectra'])
+        if len(states) == 1:
+            super().run_fitting()
+
+        if len(states) == 3:
+            f_RO_qutrit =  self.find_f_RO(states)
+            self.fit_res["".join(states)] = dict(f_RO=f_RO_qutrit)
+
 
     def prepare_plots(self):
-        super().prepare_plots()
-        pdd = self.proc_data_dict
-        plot_color = self.get_param_value('plot_color', len(pdd['amps']) > 3)
-        if self.do_fitting and plot_color:
-            xpoints = [pdd['values_2d'][i] for i in pdd['fit_idxs']]
-            ypoints = [self.fit_res[f'tracker_fit_{i}'].best_values['mu']
-                       for i in pdd['fit_idxs']]
-            self.plot_dicts['pca_2d_fit1'] = {
-                'fig_id': 'pca_2d',
-                'plotfn': self.plot_line,
-                'xvals': xpoints,
-                'yvals': ypoints,
+        self.get_default_plot_params(set_pars=True)
+        proc_data_dict = self.proc_data_dict
+        spectra = proc_data_dict['spectra']
+        plotsize = self.options_dict.get('plotsize')
+        plot_fn = self.plot_line
+        for i, (state, spectrum) in enumerate(spectra.items()):
+            all_freqs = proc_data_dict['plot_frequency']
+            freqs = all_freqs if np.ndim(all_freqs) == 1 else all_freqs[0]
+            self.plot_dicts['amp_{}'
+                .format(state)] = {
+                'plotfn': plot_fn,
+                'ax_id': 'amp',
+                'xvals': freqs,
+                'yvals': np.abs(spectrum),
+                'title': 'Spectroscopy amplitude: \n'
+                        '%s-%s' % (
+                            self.raw_data_dict[i]['measurementstring'],
+                            self.raw_data_dict[i]['timestamp']),
+                'xlabel': proc_data_dict['freq_label'],
+                'xunit': 'Hz',
+                'ylabel': proc_data_dict['amp_label'],
+                'yrange': proc_data_dict['amp_range'],
+                'plotsize': plotsize,
+                # 'color': 'b',
+                'linestyle': '',
                 'marker': 'o',
-<<<<<<< HEAD
-=======
                 'setlabel': '$|{}\\rangle$'.format(state),
                 'do_legend': True }
             if state != self.ref_state and len(spectra) == 2.:
@@ -1426,7 +1616,6 @@
                 'xvals': xpoints,
                 'yvals': ypoints,
                 'marker': 'o',
->>>>>>> 62cfb3f3
                 'linestyle': '',
                 'color': 'red',
             }
@@ -1445,8 +1634,6 @@
             }
 
     def next_round_limits(self, freq_slack=0):
-<<<<<<< HEAD
-=======
         """Calculate 2d-parameter and frequency ranges for next tracker sweep.
 
         The 2d parameter range is calculated that it spans the same range as
@@ -1469,7 +1656,6 @@
             f_next: (float, float)
                 Range for the frequency sweep for the next sweep.
         """
->>>>>>> 62cfb3f3
         if 'tracker_fit' not in self.fit_res:
             raise KeyError('Tracker fit not yet run.')
         pdd = self.proc_data_dict
