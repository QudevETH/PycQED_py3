--- conflicted
+++ resolved
@@ -73,11 +73,7 @@
     def check_job(self):
         """
         Checks whether new jobs have been found and processes them
-<<<<<<< HEAD
-        Returns: True is a job was found and processed (done or failed),
-=======
         Returns: True if a job was found and processed (done or failed),
->>>>>>> 2e64b877
             False otherwise.
 
         """
