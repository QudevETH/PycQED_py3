--- conflicted
+++ resolved
@@ -46,19 +46,8 @@
             segment_index (int): index of initially displayed segment,
              default is 0
             rc_params (dict): modify the rc parameters of the matplotlib
-<<<<<<< HEAD
-            plotting backend. By default (if rc_params=None is passed) the
-            rc parameters in pycqed.gui.rc_params.gui_rc_params are loaded,
-            but they are updated with the parameters passed in the rc_params
-            dictionary
-            new_process (bool): if True the QApplication hosting the GUI
-            will be spawned in a separate process
-            active_qapp (bool): if True, the exec method to start the qt
-            event loop won't be called. Useful if a window should be spawned
-            from a running qt application
-=======
                 plotting backend. By default (if rc_params=None is passed) the
-                rc parameters in pycqed.gui.rc_params.GUI_RC_PARAMS are loaded,
+                rc parameters in pycqed.gui.rc_params.gui_rc_params are loaded,
                 but they are updated with the parameters passed in the
                 rc_params dictionary
             new_process (bool): If True the QApplication hosting the GUI
@@ -66,7 +55,6 @@
                 active_qapp (bool): if True, the exec method to start the qt
                 event loop won't be called. Useful if a window should be
                 spawned from a running qt application
->>>>>>> 7d10d307
             **kwargs: are passed as plotting kwargs to the segment
                 plotting method
 
