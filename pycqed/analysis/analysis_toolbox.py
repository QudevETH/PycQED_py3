import logging
log = logging.getLogger(__name__)

import os
import time
import h5py
import datetime
import numpy as np
# used by compare_istrument_settings_timestamp():
from numpy import array  # DO not remove;
from copy import deepcopy
from matplotlib.colors import LogNorm
from matplotlib.colors import LinearSegmentedColormap as lscmap
from sklearn.mixture import GaussianMixture as GM
from pycqed.utilities.get_default_datadir import get_default_datadir
from scipy.interpolate import griddata
from mpl_toolkits.axes_grid1 import make_axes_locatable
from scipy.optimize import Bounds, LinearConstraint, minimize
from .tools.plotting import *
from matplotlib import cm


datadir = get_default_datadir()
print('Data directory set to:', datadir)


######################################################################
#     File-handling tools
######################################################################


def nearest_idx(array, value):
    '''
    find the index of the value closest to the specified value.
    '''
    return np.abs(array-value).argmin()


def nearest_value(array, value):
    '''
    find the value in the array that is closest to the specified value.
    '''
    return array[nearest_idx(array, value)]


def verify_timestamp(timestamp):
    if len(timestamp) == 6:
        daystamp = time.strftime('%Y%m%d')
        tstamp = timestamp
    elif len(timestamp) == 14:
        daystamp = timestamp[:8]
        tstamp = timestamp[8:]
    elif len(timestamp) == 15:  # In case day and timestamp separted by _
        daystamp = timestamp[:8]
        tstamp = timestamp[9:]
    else:
        raise Exception("Cannot interpret timestamp '%s'" % timestamp)

    return daystamp, tstamp


def is_older(ts0, ts1, or_equal=False):
    '''
    returns True if timestamp ts0 is an earlier data than timestamp ts1,
    False otherwise.
    '''
    if ts0 is None or ts1 is None:
        return True
    else:

        dstamp0, tstamp0 = verify_timestamp(ts0)
        dstamp1, tstamp1 = verify_timestamp(ts1)
        if not or_equal:
            # print 'isolder', (dstamp0+tstamp0) < (dstamp1+tstamp1)
            return (dstamp0+tstamp0) < (dstamp1+tstamp1)
        else:
            return ((dstamp0+tstamp0) <= (dstamp1+tstamp1))


def is_equal(ts0, ts1, or_equal=False):
    '''
    returns True if timestamp ts0 is an the same data as timestamp ts1,
    False otherwise.
    '''
    dstamp0, tstamp0 = verify_timestamp(ts0)
    dstamp1, tstamp1 = verify_timestamp(ts1)

    return (dstamp0+tstamp0) == (dstamp1+tstamp1)


def get_last_n_timestamps(n, contains=''):
    timestamps = []
    for i in range(n):
        if i == 0:
            timestamp = latest_data(contains=contains,
                                    return_timestamp=True)[0]
            timestamps.append(timestamp)
        else:
            timestamps.append(latest_data(contains=contains,
                                          older_than=timestamps[-1],
                                          return_timestamp=True)[0])
    return timestamps


def latest_data(contains='', older_than=None, newer_than=None, or_equal=False,
                return_timestamp=False, return_path=True, raise_exc=True,
                folder=None, n_matches=None, return_all=False):
    """
        Finds the latest taken data with <contains> in its name.
        Returns the full path of the data directory and/or the timestamp.
        If no fitting data is found, an exception is raised (unless raise_exc=False).

        Args:
            contains: filter for the labels. Any label that does not include
                this string will be ignored. (default: no filter)
            older_than: if this is not None, the latest data that fits and that is
                older than the date given by the timestamp older_than is returned.
            newer_than: if this is not None, the latest data that fits and that is
                newer than the date given by the timestamp newer_than is returned.
            or_equal: switches "older/newer than" comparisons to  "older/newer than
                or equal" comparisons to (default: False)
            return_timestamp: return the timestamp(s) as first return value
                (default: False)
            return_path: return the path(s) as the only or the second return
                value (default: True)
            raise_exc: Return False instead of raising an exception if no data is
                found. (default: True)
            folder: search directory (default: the stored datadir)
            n_matches: If set to an integer n, a list of the n latest matches
                is returned. If None, a single item is returned.
            return_all: returns all the folders satisfying the requirements found
                in the last day folder in which any match is found
        Returns: (list of) path and/or timestamps. Return format depends on the
            choice of return_timestamp, return_path, list_timestamps, return_all.
    """

    assert return_timestamp or return_path, \
        'No return value chosen (return_timestamp=return_path=False).'

    if folder is None:
        search_dir = datadir
    else:
        search_dir = folder

    daydirs = os.listdir(search_dir)
    if len(daydirs) == 0:
        log.warning('No data found in datadir')
        return None

    daydirs.sort()

    measdirs = []
    paths = []
    timestamps = []
    i = len(daydirs)-1
    if n_matches is None or return_all:
        n_matches = 0

    timestamp = None
    while len(measdirs) < max(n_matches, 1) and i >= 0:
        daydir = daydirs[i]
        # this makes sure that (most) non day dirs do not get searched
        # as they should start with a digit (e.g. YYYYMMDD)
        if daydir[0].isdigit():
            all_measdirs = [d for d in os.listdir(
                os.path.join(search_dir, daydir))]
            all_measdirs.sort()
            for d in all_measdirs:
                # this routine verifies that any output directory
                # is a 'valid' directory
                # (i.e, obeys the regular naming convention)
                _timestamp = daydir + d[:6]
                try:
                    dstamp, tstamp = verify_timestamp(_timestamp)
                except:
                    continue
                timestamp = dstamp+'_'+tstamp
                # if contains in d:
                lst_to_search = [''] + ['_'.join(d.split('_')[i:j + 1])
                                        for i in range(len(d.split('_')))
                                        for j in range(len(d.split('_')))
                                        if j >= i]
                if contains in lst_to_search:
                    if older_than is not None:
                        if not is_older(timestamp, older_than,
                                        or_equal=or_equal):
                            continue
                    if newer_than is not None:
                        if not is_older(newer_than, timestamp,
                                        or_equal=or_equal):
                            continue
                    measdirs.append(d)
                    paths.append(os.path.join(search_dir, daydir, d))
                    timestamps.append(timestamp)
            if newer_than is not None and timestamp is not None:
                if not is_older(newer_than, timestamp,
                                or_equal=or_equal):
                    break
        i -= 1
    if len(measdirs) == 0:
        if raise_exc is True:
            raise Exception('No data matches the criteria.')
        else:
            log.warning('No data matches the criteria.')
            return [] if n_matches or return_all else False
    else:
        measdirs.sort()
        timestamps.sort()
        paths.sort()
        if not return_all:
            paths = paths[-n_matches:] if n_matches else paths[-1]
            timestamps = timestamps[-n_matches:] if n_matches else timestamps[-1]
        if return_timestamp and return_path:
            return timestamps, paths
        elif return_timestamp:
            return timestamps
        else:
            return paths


def data_from_time(timestamp, folder=None):
    '''
    returns the full path of the data specified by its timestamp in the
    form YYYYmmddHHMMSS.
    '''
    if folder is None:
        folder = datadir
    daydirs = os.listdir(folder)
    if len(daydirs) == 0:
        raise Exception('No data in the data directory specified')

    daydirs.sort()
    daystamp, tstamp = verify_timestamp(timestamp)

    if not os.path.isdir(os.path.join(folder, daystamp)):
        raise KeyError("Requested day '%s' not found" % daystamp)

    measdirs = [d for d in os.listdir(os.path.join(folder, daystamp))
                if d[:6] == tstamp]
    if len(measdirs) == 0:
        raise KeyError("Requested data '%s_%s' not found"
                       % (daystamp, tstamp))
    elif len(measdirs) == 1:
        return os.path.join(folder, daystamp, measdirs[0])
    else:
        raise NameError('Timestamp is not unique: %s ' % (measdirs))


def measurement_filename(directory=os.getcwd(), file_id=None, ext='hdf5'):
    dirname = os.path.split(directory)[1]
    if file_id is None:
        if dirname[6:9] == '_X_':
            fn = dirname[0:7]+dirname[9:]+'.'+ext
        else:
            fn = dirname+'.'+ext

    if os.path.exists(os.path.join(directory, fn)):
        return os.path.join(directory, fn)
    else:
        log.warning("Data path '%s' does not exist" %
                        os.path.join(directory, fn))
        return None


def get_instr_setting_value_from_file(file_path, instr_name, param_name,
                                      h5mode='r+'):
    data_file = h5py.File(measurement_filename(file_path), h5mode)
    try:
        instr_settings = data_file['Instrument settings']
        if instr_name in list(instr_settings.keys()):
            if param_name in list(instr_settings[instr_name].attrs):
                param_val = eval(instr_settings[instr_name].attrs[
                                           param_name])
            else:
                raise KeyError(f'"{param_name}" does not exist for '
                               f'instrument "{instr_name}"')
        else:
            raise KeyError(f'"{instr_name}" does not exist in '
                           f'"Instrument settings."')
        data_file.close()
        return param_val
    except Exception as e:
        data_file.close()
        raise e


def get_qb_channel_map_from_hdf(qb_names, file_path, value_names, h5mode='r+'):
    data_file = h5py.File(measurement_filename(file_path), h5mode)
    try:
        instr_settings = data_file['Instrument settings']
        channel_map = {}

        if 'raw' in value_names[0]:
            ro_type = 'raw w'
        elif 'digitized' in value_names[0]:
            ro_type = 'digitized w'
        elif 'lin_trans' in value_names[0]:
            ro_type = 'lin_trans w'
        else:
            ro_type = 'w'

        for qbn in qb_names:
            uhf = eval(instr_settings[qbn].attrs['instr_uhf'])
            qbchs = [str(eval(instr_settings[qbn].attrs['acq_I_channel']))]
            ro_acq_weight_type = eval(instr_settings[qbn].attrs[
                                          'acq_weights_type'])
            if ro_acq_weight_type in ['SSB', 'DSB', 'optimal_qutrit']:
                qbchs += [str(eval(instr_settings[qbn].attrs['acq_Q_channel']))]
            channel_map[qbn] = [vn for vn in value_names for nr in qbchs
                                if uhf+'_'+ro_type+nr in vn]

        all_values_empty = np.all([len(v) == 0 for v in channel_map.values()])
        if len(channel_map) == 0 or all_values_empty:
            raise ValueError('Did not find any channels. '
                             'qb_channel_map is empty.')
        data_file.close()
        return channel_map

    except Exception as e:
        data_file.close()
        raise e


def get_qb_thresholds_from_file(qb_names, file_path, th_scaling=1, h5mode='r+'):
    data_file = h5py.File(measurement_filename(file_path), h5mode)
    try:
        instr_settings = data_file['Instrument settings']
        thresholds = {}
        for qbn in qb_names:
            ro_channel = eval(instr_settings[qbn].attrs['acq_I_channel'])
            instr_uhf = eval(instr_settings[qbn].attrs['instr_uhf'])
            thresholds[qbn] = eval(instr_settings[instr_uhf].attrs[
                                       f'qas_0_thresholds_{ro_channel}_level'])
            if thresholds[qbn] is not None:
                thresholds[qbn] *= th_scaling
        data_file.close()
        return thresholds
    except Exception as e:
        data_file.close()
        raise e


def get_plot_title_from_folder(folder):
    measurementstring = os.path.split(folder)[1]
    timestamp = os.path.split(os.path.split(folder)[0])[1] \
        + '/' + measurementstring[:6]
    measurementstring = measurementstring[7:]
    default_plot_title = timestamp+'\n'+measurementstring
    return default_plot_title


def compare_instrument_settings_timestamp(timestamp_a, timestamp_b):
    '''
    Takes two analysis objects as input and prints the differences between
    the instrument settings. Currently it only compares settings existing in
    object_a, this function can be improved to not care about the order of
    arguments.
    '''

    h5mode = 'r+'
    h5filepath = measurement_filename(get_folder(timestamp_a))
    analysis_object_a = h5py.File(h5filepath, h5mode)
    try:
        h5filepath = measurement_filename(get_folder(timestamp_b))
        analysis_object_b = h5py.File(h5filepath, h5mode)
        try:
            sets_a = analysis_object_a['Instrument settings']
            sets_b = analysis_object_b['Instrument settings']
        except Exception as e:
            analysis_object_b.close()
            raise e
    except Exception as e:
        analysis_object_a.close()
        raise e

    for ins_key in list(sets_a.keys()):
        print()
        try:
            sets_b[ins_key]

            ins_a = sets_a[ins_key]
            ins_b = sets_b[ins_key]
            print('Instrument "%s" ' % ins_key)
            diffs_found = False
            for par_key in list(ins_a.attrs.keys()):
                try:
                    ins_b.attrs[par_key]
                except KeyError:
                    print('Instrument "%s" does have parameter "%s"' % (
                        ins_key, par_key))

                try:
                    np.testing.assert_equal(eval(ins_a.attrs[par_key]),
                                            eval(ins_b.attrs[par_key]))
<<<<<<< HEAD
                    pass
                except:
                    print(par_key)
=======
                except AssertionError:
>>>>>>> 7e0cd67b
                    print('    "%s" has a different value '
                          ' "%s" for %s, "%s" for %s' % (
                              par_key, eval(ins_a.attrs[par_key]), timestamp_a,
                              eval(ins_b.attrs[par_key]), timestamp_b))
                    diffs_found = True
                except Exception:
                    # This happens if ins_a.attrs[par_key] or
                    # ins_b.attrs[par_key] cannot be treated by eval.
                    print('    Could not compare "%s".' % par_key)
                    diffs_found = True

            if not diffs_found:
                print('    No differences found')
        except KeyError:
            print('Instrument "%s" not present in second settings file'
                  % ins_key)
    analysis_object_a.close()
    analysis_object_b.close()


def compare_instrument_settings(analysis_object_a, analysis_object_b):
    '''
    Takes two analysis objects as input and prints the differences between the
    instrument settings. Currently it only compares settings existing in
    object_a, this function can be improved to not care about the order
    of arguments.
    '''
    sets_a = analysis_object_a.data_file['Instrument settings']
    sets_b = analysis_object_b.data_file['Instrument settings']

    for ins_key in list(sets_a.keys()):
        print()
        try:
            sets_b[ins_key]

            ins_a = sets_a[ins_key]
            ins_b = sets_b[ins_key]
            print('Instrument "%s" ' % ins_key)
            diffs_found = False
            for par_key in list(ins_a.attrs.keys()):
                try:
                    ins_b.attrs[par_key]
                except KeyError:
                    print('Instrument "%s" does have parameter "%s"' % (
                        ins_key, par_key))

                if eval(ins_a.attrs[par_key]) == eval(ins_b.attrs[par_key]):
                    pass
                else:
                    print('    "%s" has a different value '
                          ' "%s" for a, "%s" for b' % (
                              par_key, eval(ins_a.attrs[par_key]),
                              eval(ins_b.attrs[par_key])))
                    diffs_found = True

            if not diffs_found:
                print('    No differences found')
        except KeyError:
            print('Instrument "%s" not present in second settings file'
                  % ins_key)


def get_timestamps_in_range(timestamp_start, timestamp_end=None,
                            label=None, exact_label_match=False, folder=None):
    if folder is None:
        folder = datadir
    if not isinstance(label, list):
        label = [label]

    datetime_start = datetime_from_timestamp(timestamp_start)

    if timestamp_end is None:
        datetime_end = datetime.datetime.today()
    else:
        datetime_end = datetime_from_timestamp(timestamp_end)
    days_delta = (datetime_end.date() - datetime_start.date()).days
    all_timestamps = []
    for day in reversed(list(range(days_delta+1))):
        date = datetime_start + datetime.timedelta(days=day)
        datemark = timestamp_from_datetime(date)[:8]
        try:
            all_measdirs = [d for d in os.listdir(os.path.join(folder,
                                                               datemark))]
        except FileNotFoundError:
            all_measdirs = []
        # Remove all hidden folders to prevent errors
        all_measdirs = [d for d in all_measdirs if not d.startswith('.')]

        if np.all([l is not None for l in label]):
            matched_measdirs = []
            for each_label in label:
                if exact_label_match:
                    matched_measdirs += [x for x in all_measdirs if label == x]
                else:
                    matched_measdirs += [x for x in all_measdirs if
                                         each_label in x]
        else:
            matched_measdirs = all_measdirs

        if (date.date() - datetime_start.date()).days == 0:
            # Check if newer than starting timestamp
            timemark_start = timemark_from_datetime(datetime_start)
            temp = []
            for dirname in matched_measdirs:
                try:
                    # if the date folder contains any file in addition to data
                    # folders this code will give a ValueError because
                    # dirname[:6] cannot be converted to int
                    if int(dirname[:6]) >= int(timemark_start):
                        temp += [dirname]
                except ValueError:
                    pass
            matched_measdirs = temp

        if (date.date() - datetime_end.date()).days == 0:
            # Check if older than ending timestamp
            timemark_end = timemark_from_datetime(datetime_end)
            temp = []
            for dirname in matched_measdirs:
                try:
                    # if the date folder contains any file in addition to data
                    # folders this code will give a ValueError because
                    # dirname[:6] cannot be converted to int
                    if int(dirname[:6]) <= int(timemark_end):
                        temp += [dirname]
                except ValueError:
                    pass
            matched_measdirs = temp

        timestamps = ['{}_{}'.format(datemark, dirname[:6])
                      for dirname in matched_measdirs]
        timestamps.reverse()
        all_timestamps += timestamps
    # Ensures the order of the timestamps is ascending
    all_timestamps.sort()
    return all_timestamps



######################################################################
#    Analysis tools
######################################################################

def get_folder(timestamp=None, older_than=None, label='',
               suppress_printing=True, **kw):
    if timestamp is not None:
        folder = data_from_time(timestamp)
        if not suppress_printing:
            print('loaded file from folder "%s" using timestamp "%s"' % (
                folder, timestamp))
    elif older_than is not None:
        folder = latest_data(label, older_than=older_than)
        if not suppress_printing:
            print('loaded file from folder "%s"using older_than "%s"' % (
                folder, older_than))
    else:
        folder = latest_data(label)
        if not suppress_printing:
            print('loaded file from folder "%s" using label "%s"' % (
                folder, label))
    return folder


def smooth(x, window_len=11, window='hanning'):
    """smooth the data using a window with requested size.

    This method is based on the convolution of a scaled window with the
        signal.
    The signal is prepared by introducing reflected copies of the signal
    (with the window size) in both ends so that transient parts are
        minimized
    in the begining and end part of the output signal.

    input:
        x: the input signal
        window_len: the dimension of the smoothing window; should be an
            odd integer
        window: the type of window from 'flat', 'hanning', 'hamming',
            'bartlett', 'blackman'
        flat window will produce a moving average smoothing.

    output:
        the smoothed signal

    example:

    t=linspace(-2,2,0.1)
    x=sin(t)+randn(len(t))*0.1
    y=smooth(x)

    see also:

    numpy.hanning, numpy.hamming, numpy.bartlett, numpy.blackman,
    numpy.convolve
    scipy.signal.lfilter

    """
    if int(window_len) & 0x1 == 0:
        window_len += 1

    if x.ndim != 1:
        raise ValueError("smooth only accepts 1 dimension arrays.")

    if x.size < window_len:
        raise ValueError("Input vector needs to be bigger than window size.")

    if window_len < 3:
        return x

    if not window in ['flat', 'hanning', 'hamming', 'bartlett', 'blackman']:
        raise ValueError(
            "Window is on of 'flat', 'hanning', 'hamming', 'bartlett',"
            " 'blackman'")

    s = np.r_[x[window_len-1:0:-1], x, x[-1:-window_len:-1]]

    if window == 'flat':  # moving average
        w = np.ones(window_len, 'd')

    else:
        w = eval('np.'+window+'(window_len)')
    y = np.convolve(w/w.sum(), s, mode='valid')

    # Cut edges of y since a mirror image is used
    edge = (window_len - 1) / 2
    edge = int(edge)
    return y[edge:-edge]


def find_second_peak(sweep_pts=None, data_dist_smooth=None,
                     key=None, peaks=None, percentile=20, optimize=False,
                     verbose=False):

    """
    Used for qubit spectroscopy analysis. Find the second gf/2 peak/dip based
    on the location of the tallest peak found, given in peaks, which is the
    result of peak_finder. The algorithm takes the index of this tallest peak
    and looks to the right and to the left of it for the tallest peaks in these
    new ranges. The resulting two new peaks are compared and the tallest/deepest
    one is chosen.

    Args:
        sweep_pts (array):      the sweep points array in your measurement
                                (typically frequency)
        data_dist_smooth (array):   the smoothed y data of your spectroscopy
                                    measurement, typically result of
                                    calculate_distance_ground_state for a qubit
                                    spectroscopy
        key (str):  the feature to search for, 'peak' or 'dip'
        peaks (dict):   the dict returned by peak_finder containing the
                        peaks/dips values for the tallest peak around which
                        this routine will search for second peak/dip
        percentile (int):   percentile of data defining background noise; gets
                            passed to peak_finder
        optimize (bool):    the peak_finder optimize parameter
        verbose (bool):     print detailed logging information

    Returns:
        f0  (float):                frequency of ge transition
        f0_gf_over_2 (float):       frequency of gf/2 transition
        kappa_guess (float):        guess for the kappa of the ge peak/dip
        kappa_guess_ef (float):     guess for the kappa of the gf/2 peak/dip
    """

    tallest_peak = peaks[key] #the ge freq
    tallest_peak_idx = peaks[key+'_idx']
    tallest_peak_width = peaks[key+'_width']
    if verbose:
        print('Largest '+key+' is at ', tallest_peak)

    # Calculate how many data points away from the tallest peak
    # to look left and right. Should be 50MHz away.
    freq_range = sweep_pts[-1]-sweep_pts[0]
    num_points = sweep_pts.size
    # n = int(50e6*num_points/freq_range)
    # m = int(50e6*num_points/freq_range)
    n = int(1e6*num_points/freq_range)
    m = int(1e6*num_points/freq_range)

    # Search for 2nd peak (f_ge) to the right of the first (tallest)
    while int(len(sweep_pts)-1) <= int(tallest_peak_idx+n) and n > 0:
        # Reduce n if outside of range
        n -= 1
    if (int(tallest_peak_idx+n)) == sweep_pts.size:
        # If n points to the right of tallest peak is the range edge:
        n = 0

    if not ((int(tallest_peak_idx+n)) >= sweep_pts.size):
        if verbose:
            print('Searching for the second {:} starting at {:} points to the '
                  'right of the largest in the range {:.5}-{:.5}'.format(
                  key,
                  n,
                  sweep_pts[int(tallest_peak_idx+n)],
                  sweep_pts[-1]))

        peaks_right = peak_finder(
            sweep_pts[int(tallest_peak_idx+n)::],
            data_dist_smooth[int(tallest_peak_idx+n)::],
            percentile=percentile,
            num_sigma_threshold=1,
            optimize=optimize,
            window_len=0,
            key=key)

        # The peak/dip found to the right of the tallest is assumed to be
        # the ge peak, which means that the tallest was in fact the gf/2 peak
        if verbose:
            print('Right '+key+' is at ', peaks_right[key])
        subset_right = data_dist_smooth[int(tallest_peak_idx+n)::]
        val_right = subset_right[peaks_right[key+'_idx']]
        f0_right = peaks_right[key]
        kappa_guess_right = peaks_right[key+'_width']
        f0_gf_over_2_right = tallest_peak
        kappa_guess_ef_right = tallest_peak_width
    else:
        if verbose:
            print('Right '+key+' is None')
        val_right = 0
        f0_right = 0
        kappa_guess_right = 0
        f0_gf_over_2_right = tallest_peak
        kappa_guess_ef_right = tallest_peak_width

    # Search for 2nd peak (f_gf/2) to the left of the first (tallest)
    while(int(tallest_peak_idx-m)<0 and m>0):
        # Reduce m if outside of range
        m -= 1
    if int(tallest_peak_idx-m) == 0:
        # If m points to the left of tallest peak is the range edge:
        m = 0
    if not (int(tallest_peak_idx-m) <= 0):
        if verbose:
            print('Searching for the second {:} starting at {:} points to the '
                  'left of the largest, in the range {:.5}-{:.5}'.format(
                  key,
                  m,
                  sweep_pts[0],
                  sweep_pts[int(tallest_peak_idx-m-1)]) )

        peaks_left = peak_finder(
            sweep_pts[0:int(tallest_peak_idx-m)],
            data_dist_smooth[0:int(tallest_peak_idx-m)],
            percentile=percentile,
            num_sigma_threshold=1,
            optimize=optimize,
            window_len=0,
            key=key)

        # The peak/dip found to the left of the tallest is assumed to be
        # the gf/2 peak, which means that the tallest was indeed the ge peak
        if verbose:
            print('Left '+key+' is at ', peaks_left[key])
        subset_left = data_dist_smooth[0:int(tallest_peak_idx-m)]
        val_left = subset_left[peaks_left[key+'_idx']]
        f0_left = tallest_peak
        kappa_guess_left = tallest_peak_width
        f0_gf_over_2_left = peaks_left[key]
        kappa_guess_ef_left = peaks_left[key+'_width']
    else:
        if verbose:
            print('Left '+key+' is None')
        val_left = 0
        f0_left = tallest_peak
        kappa_guess_left = tallest_peak_width
        f0_gf_over_2_left = 0
        kappa_guess_ef_left = 0

    if key == 'peak':
        compare_func = lambda x, y: x > y
        compare_func_inv = lambda x, y: x < y
    else:
        compare_func = lambda x, y: x < y
        compare_func_inv = lambda x, y: x > y

    # if np.abs(val_left) > np.abs(val_right):
    if compare_func(np.abs(val_left), np.abs(val_right)):
        # If peak on the left taller than peak on the right, then
        # the second peak is to the left of the tallest and it is indeed
        # the gf/2 peak, while the tallest is the ge peak.
        # if np.abs(f0_gf_over_2_left - tallest_peak) > 50e6:
        #     # If the two peaks found are separated by at least 50MHz,
        #     # then both the ge and gf/2 have been found.
        if verbose:
            print('Both largest (f0) and second-largest (f1) '+
                  key + 's have been found. '
                  'f0 was assumed to the LEFT of f1.')
        # else:
        #     # If not, then it is just some other signal.
        #     log.warning('The second '+key+' was not found. Fitting to '
        #                             'the next largest '+key+' found.')

        f0 = f0_left
        kappa_guess = kappa_guess_left
        f0_gf_over_2 = f0_gf_over_2_left
        kappa_guess_ef = kappa_guess_ef_left

    # elif np.abs(val_left) < np.abs(val_right):
    elif compare_func_inv(np.abs(val_left), np.abs(val_right)):
        # If peak on the right taller than peak on the left, then
        # the second peak is to the right of the tallest and it is in fact
        # the ge peak, while the tallest is the gf/2 peak.
        # if np.abs(f0_right - tallest_peak) > 50e6:
        #     # If the two peaks found are separated by at least 50MHz,
        #     # then both the ge and gf/2 have been found.
        if verbose:
            print('Both largest (f0) and second-largest (f1) ' + key +
                  's have been found. '
                  'f0 was assumed to the RIGHT of f1.')
        # else:
        #     # If not, then it is just some other signal.
        #     log.warning('The second '+key+' was not found. Fitting to '
        #                             'the next largest '+key+' found.')
        f0 = f0_right
        kappa_guess = kappa_guess_right
        f0_gf_over_2 = f0_gf_over_2_right
        kappa_guess_ef = kappa_guess_ef_right

    else:
        # If the peaks on the right and left are equal, or cannot be compared,
        # then there was probably no second peak, and only noise was found.
        log.warning('Only f0 has been found.')
        f0 = tallest_peak
        kappa_guess = tallest_peak_width
        f0_gf_over_2 = tallest_peak
        kappa_guess_ef = tallest_peak_width

    return f0, f0_gf_over_2, kappa_guess, kappa_guess_ef


def peak_finder(x, y, percentile=20, num_sigma_threshold=5, window_len=11,
                key=None, optimize=False):
    """
    Uses look_for_peak_dips (the old peak_finder routine renamed) to find peaks/
    dips. If optimize==False, results from look_for_peak_dips is returned,
    and this routine is the same as the old peak_finder routine.
    If optimize==True, reruns look_for_peak_dips until tallest (for peaks)
    data point/lowest (for dips) data point has been found.

    :param x:                       x data
    :param y:                       y data
    :param percentile:              percentile of data defining background noise
    :param num_sigma_threshold:     number of std deviations above background
                                    where to look for data
    :param key:                     'peak' or 'dip'; tell look_for_peaks_dips
                                    to return only the peaks or the dips
    :param optimize:                re-run look_for_peak_dips until tallest
                                    (for peaks) data point/lowest (for dip) data
                                    point has been found
    :return:                        dict of peaks, dips, or both from
                                    look_for_peaks_dips
    """

    # First search for peaks/dips
    search_result = look_for_peaks_dips(x=x, y_smoothed=y, percentile=percentile,
                                        num_sigma_threshold=num_sigma_threshold,
                                        key=key, window_len=window_len)

    if optimize:
    # Rerun if the found peak/dip is smaller/larger than the largest/
    # smallest data point

        y_for_test = deepcopy(y)
        # Figure out if the data set has peaks or dips
        if key is not None:
            key_1 = key
        else:
            if search_result['dip'] is None:
                key_1 = 'peak'
            elif search_result['peak'] is None:
                key_1 = 'dip'
                y_for_test = -y_for_test
            elif np.abs(y[search_result['dip_idx']]) < \
                    np.abs(y[search_result['peak_idx']]):
                key_1 = 'peak'
            elif np.abs(y[search_result['dip_idx']]) > \
                 np.abs(y[search_result['peak_idx']]):
                key_1 = 'dip'
                y_for_test = -y_for_test
            else:
                log.error('Cannot determine for sure if data set has peaks '
                              'or dips. Assume peaks.')
                key_1 = 'peak'

        if y_for_test[search_result[key_1+'_idx']] < max(y_for_test):
            while ((y_for_test[search_result[key_1+'_idx']] < max(y_for_test))
                   and (num_sigma_threshold < 100) and
                   (len(search_result[key_1+'s_idx']) > 1)):

                search_result_1 = deepcopy(search_result)
                num_sigma_threshold += 1

                search_result = look_for_peaks_dips(x=x,y_smoothed=y,
                                    percentile=percentile,
                                    num_sigma_threshold=(num_sigma_threshold),
                                    key=key_1, window_len=window_len)

                if search_result[key_1+'_idx'] is None:
                    search_result = search_result_1
                    break

            print('Peak Finder: Optimal num_sigma_threshold after optimization '
                  'is ', num_sigma_threshold)

    return search_result


def look_for_peaks_dips(x, y_smoothed, percentile=20, window_len=11,
                        num_sigma_threshold=5, key=None):

    '''
    Peak finding algorithm designed by Serwan
    1 smooth data
    2 Define the threshold based on background data
    3

    key:    'peak' or 'dip'; return only the peaks or the dips
    '''

    # Smooth the data
    y_smoothed = smooth(y_smoothed, window_len=window_len)

    # Finding peaks
    # Defining the threshold

    percval = np.percentile(y_smoothed, percentile)
    y_background = y_smoothed[y_smoothed < percval]
    background_mean = np.mean(y_background)
    background_std = np.std(y_background)
    # Threshold is defined several sigma awy from the background
    threshold = background_mean + num_sigma_threshold * background_std

    thresholdlst = np.arange(y_smoothed.size)[y_smoothed > threshold]
    #datthreshold = y_smoothed[thresholdlst]

    if thresholdlst.size is 0:
        kk = 0
    else:
        kk = thresholdlst[0]
    inpeak = False
    peakranges = []
    peak_indices = []
    peak_widths = []
    if len(thresholdlst) != 0:
        for i in thresholdlst:
            if inpeak is False:
                inpeak = True
                peakfmin = kk
                peakfmax = kk
                kk = i+1
            else:
                if kk == i:
                    peakfmax = kk
                    kk += 1
                else:
                    inpeak = False
                    peakranges.append([peakfmin, peakfmax])

            peakranges.append([peakfmin, peakfmax])
        for elem in peakranges:
            try:
                if elem[0] != elem[1]:
                    peak_indices += [elem[0] +
                                     np.argmax(y_smoothed[elem[0]:elem[1]])]
                else:
                    peak_indices += [elem[0]]
            except:
                pass

        #eliminate duplicates
        peak_indices = np.unique(peak_indices)

        #Take an approximate peak width for each peak index
        for i,idx in enumerate(peak_indices):
            if (idx+i+1) < x.size and (idx-i-1) >= 0:
                #ensure data points idx+i+1 and idx-i-1 are inside sweep pts
                peak_widths += [(x[idx+i+1] - x[idx-i-1])/5]
            elif (idx+i+1) > x.size and (idx-i-1) >= 0:
                peak_widths += [(x[idx] - x[idx-i])/5]
            elif (idx+i+1) < x.size and (idx-i-1) < 0:
                peak_widths += [(x[idx+i] - x[idx])/5]
            else:
                peak_widths += [5e6]

        peaks = np.take(x, peak_indices)  # Frequencies of peaks
        peak_vals = np.take(y_smoothed, peak_indices)  # values of peaks
        peak_index = peak_indices[np.argmax(peak_vals)]
        peak_width = peak_widths[np.argmax(peak_vals)]
        peak = x[peak_index]  # Frequency of highest peak

    else:
        peak = None
        peak_vals = None
        peak_index = None
        peaks = []
        peak_width = None

    # Finding dip_index
    # Definining the threshold
    percval = np.percentile(y_smoothed, 100-percentile)
    y_background = y_smoothed[y_smoothed > percval]
    background_mean = np.mean(y_background)
    background_std = np.std(y_background)
    # Threshold is defined several sigma awy from the background
    threshold = background_mean - num_sigma_threshold * background_std

    thresholdlst = np.arange(y_smoothed.size)[y_smoothed < threshold]
    #datthreshold = y_smoothed[thresholdlst]

    if thresholdlst.size is 0:
        kk = 0
    else:
        kk = thresholdlst[0]
    indip = False
    dipranges = []
    dip_indices = []
    dip_widths = []
    if len(thresholdlst) != 0:
        for i in thresholdlst:
            if indip is False:
                indip = True
                dipfmin = kk
                dipfmax = kk
                kk = i+1
            else:
                if kk == i:
                    dipfmax = kk
                    kk += 1
                else:
                    indip = False
                    dipranges.append([dipfmin, dipfmax])

            dipranges.append([dipfmin, dipfmax])
        for elem in dipranges:
            try:
                if elem[0] != elem[1]:
                    dip_indices += [elem[0] +
                                    np.argmin(y_smoothed[elem[0]:elem[1]])]
                else:
                    dip_indices += [elem[0]]
                #dip_widths += [x[elem[1]] - x[elem[0]]]
            except:
                pass

        #eliminate duplicates
        dip_indices = np.unique(dip_indices)

        #Take an approximate dip width for each dip index
        for i,idx in enumerate(dip_indices):
            if (idx+i+1)<x.size and (idx-i-1)>=0:
                #ensure data points idx+i+1 and idx-i-1 are inside sweep pts
                dip_widths += [ (x[idx+i+1] - x[idx-i-1])/5 ]
            elif (idx+i+1)>x.size and (idx-i-1)>=0:
                dip_widths += [ (x[idx] - x[idx-i])/5 ]
            elif (idx+i+1)<x.size and (idx-i-1)<0:
                dip_widths += [ (x[idx+i] - x[idx])/5 ]
            else:
                dip_widths += [ 5e6 ]

        dips = np.take(x, dip_indices)
        dip_vals = np.take(y_smoothed, dip_indices)
        dip_index = dip_indices[np.argmin(dip_vals)]
        dip_width = dip_widths[np.argmax(dip_vals)]
        dip = x[dip_index]

    else:
        dip = None
        dip_vals = None
        dip_index = None
        dips = []
        dip_width = None

    if key == 'peak':
        return {'peak': peak, 'peak_idx': peak_index, 'peak_values':peak_vals,
                'peak_width': peak_width, 'peak_widths': peak_widths,
                'peaks': peaks, 'peaks_idx': peak_indices,
                'dip': None, 'dip_idx': None, 'dip_values':[],
                'dip_width': None, 'dip_widths': [],
                'dips': [], 'dips_idx': []}
    elif key == 'dip':
        return {'peak': None, 'peak_idx': None, 'peak_values':[],
                'peak_width': None, 'peak_widths': [],
                'peaks': [], 'peaks_idx': [],
                'dip': dip, 'dip_idx': dip_index, 'dip_values':dip_vals,
                'dip_width': dip_width, 'dip_widths': dip_widths,
                'dips': dips, 'dips_idx': dip_indices}
    else:
        return {'peak': peak, 'peak_idx': peak_index, 'peak_values':peak_vals,
                'peak_width': peak_width, 'peak_widths': peak_widths,
                'peaks': peaks, 'peaks_idx': peak_indices,
                'dip': dip, 'dip_idx': dip_index, 'dip_values':dip_vals,
                'dip_width': dip_width, 'dip_widths': dip_widths,
                'dips': dips, 'dips_idx': dip_indices}


def calculate_distance_ground_state(data_real, data_imag, percentile=70,
                                    normalize=False):
    ''' Calculates the distance from the ground state by assuming that
        for the largest part of the data, the system is in its ground state
    '''
    perc_real = np.percentile(data_real, percentile)
    perc_imag = np.percentile(data_imag, percentile)

    mean_real = np.mean(np.take(data_real,
                                np.where(data_real < perc_real)[0]))
    mean_imag = np.mean(np.take(data_imag,
                                np.where(data_imag < perc_imag)[0]))

    data_real_dist = data_real - mean_real
    data_imag_dist = data_imag - mean_imag

    data_dist = np.abs(data_real_dist + 1.j * data_imag_dist)
    if normalize:
        data_dist /= np.max(data_dist)
    return data_dist


def zigzag(seq, sample_0, sample_1, nr_samples):
    '''
    Splits a sequence in two sequences, one containing the odd entries, the
    other containing the even entries.
    e.g. in-> [0,1,2,3,4,5] -> out0 = [0,2,4] , out1[1,3,5]
    '''
    return seq[sample_0::nr_samples], seq[sample_1::nr_samples]


def calculate_rotation_matrix(delta_I, delta_Q):
    '''
    Calculates a matrix that rotates the data to lie along the Q-axis.
    Input can be either the I and Q coordinates of the zero cal_point or
    the difference between the 1 and 0 cal points.
    '''

    angle = np.arctan2(delta_Q, delta_I)
    rotation_matrix = np.transpose(
        np.matrix([[np.cos(angle), -1*np.sin(angle)],
                   [np.sin(angle), np.cos(angle)]]))
    return rotation_matrix


def normalize_data_v2(a, axis=-1, order=2):
    l2 = np.atleast_1d(np.linalg.norm(a, order, axis))
    l2[l2 == 0] = 1
    return a / np.expand_dims(l2, axis)


def rotate_and_normalize_data_IQ(data, cal_zero_points=None, cal_one_points=None,
                                 zero_coord=None, one_coord=None, **kw):
    '''
    Rotates and normalizes data with respect to some reference coordinates.
    There are two ways to specify the reference coordinates.
        1. Explicitly defining the coordinates
        2. Specifying which elements of the input data correspond to zero
            and one
    Inputs:
        data (numpy array) : 2D dataset that has to be rotated and normalized
        zero_coord (tuple) : coordinates of reference zero
        one_coord (tuple) : coordinates of reference one
        cal_zero_points (range) : range specifying what indices in 'data'
                                  correspond to zero
        cal_one_points (range) : range specifying what indices in 'data'
                                 correspond to one
    '''
    # Extract zero and one coordinates
    if np.all([cal_zero_points==None, cal_one_points==None,
               zero_coord==None, one_coord==None]):
        # no cal points were used
        normalized_data = rotate_and_normalize_data_no_cal_points(data=data,
                                                                  **kw)
    elif np.all([cal_one_points==None, one_coord==None]) and \
            (not np.all([cal_zero_points==None, zero_coord==None])):
        # only 2 cal points used; both are I pulses
        I_zero = np.mean(data[0][cal_zero_points])
        Q_zero = np.mean(data[1][cal_zero_points])

        # Translate the data
        trans_data = [data[0] - I_zero, data[1] - Q_zero]

        # Least squares fitting to the line through the data, that also
        # intercepts the calibration point

        from lmfit.models import LinearModel

        x = trans_data[0]
        y = trans_data[1]

        linear_model = LinearModel()
        linear_model.set_param_hint('intercept',
                                    value=0,
                                    vary=False)
        linear_model.set_param_hint('slope')
        params = linear_model.make_params()
        fit_res = linear_model.fit(data=y,
                                   x=x,
                                   params=params)

        line_slope = fit_res.params['slope'].value
        line_intercept = fit_res.params['intercept'].value
        #finx the x, y coordinates of the projected points
        x_proj = (x+line_slope*y-line_slope*line_intercept)/(line_slope**2+1)
        y_proj = line_slope*(x_proj)+line_intercept

        #find the minimum (on the y axis) point on the line
        y_min_line = min(fit_res.best_fit)
        x_min_line = x[np.argmin(fit_res.best_fit)]

        #find x,y coordinates with respect to end of line
        x_data = np.abs(x_min_line - x_proj)
        y_data = y_proj-y_min_line

        #find distance from points on line to end of line
        rotated_data = np.sqrt(x_data**2+y_data**2)

        normalized_data = rotated_data

        # #normalize data
        # max_min_distance = max(rotated_data) - min(rotated_data)
        # normalized_data = (rotated_data - min(rotated_data))/max_min_distance

    else:
        # for 4
        if zero_coord is not None:
            I_zero = zero_coord[0]
            Q_zero = zero_coord[1]
        else:
            I_zero = np.mean(data[0][cal_zero_points])
            Q_zero = np.mean(data[1][cal_zero_points])
            zero_coord = (I_zero, Q_zero)

        if one_coord is not None:
            I_one = one_coord[0]
            Q_one = one_coord[1]
        else:
            I_one = np.mean(data[0][cal_one_points])
            Q_one = np.mean(data[1][cal_one_points])
            one_coord = (I_one, Q_one)

        # Translate the data
        trans_data = [data[0] - I_zero, data[1] - Q_zero]

        # Rotate the data
        M = calculate_rotation_matrix(I_one-I_zero, Q_one-Q_zero)
        outp = [np.asarray(elem)[0] for elem in M * trans_data]
        rotated_data_ch1 = outp[0]

        # Normalize the data
        one_zero_dist = np.sqrt((I_one-I_zero)**2 + (Q_one-Q_zero)**2)
        normalized_data = rotated_data_ch1/one_zero_dist

    return [normalized_data, zero_coord, one_coord]


def rotate_and_normalize_data_no_cal_points(data, **kw):

    """
    Rotates and projects data based on principal component analysis.
    (Source: http://www.cs.otago.ac.nz/cosc453/student_tutorials/
    principal_components.pdf)
    Assumes data has shape (2, nr_sweep_pts), ie the shape of
    MeasurementAnalysis.measured_values.
    """

    #translate each column in the data by its mean
    mean_x = np.mean(data[0])
    mean_y = np.mean(data[1])
    trans_x = data[0] - mean_x
    trans_y = data[1] - mean_y

    #compute the covariance 2x2 matrix
    cov_matrix = np.cov(np.array([trans_x, trans_y]))

    #find eigenvalues and eigenvectors of the covariance matrix
    [eigvals, eigvecs] = np.linalg.eig(cov_matrix)

    #compute the transposed feature vector
    row_feature_vector = np.array([(eigvecs[0, np.argmin(eigvals)],
                                    eigvecs[1, np.argmin(eigvals)]),
                                   (eigvecs[0, np.argmax(eigvals)],
                                    eigvecs[1, np.argmax(eigvals)])])
    #compute the row_data_trans matrix with (x,y) pairs in each column. Each
    #row is a dimension (row1 = x_data, row2 = y_data)
    row_data_trans = np.array([trans_x, trans_y])
    #compute final, projected data; only the first row is of interest (it is the
    #principal axis
    final_data = np.dot(row_feature_vector, row_data_trans)
    normalized_data = final_data[1, :]

    #normalize data
    # max_min_distance = np.sqrt(max(final_data[1,:])**2 +
    #                            min(final_data[1,:])**2)
    # normalized_data = final_data[1,:]/max_min_distance
    # max_min_difference = max(normalized_data -  min(normalized_data))
    # normalized_data = (normalized_data-min(normalized_data))/max_min_difference

    # data always rotated such that majority of data points is smaller than the mid point
    # between min and max (if data_mostly_g).
    mean = np.mean(normalized_data)
    middle = (np.max(normalized_data) + np.min(normalized_data)) / 2

    if kw.get('data_mostly_g', None) is None:
        return normalized_data

    if kw.get('data_mostly_g'):
        normalized_data *= np.sign(middle - mean)
    else:
        normalized_data *= -np.sign(middle - mean)

    return normalized_data


def rotate_and_normalize_data_1ch(data, cal_zero_points=np.arange(-4, -2, 1),
                                  cal_one_points=np.arange(-2, 0, 1), **kw):
    '''
    Normalizes data according to calibration points
    Inputs:
        data (numpy array) : 1D dataset that has to be normalized
        cal_zero_points (range) : range specifying what indices in 'data'
                                  correspond to zero
        cal_one_points (range) : range specifying what indices in 'data'
                                 correspond to one
    '''
    # Extract zero and one coordinates
    I_zero = np.mean(data[cal_zero_points])
    I_one = np.mean(data[cal_one_points])
    # Translate the date
    trans_data = data - I_zero
    # Normalize the data
    one_zero_dist = I_one-I_zero
    normalized_data = trans_data/one_zero_dist

    return normalized_data


def predict_gm_proba_from_cal_points(X, cal_points):
    """
    For each point of the data array X, predicts the probability of being
    in the states of each cal_point respectively,
    in the limit of narrow gaussians.
    Args:
        X: Data (n, n_channels)
        cal_points: array of calpoints where each row is a different state and
        columns are number of channels (n_cal_points, n_channels)
    """
    def find_prob(p, s, mu):
        approx = 0
        for mu_i, p_i in zip(mu, p):
            approx += mu_i*p_i
        diff = np.abs(s - approx)
        return np.sum(diff)
    probas = []
    initial_guess = np.ones(cal_points.shape[0])/cal_points.shape[0]
    proba_bounds = Bounds(np.zeros(cal_points.shape[0]),
                          np.ones(cal_points.shape[0]))
    proba_sum_constr = LinearConstraint(np.ones(cal_points.shape[0]),
                                        [1.], [1.])
    for pt in X:
        opt_results = minimize(find_prob, initial_guess,
                               args=(pt, cal_points), method='SLSQP',
                               bounds=proba_bounds,
                               constraints=proba_sum_constr)
        probas.append(opt_results.x)
    return np.array(probas)


def predict_gm_proba_from_clf(X, clf_params):
    """
    Predict gaussian mixture posterior probabilities for single shots
    of different levels of a qudit.
    Args:
        X: Data (n_datapoints, n_channels)
        clf_params: dictionary with parameters for Gaussian Mixture classifier
            means_: array of means of each component of the GM
            covariances_: covariance matrix
            covariance_type: type of covariance matrix
            weights_: array of priors of being in each level. (n_levels,)
            precisions_cholesky_: array of precision_cholesky

            For more info see about parameters see :
            https://scikit-learn.org/stable/modules/generated/sklearn.mixture.
            GaussianMixture.html
    Returns: (n_datapoints, n_levels) array of posterior probability of being
        in each level

    """
    reqs_params = ['means_', 'covariances_', 'covariance_type',
                   'weights_', 'precisions_cholesky_']
    clf_params = deepcopy(clf_params)
    for r in reqs_params:
        assert r in clf_params, "Required Classifier parameter {} " \
                                "not given.".format(r)
    gm = GM(covariance_type=clf_params.pop('covariance_type'))
    for param_name, param_value in clf_params.items():
        setattr(gm, param_name, param_value)
    probas = gm.predict_proba(X)
    return probas


def datetime_from_timestamp(timestamp):
    try:
        if len(timestamp) == 14:
            return datetime.datetime.strptime(timestamp, "%Y%m%d%H%M%S")
        elif len(timestamp) == 15:
            return datetime.datetime.strptime(timestamp, "%Y%m%d_%H%M%S")
    except Exception as e:
        print('Invalid timestamp :"{}"'.format(timestamp))
        raise e


def timestamp_from_datetime(date):
    return datetime.datetime.strftime(date, "%Y%m%d_%H%M%S")


def datemark_from_datetime(date):
    return datetime.datetime.strftime(date, "%Y%m%d")


def timemark_from_datetime(date):
    return datetime.datetime.strftime(date, "%H%M%S")


def current_datetime(timestamp):
    return datetime.datetime.today()


def current_timestamp():
    return time.strftime('%Y%m%d_%H%M%S', time.localtime())


def current_datemark():
    return time.strftime('%Y%m%d', time.localtime())


def current_timemark():
    return time.strftime('%H%M%S', time.localtime())


######################################################################
#    Plotting tools
######################################################################


def color_plot(x, y, z, fig, ax, cax=None,
               show=False, normalize=False, log=False,
               transpose=False, add_colorbar=True, **kw):
    '''
    x, and y are lists, z is a matrix with shape (len(x), len(y))
    In the future this function can be overloaded to handle different
    types of input.
    Args:
        x (list):
            x data
        y (list):
            y data
        fig (Object):
            figure object
        log (string/bool):
            True/False for z axis scaling, or any string containing any
            combination of letters x, y, z for scaling of the according axis.
            Remember to set the labels correctly.
    '''

    norm = None
    try:
        if log is True or 'z' in log:
            norm = LogNorm()

        if 'y' in log:
            y = np.log10(y)

        if 'x' in log:
            x = np.log10(x)
    except TypeError:  # log is not iterable
        pass

    # calculate coordinates for corners of color blocks
    # x coordinates
    x_vertices = np.zeros(np.array(x.shape)+1)
    x_vertices[1:-1] = (x[:-1]+x[1:])/2.
    x_vertices[0] = x[0] - (x[1]-x[0])/2.
    x_vertices[-1] = x[-1] + (x[-1]-x[-2])/2.
    # y coordinates
    y_vertices = np.zeros(np.array(y.shape)+1)
    if len(y)>1:
        y_vertices[1:-1] = (y[:-1]+y[1:])/2.
        y_vertices[0] = y[0] - (y[1]-y[0])/2.
        y_vertices[-1] = y[-1] + (y[-1]-y[-2])/2.
    else:
        y_vertices += y[0]
        y_vertices[1] *= 1.00001
    cmap_chosen = kw.get('cmap_chosen', 'viridis')
    cmap = plt.get_cmap(kw.pop('cmap', cmap_chosen))

    x_grid, y_grid = np.meshgrid(x_vertices, y_vertices)
    if normalize:
        z = normalize_data_v2(z, axis=1, order=2)

    # Empty values in the array are filled with np.nan, this ensures
    # the plot limits are set correctly.
    clim = kw.get('clim', [np.nanmin(z), np.nanmax(z)])

    if transpose:
        print('Inverting x and y axis for colormap plot')
        colormap = ax.pcolormesh(y_grid.transpose(),
                                 x_grid.transpose(),
                                 z.transpose(),
                                 linewidth=0, rasterized=True,
                                 cmap=cmap, vmin=clim[0], vmax=clim[1])
    else:
        colormap = ax.pcolormesh(x_grid, y_grid, z, cmap=cmap, norm=norm,
                                 linewidth=0, rasterized=True,
                                 vmin=clim[0], vmax=clim[1])

    plot_title = kw.pop('plot_title', None)

    xlabel = kw.pop('xlabel', None)
    ylabel = kw.pop('ylabel', None)
    x_unit = kw.pop('x_unit', None)
    y_unit = kw.pop('y_unit', None)
    zlabel = kw.pop('zlabel', None)

    xlim = kw.pop('xlim', None)
    ylim = kw.pop('ylim', None)

    if plot_title is not None:
        ax.set_title(plot_title, y=1.05, fontsize=18)

    ax.get_yaxis().set_tick_params(direction='out')
    ax.get_xaxis().set_tick_params(direction='out')

    if transpose:
        ax.set_xlim(y_vertices[0], y_vertices[-1])
        ax.set_ylim(x_vertices[0], x_vertices[-1])
        if xlim is not None:
            ax.set_xlim(ylim)
        if ylim is not None:
            ax.set_ylim(xlim)
        set_xlabel(ax, ylabel, unit=y_unit)
        set_ylabel(ax, xlabel, unit=x_unit)

    else:
        ax.set_xlim(x_vertices[0], x_vertices[-1])
        ax.set_ylim(y_vertices[0], y_vertices[-1])
        if xlim is not None:
            ax.set_xlim(xlim)
        if ylim is not None:
            ax.set_ylim(ylim)
        set_xlabel(ax, xlabel, unit=x_unit)
        set_ylabel(ax, ylabel, unit=y_unit)

    if add_colorbar:
        if cax is None:
            ax_divider = make_axes_locatable(ax)
            cax = ax_divider.append_axes('right', size='10%', pad='5%')
        cbar = plt.colorbar(colormap, cax=cax, orientation='vertical')
        if zlabel is not None:
            cbar.set_label(zlabel)
        return fig, ax, colormap, cbar
    return fig, ax, colormap


def linecut_plot(x, y, z, fig, ax,
                 xlabel=None,
                 y_name='', y_unit='', log=True,
                 zlabel=None, legend=True,
                 line_offset=0, **kw):
    '''
    Plots horizontal linecuts of a 2D plot.
    x and y must be 1D arrays.
    z must be a 2D array with shape(len(x),len(y)).
    '''
    colormap = plt.cm.get_cmap('RdYlBu')
    plt.gca().set_color_cycle([colormap(i) for i in np.linspace(
                              0, 0.9, len(y))])
    for i in range(len(y)):
        label = '{}: {:.4g} {}'.format(
            y_name, y[i], y_unit)
        ax.plot(x, z[:, i], label=label)
    if log:
        ax.set_yscale('log')
    if legend:
        ax.legend(loc=0, bbox_to_anchor=(1.1, 1))
    ax.set_position([0.1, 0.1, 0.5, 0.8])
    ax.set_ylabel(xlabel)
    ax.set_ylabel(zlabel)
    return ax


def color_plot_interpolated(x, y, z, ax=None,
                            num_points=300,
                            zlabel=None, cmap='viridis',
                            interpolation_method='linear',
                            vmin=None, vmax=None,
                            N_levels=30,
                            cax=None, cbar_orientation='vertical',
                            plot_cbar=True):
    """
    Plots a heatmap using z values at coordinates (x, y) using cubic
    interpolation.
    x: 1D array
    y: 1D array
    z: 1D array

    returns
        ax: (matplotlib axis object)
        CS: (mappable used for creating colorbar)


    """
    if ax is None:
        f, ax = plt.subplots()
    # define grid.
    xi = np.linspace(min(x), max(x), num_points)
    yi = np.linspace(min(y), max(y), num_points)
    # grid the data.
    zi = griddata((x, y), z, (xi[None, :], yi[:, None]),
                  method=interpolation_method)
    CS = ax.contour(xi, yi, zi, N_levels, linewidths=0.2, colors='k',
                    vmin=vmin, vmax=vmax)
    CS = ax.contourf(xi, yi, zi, N_levels, cmap=cmap, vmin=vmin, vmax=vmax)
    if plot_cbar:
        if cax is None:
            ax_divider = make_axes_locatable(ax)
            cax = ax_divider.append_axes('right', size='5%', pad='5%')
        cbar = plt.colorbar(CS, cax=cax, orientation=cbar_orientation)
        if zlabel is not None:
            cbar.set_label(zlabel)
        return ax, CS, cbar
    return ax, CS


def plot_errorbars(x, y, ax=None, err_bars=None, label=None, **kw):

    color = kw.pop('color', 'C0')
    # see https://matplotlib.org/users/dflt_style_changes.html for details about
    # the 'C#" color notation
    marker = kw.pop('marker', 'none')
    linewidth = kw.pop('linewidth', 2)
    markersize = kw.pop('markersize', 2)
    capsize = kw.pop('capsize', 2)
    capthick = kw.pop('capthick', 2)

    if ax is None:
        new_plot_created = True
        f, ax = plt.subplots()
    else:
        new_plot_created = False

    if err_bars is None:
        if (len(y.shape))==1:
            err_bars = np.std(y)/np.sqrt(y.size)
        else:
            err_bars = []
            for data in y:
                err_bars.append(np.std(data)/np.sqrt(data.size))
            err_bars = np.asarray(err_bars)
        if label is None:
            label = 'stderr'

    ax.errorbar( x, y, yerr=err_bars, label=label,
                 ecolor=color, fmt=marker,
                 elinewidth=linewidth, markersize=markersize,
                 capsize=capsize, capthick=capthick, )

    if new_plot_created:
        return f,ax
    else:
        return ax


def get_color_order(i, max_num, cmap='viridis'):
    # take a blue to red scale from 0 to max_num
    # uses HSV system, H_red = 0, H_green = 1/3 H_blue=2/3
    print('It is recommended to use the updated function "get_color_cycle".')
    if isinstance(cmap, str):
        cmap = cm.get_cmap(cmap)
    return cmap((i/max_num) % 1)


def get_color_list(max_num, cmap='viridis'):
    '''
    Return an array of max_num colors take in even spacing from the
    color map cmap.
    '''
    # Default matplotlib colormaps have a discrete set of colors
    if cmap == 'tab10':
        max_num = 10
    if cmap == 'tab20':
        max_num = 20

    if isinstance(cmap, str):
        try:
            cmap = cm.get_cmap(cmap)
        except ValueError:
            log.warning('Using Vega10 as a fallback, upgrade matplotlib')
            cmap = cm.get_cmap('Vega10')
    return [cmap(i) for i in np.linspace(0.0, 1.0, max_num)]


def truncate_colormap(cmap, minval=0.0, maxval=1.0, n=100):
    new_cmap = lscmap.from_list(
        'trunc({n},{a:.2f},{b:.2f})'.format(n=cmap.name,
                                            a=minval,
                                            b=maxval),
        cmap(np.linspace(minval, maxval, n)))
    return new_cmap<|MERGE_RESOLUTION|>--- conflicted
+++ resolved
@@ -392,13 +392,7 @@
                 try:
                     np.testing.assert_equal(eval(ins_a.attrs[par_key]),
                                             eval(ins_b.attrs[par_key]))
-<<<<<<< HEAD
-                    pass
-                except:
-                    print(par_key)
-=======
                 except AssertionError:
->>>>>>> 7e0cd67b
                     print('    "%s" has a different value '
                           ' "%s" for %s, "%s" for %s' % (
                               par_key, eval(ins_a.attrs[par_key]), timestamp_a,
