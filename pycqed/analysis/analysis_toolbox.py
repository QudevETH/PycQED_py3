import logging
log = logging.getLogger(__name__)

import os
import time
import h5py
import datetime
import numpy as np
# used by compare_istrument_settings_timestamp():
from numpy import array  # DO not remove;
from copy import deepcopy
from matplotlib.colors import LogNorm
from matplotlib.colors import LinearSegmentedColormap as lscmap
from sklearn.mixture import GaussianMixture as GM
from pycqed.utilities.get_default_datadir import get_default_datadir
from scipy.interpolate import griddata
from mpl_toolkits.axes_grid1 import make_axes_locatable
from scipy.optimize import Bounds, LinearConstraint, minimize
from .tools.plotting import *
from matplotlib import cm


datadir = get_default_datadir()
print('Data directory set to:', datadir)


######################################################################
#     File-handling tools
######################################################################


def nearest_idx(array, value):
    '''
    find the index of the value closest to the specified value.
    '''
    return np.abs(array-value).argmin()


def nearest_value(array, value):
    '''
    find the value in the array that is closest to the specified value.
    '''
    return array[nearest_idx(array, value)]


def verify_timestamp(timestamp):
    if len(timestamp) == 6:
        daystamp = time.strftime('%Y%m%d')
        tstamp = timestamp
    elif len(timestamp) == 14:
        daystamp = timestamp[:8]
        tstamp = timestamp[8:]
    elif len(timestamp) == 15:  # In case day and timestamp separted by _
        daystamp = timestamp[:8]
        tstamp = timestamp[9:]
    else:
        raise Exception("Cannot interpret timestamp '%s'" % timestamp)

    return daystamp, tstamp


def is_older(ts0, ts1, or_equal=False):
    '''
    returns True if timestamp ts0 is an earlier data than timestamp ts1,
    False otherwise.
    '''
    if ts0 is None or ts1 is None:
        return True
    else:

        dstamp0, tstamp0 = verify_timestamp(ts0)
        dstamp1, tstamp1 = verify_timestamp(ts1)
        if not or_equal:
            # print 'isolder', (dstamp0+tstamp0) < (dstamp1+tstamp1)
            return (dstamp0+tstamp0) < (dstamp1+tstamp1)
        else:
            return ((dstamp0+tstamp0) <= (dstamp1+tstamp1))


def is_equal(ts0, ts1, or_equal=False):
    '''
    returns True if timestamp ts0 is an the same data as timestamp ts1,
    False otherwise.
    '''
    dstamp0, tstamp0 = verify_timestamp(ts0)
    dstamp1, tstamp1 = verify_timestamp(ts1)

    return (dstamp0+tstamp0) == (dstamp1+tstamp1)


def get_last_n_timestamps(n, contains=''):
    timestamps = []
    for i in range(n):
        if i == 0:
            timestamp = latest_data(contains=contains,
                                    return_timestamp=True)[0]
            timestamps.append(timestamp)
        else:
            timestamps.append(latest_data(contains=contains,
                                          older_than=timestamps[-1],
                                          return_timestamp=True)[0])
    return timestamps


def latest_data(contains='', older_than=None, newer_than=None, or_equal=False,
                return_timestamp=False, return_path=True, raise_exc=True,
                folder=None, n_matches=None, return_all=False):
    """
        Finds the latest taken data with <contains> in its name.
        Returns the full path of the data directory and/or the timestamp.
        If no fitting data is found, an exception is raised (unless raise_exc=False).

        Args:
            contains: filter for the labels. Any label that does not include
                this string will be ignored. (default: no filter)
            older_than: if this is not None, the latest data that fits and that is
                older than the date given by the timestamp older_than is returned.
            newer_than: if this is not None, the latest data that fits and that is
                newer than the date given by the timestamp newer_than is returned.
            or_equal: switches "older/newer than" comparisons to  "older/newer than
                or equal" comparisons to (default: False)
            return_timestamp: return the timestamp(s) as first return value
                (default: False)
            return_path: return the path(s) as the only or the second return
                value (default: True)
            raise_exc: Return False instead of raising an exception if no data is
                found. (default: True)
            folder: search directory (default: the stored datadir)
            n_matches: If set to an integer n, a list of the n latest matches
                is returned. If None, a single item is returned.
            return_all: returns all the folders satisfying the requirements found
                in the last day folder in which any match is found
        Returns: (list of) path and/or timestamps. Return format depends on the
            choice of return_timestamp, return_path, list_timestamps, return_all.
    """

    assert return_timestamp or return_path, \
        'No return value chosen (return_timestamp=return_path=False).'

    if folder is None:
        search_dir = datadir
    else:
        search_dir = folder

    daydirs = os.listdir(search_dir)
    if len(daydirs) == 0:
        log.warning('No data found in datadir')
        return None

    daydirs.sort()

    measdirs = []
    paths = []
    timestamps = []
    i = len(daydirs)-1
    if n_matches is None or return_all:
        n_matches = 0

    timestamp = None
    while len(measdirs) < max(n_matches, 1) and i >= 0:
        daydir = daydirs[i]
        # this makes sure that (most) non day dirs do not get searched
        # as they should start with a digit (e.g. YYYYMMDD)
        if daydir[0].isdigit():
            all_measdirs = [d for d in os.listdir(
                os.path.join(search_dir, daydir))]
            all_measdirs.sort()
            for d in all_measdirs:
                # this routine verifies that any output directory
                # is a 'valid' directory
                # (i.e, obeys the regular naming convention)
                _timestamp = daydir + d[:6]
                try:
                    dstamp, tstamp = verify_timestamp(_timestamp)
                except:
                    continue
                timestamp = dstamp+'_'+tstamp
                if contains in d:
                    if older_than is not None:
                        if not is_older(timestamp, older_than,
                                        or_equal=or_equal):
                            continue
                    if newer_than is not None:
                        if not is_older(newer_than, timestamp,
                                        or_equal=or_equal):
                            continue
                    measdirs.append(d)
                    paths.append(os.path.join(search_dir, daydir, d))
                    timestamps.append(timestamp)
            if newer_than is not None and timestamp is not None:
                if not is_older(newer_than, timestamp,
                                or_equal=or_equal):
                    break
        i -= 1
    if len(measdirs) == 0:
        if raise_exc is True:
            raise Exception('No data matches the criteria.')
        else:
            log.warning('No data matches the criteria.')
            return [] if n_matches or return_all else False
    else:
        measdirs.sort()
        timestamps.sort()
        paths.sort()
        if not return_all:
            paths = paths[-n_matches:] if n_matches else paths[-1]
            timestamps = timestamps[-n_matches:] if n_matches else timestamps[-1]
        if return_timestamp and return_path:
            return timestamps, paths
        elif return_timestamp:
            return timestamps
        else:
            return paths


def data_from_time(timestamp, folder=None):
    '''
    returns the full path of the data specified by its timestamp in the
    form YYYYmmddHHMMSS.
    '''
    if folder is None:
        folder = datadir
    daydirs = os.listdir(folder)
    if len(daydirs) == 0:
        raise Exception('No data in the data directory specified')

    daydirs.sort()
    daystamp, tstamp = verify_timestamp(timestamp)

    if not os.path.isdir(os.path.join(folder, daystamp)):
        raise KeyError("Requested day '%s' not found" % daystamp)

    measdirs = [d for d in os.listdir(os.path.join(folder, daystamp))
                if d[:6] == tstamp]
    if len(measdirs) == 0:
        raise KeyError("Requested data '%s_%s' not found"
                       % (daystamp, tstamp))
    elif len(measdirs) == 1:
        return os.path.join(folder, daystamp, measdirs[0])
    else:
        raise NameError('Timestamp is not unique: %s ' % (measdirs))


def measurement_filename(directory=os.getcwd(), file_id=None, ext='hdf5'):
    dirname = os.path.split(directory)[1]
    if file_id is None:
        if dirname[6:9] == '_X_':
            fn = dirname[0:7]+dirname[9:]+'.'+ext
        else:
            fn = dirname+'.'+ext

    if os.path.exists(os.path.join(directory, fn)):
        return os.path.join(directory, fn)
    else:
        log.warning("Data path '%s' does not exist" %
                        os.path.join(directory, fn))
        return None


def get_instr_setting_value_from_file(file_path, instr_name, param_name,
                                      h5mode='r+'):
    data_file = h5py.File(measurement_filename(file_path), h5mode)
    try:
        instr_settings = data_file['Instrument settings']
        if instr_name in list(instr_settings.keys()):
            if param_name in list(instr_settings[instr_name].attrs):
                param_val = eval(instr_settings[instr_name].attrs[
                                           param_name])
            else:
                raise KeyError(f'"{param_name}" does not exist for '
                               f'instrument "{instr_name}"')
        else:
            raise KeyError(f'"{instr_name}" does not exist in '
                           f'"Instrument settings."')
        data_file.close()
        return param_val
    except Exception as e:
        data_file.close()
        raise e


def get_qb_channel_map_from_hdf(qb_names, file_path, value_names, h5mode='r+'):
<<<<<<< HEAD

    data_file = h5py.File(measurement_filename(file_path), h5mode)
    instr_settings = data_file['Instrument settings']
    channel_map = {}

    if 'raw' in value_names[0]:
        ro_type = 'raw w'
    elif 'digitized' in value_names[0]:
        ro_type = 'digitized w'
    elif 'lin_trans' in value_names[0]:
        ro_type = 'lin_trans w'
    else:
        ro_type = 'w'

    for qbn in qb_names:
        uhf = eval(instr_settings[qbn].attrs['instr_uhf'])
        qbchs = [str(eval(instr_settings[qbn].attrs['acq_I_channel']))]
        ro_acq_weight_type = eval(instr_settings[qbn].attrs['acq_weights_type'])
        if ro_acq_weight_type in ['SSB', 'DSB', 'optimal_qutrit']:
            qbchs += [str(eval(instr_settings[qbn].attrs['acq_Q_channel']))]
        channel_map[qbn] = [vn for vn in value_names for nr in qbchs
                            if ro_type+nr in vn]
    all_values_empty = np.all([len(v) == 0 for v in channel_map.values()])
    if len(channel_map) == 0 or all_values_empty:
        raise ValueError('Did not find any channels. qb_channel_map is empty.')
    return channel_map


def get_qb_thresholds_from_file(qb_names, file_path, h5mode='r+'):
=======
>>>>>>> 127447d3
    data_file = h5py.File(measurement_filename(file_path), h5mode)
    try:
        instr_settings = data_file['Instrument settings']
        channel_map = {}

        if 'raw' in value_names[0]:
            ro_type = 'raw w'
        elif 'digitized' in value_names[0]:
            ro_type = 'digitized w'
        elif 'lin_trans' in value_names[0]:
            ro_type = 'lin_trans w'
        else:
            ro_type = 'w'

        for qbn in qb_names:
            uhf = eval(instr_settings[qbn].attrs['instr_uhf'])
            qbchs = [str(eval(instr_settings[qbn].attrs['acq_I_channel']))]
            ro_acq_weight_type = eval(instr_settings[qbn].attrs[
                                          'acq_weights_type'])
            if ro_acq_weight_type in ['SSB', 'DSB', 'optimal_qutrit']:
                qbchs += [str(eval(instr_settings[qbn].attrs['acq_Q_channel']))]
            channel_map[qbn] = [vn for vn in value_names for nr in qbchs
                                if uhf+'_'+ro_type+nr in vn]

        all_values_empty = np.all([len(v) == 0 for v in channel_map.values()])
        if len(channel_map) == 0 or all_values_empty:
            raise ValueError('Did not find any channels. '
                             'qb_channel_map is empty.')
        data_file.close()
        return channel_map

    except Exception as e:
        data_file.close()
        raise e


def get_qb_thresholds_from_file(qb_names, file_path, th_scaling=1, h5mode='r+'):
    data_file = h5py.File(measurement_filename(file_path), h5mode)
    try:
        instr_settings = data_file['Instrument settings']
        thresholds = {}
        for qbn in qb_names:
            ro_channel = eval(instr_settings[qbn].attrs['acq_I_channel'])
            instr_uhf = eval(instr_settings[qbn].attrs['instr_uhf'])
            thresholds[qbn] = eval(instr_settings[instr_uhf].attrs[
                                       f'qas_0_thresholds_{ro_channel}_level'])
            if thresholds[qbn] is not None:
                thresholds[qbn] *= th_scaling
        data_file.close()
        return thresholds
    except Exception as e:
        data_file.close()
        raise e


def get_plot_title_from_folder(folder):
    measurementstring = os.path.split(folder)[1]
    timestamp = os.path.split(os.path.split(folder)[0])[1] \
        + '/' + measurementstring[:6]
    measurementstring = measurementstring[7:]
    default_plot_title = timestamp+'\n'+measurementstring
    return default_plot_title


def compare_instrument_settings_timestamp(timestamp_a, timestamp_b):
    '''
    Takes two analysis objects as input and prints the differences between
    the instrument settings. Currently it only compares settings existing in
    object_a, this function can be improved to not care about the order of
    arguments.
    '''

    h5mode = 'r+'
    h5filepath = measurement_filename(get_folder(timestamp_a))
    analysis_object_a = h5py.File(h5filepath, h5mode)
    try:
        h5filepath = measurement_filename(get_folder(timestamp_b))
        analysis_object_b = h5py.File(h5filepath, h5mode)
        try:
            sets_a = analysis_object_a['Instrument settings']
            sets_b = analysis_object_b['Instrument settings']
        except Exception as e:
            analysis_object_b.close()
            raise e
    except Exception as e:
        analysis_object_a.close()
        raise e

    for ins_key in list(sets_a.keys()):
        print()
        try:
            sets_b[ins_key]

            ins_a = sets_a[ins_key]
            ins_b = sets_b[ins_key]
            print('Instrument "%s" ' % ins_key)
            diffs_found = False
            for par_key in list(ins_a.attrs.keys()):
                try:
                    ins_b.attrs[par_key]
                except KeyError:
                    print('Instrument "%s" does have parameter "%s"' % (
                        ins_key, par_key))

                try:
                    np.testing.assert_equal(eval(ins_a.attrs[par_key]),
                                            eval(ins_b.attrs[par_key]))
                    pass
                except:
                    print('    "%s" has a different value '
                          ' "%s" for %s, "%s" for %s' % (
                              par_key, eval(ins_a.attrs[par_key]), timestamp_a,
                              eval(ins_b.attrs[par_key]), timestamp_b))
                    diffs_found = True

            if not diffs_found:
                print('    No differences found')
        except KeyError:
            print('Instrument "%s" not present in second settings file'
                  % ins_key)
    analysis_object_a.close()
    analysis_object_b.close()


def compare_instrument_settings(analysis_object_a, analysis_object_b):
    '''
    Takes two analysis objects as input and prints the differences between the
    instrument settings. Currently it only compares settings existing in
    object_a, this function can be improved to not care about the order
    of arguments.
    '''
    sets_a = analysis_object_a.data_file['Instrument settings']
    sets_b = analysis_object_b.data_file['Instrument settings']

    for ins_key in list(sets_a.keys()):
        print()
        try:
            sets_b[ins_key]

            ins_a = sets_a[ins_key]
            ins_b = sets_b[ins_key]
            print('Instrument "%s" ' % ins_key)
            diffs_found = False
            for par_key in list(ins_a.attrs.keys()):
                try:
                    ins_b.attrs[par_key]
                except KeyError:
                    print('Instrument "%s" does have parameter "%s"' % (
                        ins_key, par_key))

                if eval(ins_a.attrs[par_key]) == eval(ins_b.attrs[par_key]):
                    pass
                else:
                    print('    "%s" has a different value '
                          ' "%s" for a, "%s" for b' % (
                              par_key, eval(ins_a.attrs[par_key]),
                              eval(ins_b.attrs[par_key])))
                    diffs_found = True

            if not diffs_found:
                print('    No differences found')
        except KeyError:
            print('Instrument "%s" not present in second settings file'
                  % ins_key)


def get_timestamps_in_range(timestamp_start, timestamp_end=None,
                            label=None, exact_label_match=False, folder=None):
    if folder is None:
        folder = datadir
    if not isinstance(label, list):
        label = [label]

    datetime_start = datetime_from_timestamp(timestamp_start)

    if timestamp_end is None:
        datetime_end = datetime.datetime.today()
    else:
        datetime_end = datetime_from_timestamp(timestamp_end)
    days_delta = (datetime_end.date() - datetime_start.date()).days
    all_timestamps = []
    for day in reversed(list(range(days_delta+1))):
        date = datetime_start + datetime.timedelta(days=day)
        datemark = timestamp_from_datetime(date)[:8]
        try:
            all_measdirs = [d for d in os.listdir(os.path.join(folder,
                                                               datemark))]
        except FileNotFoundError:
            all_measdirs = []
        # Remove all hidden folders to prevent errors
        all_measdirs = [d for d in all_measdirs if not d.startswith('.')]

        if np.all([l is not None for l in label]):
            matched_measdirs = []
            for each_label in label:
                if exact_label_match:
                    matched_measdirs += [x for x in all_measdirs if label == x]
                else:
                    matched_measdirs += [x for x in all_measdirs if
                                         each_label in x]
        else:
            matched_measdirs = all_measdirs
        if (date.date() - datetime_start.date()).days == 0:
            # Check if newer than starting timestamp
            timemark_start = timemark_from_datetime(datetime_start)
            matched_measdirs = [dirname for dirname in matched_measdirs
                            if int(dirname[:6]) >= int(timemark_start)]

        if (date.date() - datetime_end.date()).days == 0:
            # Check if older than ending timestamp
            timemark_end = timemark_from_datetime(datetime_end)
            matched_measdirs = [dirname for dirname in matched_measdirs if
                            int(dirname[:6]) <= int(timemark_end)]
        timestamps = ['{}_{}'.format(datemark, dirname[:6])
                      for dirname in matched_measdirs]
        timestamps.reverse()
        all_timestamps += timestamps
    # Ensures the order of the timestamps is ascending
    all_timestamps.sort()
    return all_timestamps



######################################################################
#    Analysis tools
######################################################################

def get_folder(timestamp=None, older_than=None, label='',
               suppress_printing=True, **kw):
    if timestamp is not None:
        folder = data_from_time(timestamp)
        if not suppress_printing:
            print('loaded file from folder "%s" using timestamp "%s"' % (
                folder, timestamp))
    elif older_than is not None:
        folder = latest_data(label, older_than=older_than)
        if not suppress_printing:
            print('loaded file from folder "%s"using older_than "%s"' % (
                folder, older_than))
    else:
        folder = latest_data(label)
        if not suppress_printing:
            print('loaded file from folder "%s" using label "%s"' % (
                folder, label))
    return folder


def smooth(x, window_len=11, window='hanning'):
    """smooth the data using a window with requested size.

    This method is based on the convolution of a scaled window with the
        signal.
    The signal is prepared by introducing reflected copies of the signal
    (with the window size) in both ends so that transient parts are
        minimized
    in the begining and end part of the output signal.

    input:
        x: the input signal
        window_len: the dimension of the smoothing window; should be an
            odd integer
        window: the type of window from 'flat', 'hanning', 'hamming',
            'bartlett', 'blackman'
        flat window will produce a moving average smoothing.

    output:
        the smoothed signal

    example:

    t=linspace(-2,2,0.1)
    x=sin(t)+randn(len(t))*0.1
    y=smooth(x)

    see also:

    numpy.hanning, numpy.hamming, numpy.bartlett, numpy.blackman,
    numpy.convolve
    scipy.signal.lfilter

    """
    if int(window_len) & 0x1 == 0:
        window_len += 1

    if x.ndim != 1:
        raise ValueError("smooth only accepts 1 dimension arrays.")

    if x.size < window_len:
        raise ValueError("Input vector needs to be bigger than window size.")

    if window_len < 3:
        return x

    if not window in ['flat', 'hanning', 'hamming', 'bartlett', 'blackman']:
        raise ValueError(
            "Window is on of 'flat', 'hanning', 'hamming', 'bartlett',"
            " 'blackman'")

    s = np.r_[x[window_len-1:0:-1], x, x[-1:-window_len:-1]]

    if window == 'flat':  # moving average
        w = np.ones(window_len, 'd')

    else:
        w = eval('np.'+window+'(window_len)')
    y = np.convolve(w/w.sum(), s, mode='valid')

    # Cut edges of y since a mirror image is used
    edge = (window_len - 1) / 2
    edge = int(edge)
    return y[edge:-edge]


def find_second_peak(sweep_pts=None, data_dist_smooth=None,
                     key=None, peaks=None, percentile=20, optimize=False,
                     verbose=False):

    """
    Used for qubit spectroscopy analysis. Find the second gf/2 peak/dip based
    on the location of the tallest peak found, given in peaks, which is the
    result of peak_finder. The algorithm takes the index of this tallest peak
    and looks to the right and to the left of it for the tallest peaks in these
    new ranges. The resulting two new peaks are compared and the tallest/deepest
    one is chosen.

    Args:
        sweep_pts (array):      the sweep points array in your measurement
                                (typically frequency)
        data_dist_smooth (array):   the smoothed y data of your spectroscopy
                                    measurement, typically result of
                                    calculate_distance_ground_state for a qubit
                                    spectroscopy
        key (str):  the feature to search for, 'peak' or 'dip'
        peaks (dict):   the dict returned by peak_finder containing the
                        peaks/dips values for the tallest peak around which
                        this routine will search for second peak/dip
        percentile (int):   percentile of data defining background noise; gets
                            passed to peak_finder
        optimize (bool):    the peak_finder optimize parameter
        verbose (bool):     print detailed logging information

    Returns:
        f0  (float):                frequency of ge transition
        f0_gf_over_2 (float):       frequency of gf/2 transition
        kappa_guess (float):        guess for the kappa of the ge peak/dip
        kappa_guess_ef (float):     guess for the kappa of the gf/2 peak/dip
    """

    tallest_peak = peaks[key] #the ge freq
    tallest_peak_idx = peaks[key+'_idx']
    tallest_peak_width = peaks[key+'_width']
    if verbose:
        print('Largest '+key+' is at ', tallest_peak)

    # Calculate how many data points away from the tallest peak
    # to look left and right. Should be 50MHz away.
    freq_range = sweep_pts[-1]-sweep_pts[0]
    num_points = sweep_pts.size
    # n = int(50e6*num_points/freq_range)
    # m = int(50e6*num_points/freq_range)
    n = int(1e6*num_points/freq_range)
    m = int(1e6*num_points/freq_range)

    # Search for 2nd peak (f_ge) to the right of the first (tallest)
    while int(len(sweep_pts)-1) <= int(tallest_peak_idx+n) and n > 0:
        # Reduce n if outside of range
        n -= 1
    if (int(tallest_peak_idx+n)) == sweep_pts.size:
        # If n points to the right of tallest peak is the range edge:
        n = 0

    if not ((int(tallest_peak_idx+n)) >= sweep_pts.size):
        if verbose:
            print('Searching for the second {:} starting at {:} points to the '
                  'right of the largest in the range {:.5}-{:.5}'.format(
                  key,
                  n,
                  sweep_pts[int(tallest_peak_idx+n)],
                  sweep_pts[-1]))

        peaks_right = peak_finder(
            sweep_pts[int(tallest_peak_idx+n)::],
            data_dist_smooth[int(tallest_peak_idx+n)::],
            percentile=percentile,
            num_sigma_threshold=1,
            optimize=optimize,
            window_len=0,
            key=key)

        # The peak/dip found to the right of the tallest is assumed to be
        # the ge peak, which means that the tallest was in fact the gf/2 peak
        if verbose:
            print('Right '+key+' is at ', peaks_right[key])
        subset_right = data_dist_smooth[int(tallest_peak_idx+n)::]
        val_right = subset_right[peaks_right[key+'_idx']]
        f0_right = peaks_right[key]
        kappa_guess_right = peaks_right[key+'_width']
        f0_gf_over_2_right = tallest_peak
        kappa_guess_ef_right = tallest_peak_width
    else:
        if verbose:
            print('Right '+key+' is None')
        val_right = 0
        f0_right = 0
        kappa_guess_right = 0
        f0_gf_over_2_right = tallest_peak
        kappa_guess_ef_right = tallest_peak_width

    # Search for 2nd peak (f_gf/2) to the left of the first (tallest)
    while(int(tallest_peak_idx-m)<0 and m>0):
        # Reduce m if outside of range
        m -= 1
    if int(tallest_peak_idx-m) == 0:
        # If m points to the left of tallest peak is the range edge:
        m = 0
    if not (int(tallest_peak_idx-m) <= 0):
        if verbose:
            print('Searching for the second {:} starting at {:} points to the '
                  'left of the largest, in the range {:.5}-{:.5}'.format(
                  key,
                  m,
                  sweep_pts[0],
                  sweep_pts[int(tallest_peak_idx-m-1)]) )

        peaks_left = peak_finder(
            sweep_pts[0:int(tallest_peak_idx-m)],
            data_dist_smooth[0:int(tallest_peak_idx-m)],
            percentile=percentile,
            num_sigma_threshold=1,
            optimize=optimize,
            window_len=0,
            key=key)

        # The peak/dip found to the left of the tallest is assumed to be
        # the gf/2 peak, which means that the tallest was indeed the ge peak
        if verbose:
            print('Left '+key+' is at ', peaks_left[key])
        subset_left = data_dist_smooth[0:int(tallest_peak_idx-m)]
        val_left = subset_left[peaks_left[key+'_idx']]
        f0_left = tallest_peak
        kappa_guess_left = tallest_peak_width
        f0_gf_over_2_left = peaks_left[key]
        kappa_guess_ef_left = peaks_left[key+'_width']
    else:
        if verbose:
            print('Left '+key+' is None')
        val_left = 0
        f0_left = tallest_peak
        kappa_guess_left = tallest_peak_width
        f0_gf_over_2_left = 0
        kappa_guess_ef_left = 0

    if key == 'peak':
        compare_func = lambda x, y: x > y
        compare_func_inv = lambda x, y: x < y
    else:
        compare_func = lambda x, y: x < y
        compare_func_inv = lambda x, y: x > y

    # if np.abs(val_left) > np.abs(val_right):
    if compare_func(np.abs(val_left), np.abs(val_right)):
        # If peak on the left taller than peak on the right, then
        # the second peak is to the left of the tallest and it is indeed
        # the gf/2 peak, while the tallest is the ge peak.
        # if np.abs(f0_gf_over_2_left - tallest_peak) > 50e6:
        #     # If the two peaks found are separated by at least 50MHz,
        #     # then both the ge and gf/2 have been found.
        if verbose:
            print('Both largest (f0) and second-largest (f1) '+
                  key + 's have been found. '
                  'f0 was assumed to the LEFT of f1.')
        # else:
        #     # If not, then it is just some other signal.
        #     log.warning('The second '+key+' was not found. Fitting to '
        #                             'the next largest '+key+' found.')

        f0 = f0_left
        kappa_guess = kappa_guess_left
        f0_gf_over_2 = f0_gf_over_2_left
        kappa_guess_ef = kappa_guess_ef_left

    # elif np.abs(val_left) < np.abs(val_right):
    elif compare_func_inv(np.abs(val_left), np.abs(val_right)):
        # If peak on the right taller than peak on the left, then
        # the second peak is to the right of the tallest and it is in fact
        # the ge peak, while the tallest is the gf/2 peak.
        # if np.abs(f0_right - tallest_peak) > 50e6:
        #     # If the two peaks found are separated by at least 50MHz,
        #     # then both the ge and gf/2 have been found.
        if verbose:
            print('Both largest (f0) and second-largest (f1) ' + key +
                  's have been found. '
                  'f0 was assumed to the RIGHT of f1.')
        # else:
        #     # If not, then it is just some other signal.
        #     log.warning('The second '+key+' was not found. Fitting to '
        #                             'the next largest '+key+' found.')
        f0 = f0_right
        kappa_guess = kappa_guess_right
        f0_gf_over_2 = f0_gf_over_2_right
        kappa_guess_ef = kappa_guess_ef_right

    else:
        # If the peaks on the right and left are equal, or cannot be compared,
        # then there was probably no second peak, and only noise was found.
        log.warning('Only f0 has been found.')
        f0 = tallest_peak
        kappa_guess = tallest_peak_width
        f0_gf_over_2 = tallest_peak
        kappa_guess_ef = tallest_peak_width

    return f0, f0_gf_over_2, kappa_guess, kappa_guess_ef


def peak_finder(x, y, percentile=20, num_sigma_threshold=5, window_len=11,
                key=None, optimize=False):
    """
    Uses look_for_peak_dips (the old peak_finder routine renamed) to find peaks/
    dips. If optimize==False, results from look_for_peak_dips is returned,
    and this routine is the same as the old peak_finder routine.
    If optimize==True, reruns look_for_peak_dips until tallest (for peaks)
    data point/lowest (for dips) data point has been found.

    :param x:                       x data
    :param y:                       y data
    :param percentile:              percentile of data defining background noise
    :param num_sigma_threshold:     number of std deviations above background
                                    where to look for data
    :param key:                     'peak' or 'dip'; tell look_for_peaks_dips
                                    to return only the peaks or the dips
    :param optimize:                re-run look_for_peak_dips until tallest
                                    (for peaks) data point/lowest (for dip) data
                                    point has been found
    :return:                        dict of peaks, dips, or both from
                                    look_for_peaks_dips
    """

    # First search for peaks/dips
    search_result = look_for_peaks_dips(x=x, y_smoothed=y, percentile=percentile,
                                        num_sigma_threshold=num_sigma_threshold,
                                        key=key, window_len=window_len)

    if optimize:
    # Rerun if the found peak/dip is smaller/larger than the largest/
    # smallest data point

        y_for_test = deepcopy(y)
        # Figure out if the data set has peaks or dips
        if key is not None:
            key_1 = key
        else:
            if search_result['dip'] is None:
                key_1 = 'peak'
            elif search_result['peak'] is None:
                key_1 = 'dip'
                y_for_test = -y_for_test
            elif np.abs(y[search_result['dip_idx']]) < \
                    np.abs(y[search_result['peak_idx']]):
                key_1 = 'peak'
            elif np.abs(y[search_result['dip_idx']]) > \
                 np.abs(y[search_result['peak_idx']]):
                key_1 = 'dip'
                y_for_test = -y_for_test
            else:
                log.error('Cannot determine for sure if data set has peaks '
                              'or dips. Assume peaks.')
                key_1 = 'peak'

        if y_for_test[search_result[key_1+'_idx']] < max(y_for_test):
            while ((y_for_test[search_result[key_1+'_idx']] < max(y_for_test))
                   and (num_sigma_threshold < 100) and
                   (len(search_result[key_1+'s_idx']) > 1)):

                search_result_1 = deepcopy(search_result)
                num_sigma_threshold += 1

                search_result = look_for_peaks_dips(x=x,y_smoothed=y,
                                    percentile=percentile,
                                    num_sigma_threshold=(num_sigma_threshold),
                                    key=key_1, window_len=window_len)

                if search_result[key_1+'_idx'] is None:
                    search_result = search_result_1
                    break

            print('Peak Finder: Optimal num_sigma_threshold after optimization '
                  'is ', num_sigma_threshold)

    return search_result


def look_for_peaks_dips(x, y_smoothed, percentile=20, window_len=11,
                        num_sigma_threshold=5, key=None):

    '''
    Peak finding algorithm designed by Serwan
    1 smooth data
    2 Define the threshold based on background data
    3

    key:    'peak' or 'dip'; return only the peaks or the dips
    '''

    # Smooth the data
    y_smoothed = smooth(y_smoothed, window_len=window_len)

    # Finding peaks
    # Defining the threshold

    percval = np.percentile(y_smoothed, percentile)
    y_background = y_smoothed[y_smoothed < percval]
    background_mean = np.mean(y_background)
    background_std = np.std(y_background)
    # Threshold is defined several sigma awy from the background
    threshold = background_mean + num_sigma_threshold * background_std

    thresholdlst = np.arange(y_smoothed.size)[y_smoothed > threshold]
    #datthreshold = y_smoothed[thresholdlst]

    if thresholdlst.size is 0:
        kk = 0
    else:
        kk = thresholdlst[0]
    inpeak = False
    peakranges = []
    peak_indices = []
    peak_widths = []
    if len(thresholdlst) != 0:
        for i in thresholdlst:
            if inpeak is False:
                inpeak = True
                peakfmin = kk
                peakfmax = kk
                kk = i+1
            else:
                if kk == i:
                    peakfmax = kk
                    kk += 1
                else:
                    inpeak = False
                    peakranges.append([peakfmin, peakfmax])

            peakranges.append([peakfmin, peakfmax])
        for elem in peakranges:
            try:
                if elem[0] != elem[1]:
                    peak_indices += [elem[0] +
                                     np.argmax(y_smoothed[elem[0]:elem[1]])]
                else:
                    peak_indices += [elem[0]]
            except:
                pass

        #eliminate duplicates
        peak_indices = np.unique(peak_indices)

        #Take an approximate peak width for each peak index
        for i,idx in enumerate(peak_indices):
            if (idx+i+1) < x.size and (idx-i-1) >= 0:
                #ensure data points idx+i+1 and idx-i-1 are inside sweep pts
                peak_widths += [(x[idx+i+1] - x[idx-i-1])/5]
            elif (idx+i+1) > x.size and (idx-i-1) >= 0:
                peak_widths += [(x[idx] - x[idx-i])/5]
            elif (idx+i+1) < x.size and (idx-i-1) < 0:
                peak_widths += [(x[idx+i] - x[idx])/5]
            else:
                peak_widths += [5e6]

        peaks = np.take(x, peak_indices)  # Frequencies of peaks
        peak_vals = np.take(y_smoothed, peak_indices)  # values of peaks
        peak_index = peak_indices[np.argmax(peak_vals)]
        peak_width = peak_widths[np.argmax(peak_vals)]
        peak = x[peak_index]  # Frequency of highest peak

    else:
        peak = None
        peak_vals = None
        peak_index = None
        peaks = []
        peak_width = None

    # Finding dip_index
    # Definining the threshold
    percval = np.percentile(y_smoothed, 100-percentile)
    y_background = y_smoothed[y_smoothed > percval]
    background_mean = np.mean(y_background)
    background_std = np.std(y_background)
    # Threshold is defined several sigma awy from the background
    threshold = background_mean - num_sigma_threshold * background_std

    thresholdlst = np.arange(y_smoothed.size)[y_smoothed < threshold]
    #datthreshold = y_smoothed[thresholdlst]

    if thresholdlst.size is 0:
        kk = 0
    else:
        kk = thresholdlst[0]
    indip = False
    dipranges = []
    dip_indices = []
    dip_widths = []
    if len(thresholdlst) != 0:
        for i in thresholdlst:
            if indip is False:
                indip = True
                dipfmin = kk
                dipfmax = kk
                kk = i+1
            else:
                if kk == i:
                    dipfmax = kk
                    kk += 1
                else:
                    indip = False
                    dipranges.append([dipfmin, dipfmax])

            dipranges.append([dipfmin, dipfmax])
        for elem in dipranges:
            try:
                if elem[0] != elem[1]:
                    dip_indices += [elem[0] +
                                    np.argmin(y_smoothed[elem[0]:elem[1]])]
                else:
                    dip_indices += [elem[0]]
                #dip_widths += [x[elem[1]] - x[elem[0]]]
            except:
                pass

        #eliminate duplicates
        dip_indices = np.unique(dip_indices)

        #Take an approximate dip width for each dip index
        for i,idx in enumerate(dip_indices):
            if (idx+i+1)<x.size and (idx-i-1)>=0:
                #ensure data points idx+i+1 and idx-i-1 are inside sweep pts
                dip_widths += [ (x[idx+i+1] - x[idx-i-1])/5 ]
            elif (idx+i+1)>x.size and (idx-i-1)>=0:
                dip_widths += [ (x[idx] - x[idx-i])/5 ]
            elif (idx+i+1)<x.size and (idx-i-1)<0:
                dip_widths += [ (x[idx+i] - x[idx])/5 ]
            else:
                dip_widths += [ 5e6 ]

        dips = np.take(x, dip_indices)
        dip_vals = np.take(y_smoothed, dip_indices)
        dip_index = dip_indices[np.argmin(dip_vals)]
        dip_width = dip_widths[np.argmax(dip_vals)]
        dip = x[dip_index]

    else:
        dip = None
        dip_vals = None
        dip_index = None
        dips = []
        dip_width = None

    if key == 'peak':
        return {'peak': peak, 'peak_idx': peak_index, 'peak_values':peak_vals,
                'peak_width': peak_width, 'peak_widths': peak_widths,
                'peaks': peaks, 'peaks_idx': peak_indices,
                'dip': None, 'dip_idx': None, 'dip_values':[],
                'dip_width': None, 'dip_widths': [],
                'dips': [], 'dips_idx': []}
    elif key == 'dip':
        return {'peak': None, 'peak_idx': None, 'peak_values':[],
                'peak_width': None, 'peak_widths': [],
                'peaks': [], 'peaks_idx': [],
                'dip': dip, 'dip_idx': dip_index, 'dip_values':dip_vals,
                'dip_width': dip_width, 'dip_widths': dip_widths,
                'dips': dips, 'dips_idx': dip_indices}
    else:
        return {'peak': peak, 'peak_idx': peak_index, 'peak_values':peak_vals,
                'peak_width': peak_width, 'peak_widths': peak_widths,
                'peaks': peaks, 'peaks_idx': peak_indices,
                'dip': dip, 'dip_idx': dip_index, 'dip_values':dip_vals,
                'dip_width': dip_width, 'dip_widths': dip_widths,
                'dips': dips, 'dips_idx': dip_indices}


def calculate_distance_ground_state(data_real, data_imag, percentile=70,
                                    normalize=False):
    ''' Calculates the distance from the ground state by assuming that
        for the largest part of the data, the system is in its ground state
    '''
    perc_real = np.percentile(data_real, percentile)
    perc_imag = np.percentile(data_imag, percentile)

    mean_real = np.mean(np.take(data_real,
                                np.where(data_real < perc_real)[0]))
    mean_imag = np.mean(np.take(data_imag,
                                np.where(data_imag < perc_imag)[0]))

    data_real_dist = data_real - mean_real
    data_imag_dist = data_imag - mean_imag

    data_dist = np.abs(data_real_dist + 1.j * data_imag_dist)
    if normalize:
        data_dist /= np.max(data_dist)
    return data_dist


def zigzag(seq, sample_0, sample_1, nr_samples):
    '''
    Splits a sequence in two sequences, one containing the odd entries, the
    other containing the even entries.
    e.g. in-> [0,1,2,3,4,5] -> out0 = [0,2,4] , out1[1,3,5]
    '''
    return seq[sample_0::nr_samples], seq[sample_1::nr_samples]


def calculate_rotation_matrix(delta_I, delta_Q):
    '''
    Calculates a matrix that rotates the data to lie along the Q-axis.
    Input can be either the I and Q coordinates of the zero cal_point or
    the difference between the 1 and 0 cal points.
    '''

    angle = np.arctan2(delta_Q, delta_I)
    rotation_matrix = np.transpose(
        np.matrix([[np.cos(angle), -1*np.sin(angle)],
                   [np.sin(angle), np.cos(angle)]]))
    return rotation_matrix


def normalize_data_v2(a, axis=-1, order=2):
    l2 = np.atleast_1d(np.linalg.norm(a, order, axis))
    l2[l2 == 0] = 1
    return a / np.expand_dims(l2, axis)


def rotate_and_normalize_data_IQ(data, cal_zero_points=None, cal_one_points=None,
                                 zero_coord=None, one_coord=None, **kw):
    '''
    Rotates and normalizes data with respect to some reference coordinates.
    There are two ways to specify the reference coordinates.
        1. Explicitly defining the coordinates
        2. Specifying which elements of the input data correspond to zero
            and one
    Inputs:
        data (numpy array) : 2D dataset that has to be rotated and normalized
        zero_coord (tuple) : coordinates of reference zero
        one_coord (tuple) : coordinates of reference one
        cal_zero_points (range) : range specifying what indices in 'data'
                                  correspond to zero
        cal_one_points (range) : range specifying what indices in 'data'
                                 correspond to one
    '''
    # Extract zero and one coordinates
    if np.all([cal_zero_points==None, cal_one_points==None,
               zero_coord==None, one_coord==None]):
        # no cal points were used
        normalized_data = rotate_and_normalize_data_no_cal_points(data=data,
                                                                  **kw)
    elif np.all([cal_one_points==None, one_coord==None]) and \
            (not np.all([cal_zero_points==None, zero_coord==None])):
        # only 2 cal points used; both are I pulses
        I_zero = np.mean(data[0][cal_zero_points])
        Q_zero = np.mean(data[1][cal_zero_points])

        # Translate the data
        trans_data = [data[0] - I_zero, data[1] - Q_zero]

        # Least squares fitting to the line through the data, that also
        # intercepts the calibration point

        from lmfit.models import LinearModel

        x = trans_data[0]
        y = trans_data[1]

        linear_model = LinearModel()
        linear_model.set_param_hint('intercept',
                                    value=0,
                                    vary=False)
        linear_model.set_param_hint('slope')
        params = linear_model.make_params()
        fit_res = linear_model.fit(data=y,
                                   x=x,
                                   params=params)

        line_slope = fit_res.params['slope'].value
        line_intercept = fit_res.params['intercept'].value
        #finx the x, y coordinates of the projected points
        x_proj = (x+line_slope*y-line_slope*line_intercept)/(line_slope**2+1)
        y_proj = line_slope*(x_proj)+line_intercept

        #find the minimum (on the y axis) point on the line
        y_min_line = min(fit_res.best_fit)
        x_min_line = x[np.argmin(fit_res.best_fit)]

        #find x,y coordinates with respect to end of line
        x_data = np.abs(x_min_line - x_proj)
        y_data = y_proj-y_min_line

        #find distance from points on line to end of line
        rotated_data = np.sqrt(x_data**2+y_data**2)

        normalized_data = rotated_data

        # #normalize data
        # max_min_distance = max(rotated_data) - min(rotated_data)
        # normalized_data = (rotated_data - min(rotated_data))/max_min_distance

    else:
        # for 4
        if zero_coord is not None:
            I_zero = zero_coord[0]
            Q_zero = zero_coord[1]
        else:
            I_zero = np.mean(data[0][cal_zero_points])
            Q_zero = np.mean(data[1][cal_zero_points])
            zero_coord = (I_zero, Q_zero)

        if one_coord is not None:
            I_one = one_coord[0]
            Q_one = one_coord[1]
        else:
            I_one = np.mean(data[0][cal_one_points])
            Q_one = np.mean(data[1][cal_one_points])
            one_coord = (I_one, Q_one)

        # Translate the data
        trans_data = [data[0] - I_zero, data[1] - Q_zero]

        # Rotate the data
        M = calculate_rotation_matrix(I_one-I_zero, Q_one-Q_zero)
        outp = [np.asarray(elem)[0] for elem in M * trans_data]
        rotated_data_ch1 = outp[0]

        # Normalize the data
        one_zero_dist = np.sqrt((I_one-I_zero)**2 + (Q_one-Q_zero)**2)
        normalized_data = rotated_data_ch1/one_zero_dist

    return [normalized_data, zero_coord, one_coord]


def rotate_and_normalize_data_no_cal_points(data, **kw):

    """
    Rotates and projects data based on principal component analysis.
    (Source: http://www.cs.otago.ac.nz/cosc453/student_tutorials/
    principal_components.pdf)
    Assumes data has shape (2, nr_sweep_pts), ie the shape of
    MeasurementAnalysis.measured_values.
    """

    #translate each column in the data by its mean
    mean_x = np.mean(data[0])
    mean_y = np.mean(data[1])
    trans_x = data[0] - mean_x
    trans_y = data[1] - mean_y

    #compute the covariance 2x2 matrix
    cov_matrix = np.cov(np.array([trans_x, trans_y]))

    #find eigenvalues and eigenvectors of the covariance matrix
    [eigvals, eigvecs] = np.linalg.eig(cov_matrix)

    #compute the transposed feature vector
    row_feature_vector = np.array([(eigvecs[0, np.argmin(eigvals)],
                                    eigvecs[1, np.argmin(eigvals)]),
                                   (eigvecs[0, np.argmax(eigvals)],
                                    eigvecs[1, np.argmax(eigvals)])])
    #compute the row_data_trans matrix with (x,y) pairs in each column. Each
    #row is a dimension (row1 = x_data, row2 = y_data)
    row_data_trans = np.array([trans_x, trans_y])
    #compute final, projected data; only the first row is of interest (it is the
    #principal axis
    final_data = np.dot(row_feature_vector, row_data_trans)
    normalized_data = final_data[1, :]

    #normalize data
    # max_min_distance = np.sqrt(max(final_data[1,:])**2 +
    #                            min(final_data[1,:])**2)
    # normalized_data = final_data[1,:]/max_min_distance
    # max_min_difference = max(normalized_data -  min(normalized_data))
    # normalized_data = (normalized_data-min(normalized_data))/max_min_difference

    return normalized_data


def rotate_and_normalize_data_1ch(data, cal_zero_points=np.arange(-4, -2, 1),
                                  cal_one_points=np.arange(-2, 0, 1), **kw):
    '''
    Normalizes data according to calibration points
    Inputs:
        data (numpy array) : 1D dataset that has to be normalized
        cal_zero_points (range) : range specifying what indices in 'data'
                                  correspond to zero
        cal_one_points (range) : range specifying what indices in 'data'
                                 correspond to one
    '''
    # Extract zero and one coordinates
    I_zero = np.mean(data[cal_zero_points])
    I_one = np.mean(data[cal_one_points])
    # Translate the date
    trans_data = data - I_zero
    # Normalize the data
    one_zero_dist = I_one-I_zero
    normalized_data = trans_data/one_zero_dist

    return normalized_data


def predict_gm_proba_from_cal_points(X, cal_points):
    """
    For each point of the data array X, predicts the probability of being
    in the states of each cal_point respectively,
    in the limit of narrow gaussians.
    Args:
        X: Data (n, n_channels)
        cal_points: array of calpoints where each row is a different state and
        columns are number of channels (n_cal_points, n_channels)
    """
    def find_prob(p, s, mu):
        approx = 0
        for mu_i, p_i in zip(mu, p):
            approx += mu_i*p_i
        diff = np.abs(s - approx)
        return np.sum(diff)
    probas = []
    initial_guess = np.ones(cal_points.shape[0])/cal_points.shape[0]
    proba_bounds = Bounds(np.zeros(cal_points.shape[0]),
                          np.ones(cal_points.shape[0]))
    proba_sum_constr = LinearConstraint(np.ones(cal_points.shape[0]),
                                        [1.], [1.])
    for pt in X:
        opt_results = minimize(find_prob, initial_guess,
                               args=(pt, cal_points), method='SLSQP',
                               bounds=proba_bounds,
                               constraints=proba_sum_constr)
        probas.append(opt_results.x)
    return np.array(probas)


def predict_gm_proba_from_clf(X, clf_params):
    """
    Predict gaussian mixture posterior probabilities for single shots
    of different levels of a qudit.
    Args:
        X: Data (n_datapoints, n_channels)
        clf_params: dictionary with parameters for Gaussian Mixture classifier
            means_: array of means of each component of the GM
            covariances_: covariance matrix
            covariance_type: type of covariance matrix
            weights_: array of priors of being in each level. (n_levels,)
            precisions_cholesky_: array of precision_cholesky

            For more info see about parameters see :
            https://scikit-learn.org/stable/modules/generated/sklearn.mixture.
            GaussianMixture.html
    Returns: (n_datapoints, n_levels) array of posterior probability of being
        in each level

    """
    reqs_params = ['means_', 'covariances_', 'covariance_type',
                   'weights_', 'precisions_cholesky_']
    clf_params = deepcopy(clf_params)
    for r in reqs_params:
        assert r in clf_params, "Required Classifier parameter {} " \
                                "not given.".format(r)
    gm = GM(covariance_type=clf_params.pop('covariance_type'))
    for param_name, param_value in clf_params.items():
        setattr(gm, param_name, param_value)
    probas = gm.predict_proba(X)
    return probas


def datetime_from_timestamp(timestamp):
    try:
        if len(timestamp) == 14:
            return datetime.datetime.strptime(timestamp, "%Y%m%d%H%M%S")
        elif len(timestamp) == 15:
            return datetime.datetime.strptime(timestamp, "%Y%m%d_%H%M%S")
    except Exception as e:
        print('Invalid timestamp :"{}"'.format(timestamp))
        raise e


def timestamp_from_datetime(date):
    return datetime.datetime.strftime(date, "%Y%m%d_%H%M%S")


def datemark_from_datetime(date):
    return datetime.datetime.strftime(date, "%Y%m%d")


def timemark_from_datetime(date):
    return datetime.datetime.strftime(date, "%H%M%S")


def current_datetime(timestamp):
    return datetime.datetime.today()


def current_timestamp():
    return time.strftime('%Y%m%d_%H%M%S', time.localtime())


def current_datemark():
    return time.strftime('%Y%m%d', time.localtime())


def current_timemark():
    return time.strftime('%H%M%S', time.localtime())


######################################################################
#    Plotting tools
######################################################################


def color_plot(x, y, z, fig, ax, cax=None,
               show=False, normalize=False, log=False,
               transpose=False, add_colorbar=True, **kw):
    '''
    x, and y are lists, z is a matrix with shape (len(x), len(y))
    In the future this function can be overloaded to handle different
    types of input.
    Args:
        x (list):
            x data
        y (list):
            y data
        fig (Object):
            figure object
        log (string/bool):
            True/False for z axis scaling, or any string containing any
            combination of letters x, y, z for scaling of the according axis.
            Remember to set the labels correctly.
    '''

    norm = None
    try:
        if log is True or 'z' in log:
            norm = LogNorm()

        if 'y' in log:
            y = np.log10(y)

        if 'x' in log:
            x = np.log10(x)
    except TypeError:  # log is not iterable
        pass

    # calculate coordinates for corners of color blocks
    # x coordinates
    x_vertices = np.zeros(np.array(x.shape)+1)
    x_vertices[1:-1] = (x[:-1]+x[1:])/2.
    x_vertices[0] = x[0] - (x[1]-x[0])/2.
    x_vertices[-1] = x[-1] + (x[-1]-x[-2])/2.
    # y coordinates
    y_vertices = np.zeros(np.array(y.shape)+1)
    if len(y)>1:
        y_vertices[1:-1] = (y[:-1]+y[1:])/2.
        y_vertices[0] = y[0] - (y[1]-y[0])/2.
        y_vertices[-1] = y[-1] + (y[-1]-y[-2])/2.
    else:
        y_vertices += y[0]
        y_vertices[1] *= 1.00001
    cmap_chosen = kw.get('cmap_chosen', 'viridis')
    cmap = plt.get_cmap(kw.pop('cmap', cmap_chosen))

    x_grid, y_grid = np.meshgrid(x_vertices, y_vertices)
    if normalize:
        z = normalize_data_v2(z, axis=1, order=2)

    # Empty values in the array are filled with np.nan, this ensures
    # the plot limits are set correctly.
    clim = kw.get('clim', [np.nanmin(z), np.nanmax(z)])

    if transpose:
        print('Inverting x and y axis for colormap plot')
        colormap = ax.pcolormesh(y_grid.transpose(),
                                 x_grid.transpose(),
                                 z.transpose(),
                                 linewidth=0, rasterized=True,
                                 cmap=cmap, vmin=clim[0], vmax=clim[1])
    else:
        colormap = ax.pcolormesh(x_grid, y_grid, z, cmap=cmap, norm=norm,
                                 linewidth=0, rasterized=True,
                                 vmin=clim[0], vmax=clim[1])

    plot_title = kw.pop('plot_title', None)

    xlabel = kw.pop('xlabel', None)
    ylabel = kw.pop('ylabel', None)
    x_unit = kw.pop('x_unit', None)
    y_unit = kw.pop('y_unit', None)
    zlabel = kw.pop('zlabel', None)

    xlim = kw.pop('xlim', None)
    ylim = kw.pop('ylim', None)

    if plot_title is not None:
        ax.set_title(plot_title, y=1.05, fontsize=18)

    ax.get_yaxis().set_tick_params(direction='out')
    ax.get_xaxis().set_tick_params(direction='out')

    if transpose:
        ax.set_xlim(y_vertices[0], y_vertices[-1])
        ax.set_ylim(x_vertices[0], x_vertices[-1])
        if xlim is not None:
            ax.set_xlim(ylim)
        if ylim is not None:
            ax.set_ylim(xlim)
        set_xlabel(ax, ylabel, unit=y_unit)
        set_ylabel(ax, xlabel, unit=x_unit)

    else:
        ax.set_xlim(x_vertices[0], x_vertices[-1])
        ax.set_ylim(y_vertices[0], y_vertices[-1])
        if xlim is not None:
            ax.set_xlim(xlim)
        if ylim is not None:
            ax.set_ylim(ylim)
        set_xlabel(ax, xlabel, unit=x_unit)
        set_ylabel(ax, ylabel, unit=y_unit)

    if add_colorbar:
        if cax is None:
            ax_divider = make_axes_locatable(ax)
            cax = ax_divider.append_axes('right', size='10%', pad='5%')
        cbar = plt.colorbar(colormap, cax=cax, orientation='vertical')
        if zlabel is not None:
            cbar.set_label(zlabel)
        return fig, ax, colormap, cbar
    return fig, ax, colormap


def linecut_plot(x, y, z, fig, ax,
                 xlabel=None,
                 y_name='', y_unit='', log=True,
                 zlabel=None, legend=True,
                 line_offset=0, **kw):
    '''
    Plots horizontal linecuts of a 2D plot.
    x and y must be 1D arrays.
    z must be a 2D array with shape(len(x),len(y)).
    '''
    colormap = plt.cm.get_cmap('RdYlBu')
    plt.gca().set_color_cycle([colormap(i) for i in np.linspace(
                              0, 0.9, len(y))])
    for i in range(len(y)):
        label = '{}: {:.4g} {}'.format(
            y_name, y[i], y_unit)
        ax.plot(x, z[:, i], label=label)
    if log:
        ax.set_yscale('log')
    if legend:
        ax.legend(loc=0, bbox_to_anchor=(1.1, 1))
    ax.set_position([0.1, 0.1, 0.5, 0.8])
    ax.set_ylabel(xlabel)
    ax.set_ylabel(zlabel)
    return ax


def color_plot_interpolated(x, y, z, ax=None,
                            num_points=300,
                            zlabel=None, cmap='viridis',
                            interpolation_method='linear',
                            vmin=None, vmax=None,
                            N_levels=30,
                            cax=None, cbar_orientation='vertical',
                            plot_cbar=True):
    """
    Plots a heatmap using z values at coordinates (x, y) using cubic
    interpolation.
    x: 1D array
    y: 1D array
    z: 1D array

    returns
        ax: (matplotlib axis object)
        CS: (mappable used for creating colorbar)


    """
    if ax is None:
        f, ax = plt.subplots()
    # define grid.
    xi = np.linspace(min(x), max(x), num_points)
    yi = np.linspace(min(y), max(y), num_points)
    # grid the data.
    zi = griddata((x, y), z, (xi[None, :], yi[:, None]),
                  method=interpolation_method)
    CS = ax.contour(xi, yi, zi, N_levels, linewidths=0.2, colors='k',
                    vmin=vmin, vmax=vmax)
    CS = ax.contourf(xi, yi, zi, N_levels, cmap=cmap, vmin=vmin, vmax=vmax)
    if plot_cbar:
        if cax is None:
            ax_divider = make_axes_locatable(ax)
            cax = ax_divider.append_axes('right', size='5%', pad='5%')
        cbar = plt.colorbar(CS, cax=cax, orientation=cbar_orientation)
        if zlabel is not None:
            cbar.set_label(zlabel)
        return ax, CS, cbar
    return ax, CS


def plot_errorbars(x, y, ax=None, err_bars=None, label=None, **kw):

    color = kw.pop('color', 'C0')
    # see https://matplotlib.org/users/dflt_style_changes.html for details about
    # the 'C#" color notation
    marker = kw.pop('marker', 'none')
    linewidth = kw.pop('linewidth', 2)
    markersize = kw.pop('markersize', 2)
    capsize = kw.pop('capsize', 2)
    capthick = kw.pop('capthick', 2)

    if ax is None:
        new_plot_created = True
        f, ax = plt.subplots()
    else:
        new_plot_created = False

    if err_bars is None:
        if (len(y.shape))==1:
            err_bars = np.std(y)/np.sqrt(y.size)
        else:
            err_bars = []
            for data in y:
                err_bars.append(np.std(data)/np.sqrt(data.size))
            err_bars = np.asarray(err_bars)
        if label is None:
            label = 'stderr'

    ax.errorbar( x, y, yerr=err_bars, label=label,
                 ecolor=color, fmt=marker,
                 elinewidth=linewidth, markersize=markersize,
                 capsize=capsize, capthick=capthick, )

    if new_plot_created:
        return f,ax
    else:
        return ax


def get_color_order(i, max_num, cmap='viridis'):
    # take a blue to red scale from 0 to max_num
    # uses HSV system, H_red = 0, H_green = 1/3 H_blue=2/3
    print('It is recommended to use the updated function "get_color_cycle".')
    if isinstance(cmap, str):
        cmap = cm.get_cmap(cmap)
    return cmap((i/max_num) % 1)


def get_color_list(max_num, cmap='viridis'):
    '''
    Return an array of max_num colors take in even spacing from the
    color map cmap.
    '''
    # Default matplotlib colormaps have a discrete set of colors
    if cmap == 'tab10':
        max_num = 10
    if cmap == 'tab20':
        max_num = 20

    if isinstance(cmap, str):
        try:
            cmap = cm.get_cmap(cmap)
        except ValueError:
            log.warning('Using Vega10 as a fallback, upgrade matplotlib')
            cmap = cm.get_cmap('Vega10')
    return [cmap(i) for i in np.linspace(0.0, 1.0, max_num)]


def truncate_colormap(cmap, minval=0.0, maxval=1.0, n=100):
    new_cmap = lscmap.from_list(
        'trunc({n},{a:.2f},{b:.2f})'.format(n=cmap.name,
                                            a=minval,
                                            b=maxval),
        cmap(np.linspace(minval, maxval, n)))
    return new_cmap<|MERGE_RESOLUTION|>--- conflicted
+++ resolved
@@ -280,38 +280,6 @@
 
 
 def get_qb_channel_map_from_hdf(qb_names, file_path, value_names, h5mode='r+'):
-<<<<<<< HEAD
-
-    data_file = h5py.File(measurement_filename(file_path), h5mode)
-    instr_settings = data_file['Instrument settings']
-    channel_map = {}
-
-    if 'raw' in value_names[0]:
-        ro_type = 'raw w'
-    elif 'digitized' in value_names[0]:
-        ro_type = 'digitized w'
-    elif 'lin_trans' in value_names[0]:
-        ro_type = 'lin_trans w'
-    else:
-        ro_type = 'w'
-
-    for qbn in qb_names:
-        uhf = eval(instr_settings[qbn].attrs['instr_uhf'])
-        qbchs = [str(eval(instr_settings[qbn].attrs['acq_I_channel']))]
-        ro_acq_weight_type = eval(instr_settings[qbn].attrs['acq_weights_type'])
-        if ro_acq_weight_type in ['SSB', 'DSB', 'optimal_qutrit']:
-            qbchs += [str(eval(instr_settings[qbn].attrs['acq_Q_channel']))]
-        channel_map[qbn] = [vn for vn in value_names for nr in qbchs
-                            if ro_type+nr in vn]
-    all_values_empty = np.all([len(v) == 0 for v in channel_map.values()])
-    if len(channel_map) == 0 or all_values_empty:
-        raise ValueError('Did not find any channels. qb_channel_map is empty.')
-    return channel_map
-
-
-def get_qb_thresholds_from_file(qb_names, file_path, h5mode='r+'):
-=======
->>>>>>> 127447d3
     data_file = h5py.File(measurement_filename(file_path), h5mode)
     try:
         instr_settings = data_file['Instrument settings']
@@ -334,8 +302,7 @@
             if ro_acq_weight_type in ['SSB', 'DSB', 'optimal_qutrit']:
                 qbchs += [str(eval(instr_settings[qbn].attrs['acq_Q_channel']))]
             channel_map[qbn] = [vn for vn in value_names for nr in qbchs
-                                if uhf+'_'+ro_type+nr in vn]
-
+                                if ro_type+nr in vn]
         all_values_empty = np.all([len(v) == 0 for v in channel_map.values()])
         if len(channel_map) == 0 or all_values_empty:
             raise ValueError('Did not find any channels. '
