--- conflicted
+++ resolved
@@ -3,10 +3,7 @@
 import numpy as np
 import pickle
 import h5py
-<<<<<<< HEAD
 import matplotlib.lines as mlines
-=======
->>>>>>> 3e0b4366
 import matplotlib
 from matplotlib import pyplot as plt
 from pycqed.analysis import analysis_toolbox as a_tools
