--- conflicted
+++ resolved
@@ -6588,13 +6588,8 @@
     def __init__(self, qb_name=None,
                  sign_of_peaks=None,
                  label='',
-<<<<<<< HEAD
-                 auto=True, from_lower=False,
-                 plot=True, ghost=False,
-=======
                  auto=True, plot=True,
                  ghost=False, from_lower=False,
->>>>>>> 81a23a43
                  freq_ranges_exclude=None,
                  delay_ranges_exclude=None,
                  rectangles_exclude=None,
@@ -6666,10 +6661,6 @@
         self.data = self.data[2:]
         if self.freq_ranges_exclude is not None:
             for freq_range in self.freq_ranges_exclude:
-<<<<<<< HEAD
-                print(self.freqs.size)
-=======
->>>>>>> 81a23a43
                 reduction_arr = np.logical_not(
                     np.logical_and(self.freqs > freq_range[0],
                                    self.freqs < freq_range[1]))
@@ -6687,10 +6678,6 @@
         # exclude delays
         if self.delay_ranges_exclude is not None:
             for delay_range in self.delay_ranges_exclude:
-<<<<<<< HEAD
-                print(self.delays.size)
-=======
->>>>>>> 81a23a43
                 reduction_arr = np.logical_not(
                     np.logical_and(self.delays > delay_range[0],
                                    self.delays < delay_range[1]))
