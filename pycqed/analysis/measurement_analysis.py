--- conflicted
+++ resolved
@@ -6933,11 +6933,7 @@
                     (self.exp_list[self.nr_hard_segs-1 + seq_idx].str,
                      *new_count))
 
-<<<<<<< HEAD
-        return counts
-=======
         return counts, spam_label_order
->>>>>>> 96fe5aa5
 
 
 class CZ_1Q_phase_analysis(TD_Analysis):
@@ -7011,9 +7007,4 @@
                 transform=ax.transAxes)
         ax.legend()
         plt.tight_layout()
-<<<<<<< HEAD
-        self.save_fig(fig, **kw)
-=======
-        self.save_fig(fig, **kw)
->>>>>>> Stashed changes
->>>>>>> 96fe5aa5
+        self.save_fig(fig, **kw)