import os
import logging
import numpy as np
from scipy import stats
import h5py
from matplotlib import pyplot as plt
from pycqed.analysis import analysis_toolbox as a_tools
from pycqed.analysis import fitting_models as fit_mods
from mpl_toolkits.axes_grid1 import make_axes_locatable
import scipy.optimize as optimize
import lmfit
from collections import Counter  # used in counting string fractions
import textwrap
from scipy.interpolate import interp1d
import pylab
from pycqed.analysis.tools import data_manipulation as dm_tools
import imp
import math
from math import erfc
from scipy.signal import argrelextrema,argrelmax,argrelmin

try:
    from nathan_plotting_tools import *
except:
    pass
from pycqed.analysis import ramiro_analysis as RA

imp.reload(dm_tools)


class MeasurementAnalysis(object):

    def __init__(self, TwoD=False, folder=None, auto=True, **kw):
        if folder is None:
            self.folder = a_tools.get_folder(**kw)
        else:
            self.folder = folder

        self.load_hdf5data(**kw)
        self.fit_results = []
        self.box_props = dict(boxstyle='Square', facecolor='white', alpha=0.8)
        if auto is True:
            self.run_default_analysis(TwoD=TwoD, **kw)

    def load_hdf5data(self, folder=None, file_only=False, **kw):
        if folder is None:
            folder = self.folder
        self.h5filepath = a_tools.measurement_filename(folder)
        h5mode = kw.pop('h5mode', 'r+')
        self.data_file = h5py.File(self.h5filepath, h5mode)
        if not file_only:
            for k in list(self.data_file.keys()):
                if type(self.data_file[k]) == h5py.Group:
                    self.name = k
            self.g = self.data_file['Experimental Data']
            self.measurementstring = os.path.split(folder)[1]
            self.timestamp = os.path.split(os.path.split(folder)[0])[1] \
                + '/' + self.measurementstring[:6]
            self.timestamp_string = os.path.split(os.path.split(folder)[0])[1] \
                + '_' + self.measurementstring[:6]
            self.measurementstring = self.measurementstring[7:]
            self.default_plot_title = self.measurementstring
        return self.data_file

    def finish(self, close_file=True, **kw):
        if close_file:
            self.data_file.close()

    def analysis_h5data(self, name='analysis'):
        if not os.path.exists(os.path.join(self.folder, name+'.hdf5')):
            mode = 'w'
        else:
            mode = 'r+'
        return h5py.File(os.path.join(self.folder, name+'.hdf5'), mode)

    def default_fig(self, **kw):
        figsize = kw.pop('figsize', None)
        return plt.figure(figsize=figsize, **kw)

    def default_ax(self, fig=None, *arg, **kw):
        if fig is None:
            fig = self.default_fig(*arg, **kw)
        ax = fig.add_subplot(111)
        ax.set_title(self.timestamp_string+'\n'+self.measurementstring)
        ax.ticklabel_format(useOffset=False)
        return fig, ax

    def save_fig(self, fig, figname=None, xlabel='x', ylabel='y',
                 fig_tight=True, **kw):
        plot_formats = kw.pop('plot_formats', ['png'])
        fail_counter = False
        close_fig = kw.pop('close_fig', True)
        if type(plot_formats) == str:
            plot_formats = [plot_formats]
        for plot_format in plot_formats:
            if figname is None:
                figname = (self.sweep_name+'_'+xlabel +
                           '_vs_'+ylabel+'.'+plot_format)
            else:
                figname = (figname+'.' + plot_format)
            self.savename = os.path.abspath(os.path.join(
                self.folder, figname))
            if fig_tight:
                try:
                    fig.tight_layout()
                except ValueError:
                    print('WARNING: Could not set tight layout')
            try:
                fig.savefig(
                    self.savename, dpi=300,
                    # value of 300 is arbitrary but higher than default
                    format=plot_format)
            except:
                fail_counter = True
        if fail_counter:
            logging.warning('Figure "%s" has not been saved.' % self.savename)
        if close_fig:
            plt.close(fig)
        return

    def get_folder(self, timestamp=None, older_than=None, label='', **kw):
        suppress_printing = kw.pop('suppress_printing', False)
        if timestamp is not None:
            folder = a_tools.data_from_time(timestamp)
            if not suppress_printing:
                print('loaded "%s"' % (folder))
        elif older_than is not None:
            folder = a_tools.latest_data(older_than=older_than)
            if not suppress_printing:
                print('loaded "%s"' % (folder))
        else:
            folder = a_tools.latest_data(label)
            if not suppress_printing:
                print('loaded "%s"' % (folder))
        return folder

    def setup_figures_and_axes(self, main_figs=1):

        # The main figure
        for main_fig in range(main_figs):
            self.f = [self.default_fig() for fig in range(main_figs)]
            self.ax = [self.f[k].add_subplot(111) for k in range(main_figs)]
        val_len = len(self.value_names)
        if val_len == 4:
            self.figarray, self.axarray = plt.subplots(
                val_len, 1, figsize=(min(6*len(self.value_names), 11),
                                     1.5*len(self.value_names)))
        else:
            self.figarray, self.axarray = plt.subplots(
                max(len(self.value_names), 1), 1,
                figsize=(6, 1.5*len(self.value_names)))
        return tuple(self.f + [self.figarray] + self.ax + [self.axarray])

    def get_values(self, key):
        if key in self.get_key('sweep_parameter_names'):
            names = self.get_key('sweep_parameter_names')

            ind = names.index(key)
            values = self.g['Data'].value[:, ind]
        elif key in self.get_key('value_names'):
            names = self.get_key('value_names')
            ind = (names.index(key) +
                   len(self.get_key('sweep_parameter_names')))
            values = self.g['Data'].value[:, ind]
        else:
            values = self.g[key].value
        # Makes sure all data is np float64
        return np.asarray(values, dtype=np.float64)

    def get_key(self, key):
        '''
        Returns an attribute "key" of the group "Experimental Data"
        in the hdf5 datafile.
        '''
        s = self.g.attrs[key]
        # converts byte type to string because of h5py datasaving
        if type(s) == bytes:
            s = s.decode('utf-8')
        # If it is an array of value decodes individual entries
        if type(s) == np.ndarray:
            s = [s.decode('utf-8') for s in s]
        return s

    def group_values(self, group_name):
        '''
        Returns values for group with the name "group_name" from the
        hdf5 data file.
        '''
        group_values = self.g[group_name].value
        return np.asarray(group_values, dtype=np.float64)

    def add_analysis_datagroup_to_file(self, group_name='Analysis'):
        if group_name in self.data_file:
            self.analysis_group = self.data_file[group_name]
        else:
            self.analysis_group = self.data_file.create_group(group_name)

    def add_dataset_to_analysisgroup(self, datasetname, data):
            try:
                self.analysis_group.create_dataset(
                    name=datasetname, data=data)
            except:
                self.add_analysis_datagroup_to_file()
                try:
                    self.analysis_group.create_dataset(
                        name=datasetname, data=data)
                except:
                    del self.analysis_group[datasetname]
                    self.analysis_group.create_dataset(
                        name=datasetname, data=data)

    def save_fitted_parameters(self, fit_res, var_name, save_peaks=False,
                               weights=None):
        fit_name = 'Fitted Params ' + var_name
        if fit_name not in self.analysis_group:
            fit_grp = self.analysis_group.create_group(fit_name)
        else:
            fit_grp = self.analysis_group[fit_name]
        # fit_grp.attrs['Fit Report'] = \
        #     '\n'+'*'*80+'\n' + \
        #     fit_res.fit_report() + \
        #     '\n'+'*'*80 + '\n\n'
        fit_grp.attrs['Fit Report'] = \
            '\n'+'*'*80+'\n' + \
            lmfit.fit_report(fit_res) + \
            '\n'+'*'*80 + '\n\n'

        fit_grp.attrs.create(name='chisqr', data=fit_res.chisqr)
        fit_grp.attrs.create(name='var_name', data=var_name.encode('utf-8'))
        if fit_res.covar is not None:
            if 'covar' in list(fit_grp.keys()):
                del fit_grp['covar']
            fit_grp.create_dataset(name='covar', data=fit_res.covar)
        for parname, par in fit_res.params.items():
            try:
                par_group = fit_grp.create_group(parname)
            except:  # if it already exists overwrite existing
                par_group = fit_grp[parname]
            par_dict = vars(par)
            for val_name, val in par_dict.items():
                if val_name == '_val':
                    val_name = 'value'
                if val_name == 'correl' and val is not None:
                    try:
                        correl_group = par_group.create_group(val_name)
                    except:
                        correl_group = par_group[val_name]
                    for cor_name, cor_val in val.items():
                        correl_group.attrs.create(name=cor_name, data=cor_val)
                else:
                    try:
                        par_group.attrs.create(name=val_name, data=val)
                    except:
                        pass

        if save_peaks and hasattr(self, 'peaks'):
            if 'Peaks' not in fit_grp:
                peaks_grp = fit_grp.create_group('Peaks')
            else:
                peaks_grp = fit_grp['Peaks']
            for key, value in list(self.peaks.items()):
                if value is not None:
                    peaks_grp.attrs.create(name=key, data=value)
        if weights is not None:
            mean = np.mean(fit_res.data)
            std = np.std(fit_res.data)
            weight = ((fit_res.data - mean)/std)**weights
            weighted_chisqr = np.sum(weight*(fit_res.data-fit_res.best_fit)**2)
            fit_grp.attrs.create(name='weighted_chisqr', data=weighted_chisqr)

    def run_default_analysis(self, TwoD=False, close_file=True,
                             show=False, log=False, **kw):
        if TwoD is False:
            self.get_naming_and_values()
            self.sweep_points = kw.pop('sweep_points', self.sweep_points)
            # Preallocate the array of axes in the figure
            # Creates either a 2x2 grid or a vertical list
            if len(self.value_names) == 4:
                fig, axs = plt.subplots(
                    nrows=int(len(self.value_names)/2), ncols=2,
                    figsize=(min(6*len(self.value_names), 11),
                             1.5*len(self.value_names)))
            else:
                fig, axs = plt.subplots(max(len(self.value_names), 1), 1,
                                        figsize=(5, 3*len(self.value_names)))
                # Add all the sweeps to the plot 1 by 1
                # indices are determined by it's shape/number of sweeps
            for i in range(len(self.value_names)):
                if len(self.value_names) == 1:
                    ax = axs
                elif len(self.value_names) == 2:
                    ax = axs[i % 2]
                elif len(self.value_names) == 4:
                    ax = axs[i/2, i % 2]
                else:
                    ax = axs[i]  # If not 2 or 4 just gives a list of plots
                if i != 0:
                    plot_title = ' '
                else:
                    plot_title = kw.pop('plot_title', textwrap.fill(
                                        self.timestamp_string + '_' +
                                        self.measurementstring, 40))
                ax.ticklabel_format(useOffset=False)
                self.plot_results_vs_sweepparam(x=self.sweep_points,
                                                y=self.measured_values[i],
                                                fig=fig, ax=ax, log=log,
                                                xlabel=self.xlabel,
                                                ylabel=self.ylabels[i],
                                                save=False, show=show,
                                                plot_title=plot_title)

        elif TwoD is True:
            self.get_naming_and_values_2D()
            self.sweep_points = kw.pop('sweep_points', self.sweep_points)
            self.sweep_points_2D = kw.pop('sweep_points_2D', self.sweep_points_2D)

            if len(self.value_names) == 4:
                fig, axs = plt.subplots(len(self.value_names)/2, 2,
                                        figsize=(min(6*len(self.value_names),
                                                 11),
                                        1.5*len(self.value_names)))
            else:
                fig, axs = plt.subplots(max(len(self.value_names), 1), 1,
                                        figsize=(5, 3*len(self.value_names)))

            for i in range(len(self.value_names)):
                if len(self.value_names) == 1:
                    ax = axs
                elif len(self.value_names) == 2:
                    ax = axs[i % 2]
                elif len(self.value_names) == 4:
                    ax = axs[i/2, i % 2]
                else:
                    ax = axs[i]  # If not 2 or 4 just gives a list of plots
                a_tools.color_plot(
                    x=self.sweep_points,
                    y=self.sweep_points_2D,
                    z=self.measured_values[i].transpose(),
                    plot_title=self.zlabels[i],
                    fig=fig, ax=ax,
                    xlabel=self.xlabel,
                    ylabel=self.ylabel,
                    zlabel=self.zlabels[i],
                    save=False,
                    transpose=True)

            fig.tight_layout(h_pad=1.5)
            fig.subplots_adjust(top=0.9)
            plot_title = '{timestamp}_{measurement}'.format(
                timestamp=self.timestamp_string,
                measurement=self.measurementstring)
            fig.suptitle(plot_title, fontsize=18)
            # Make space for title

        self.save_fig(fig, fig_tight=False, **kw)

        if close_file:
            self.data_file.close()

    def get_naming_and_values(self):
        '''
        Works both for the 'old' 1D sweeps and the new datasaving format.
        The new datasaving format also works for nD sweeps but the loading is
        done in such a way that all the old analysis should keep working if
        the data is saved in this new format.
        '''

        if 'datasaving_format' in list(self.g.attrs.keys()):
            datasaving_format = self.get_key('datasaving_format')
        else:
            print('Using legacy data loading, assuming old formatting')
            datasaving_format = 'Version 1'

        if datasaving_format == 'Version 1':
            # Get naming
            self.sweep_name = self.get_key('sweep_parameter_name')
            self.sweep_unit = self.get_key('sweep_parameter_unit')
            self.value_names = self.get_key('value_names')
            value_units = self.get_key('value_units')
            # get values
            self.sweep_points = self.get_values(self.sweep_name)
            self.measured_values = []
            self.ylabels = []
            for i in range(len(self.value_names)):
                self.measured_values.append(self.get_values(self.value_names[i]))
                self.ylabels.append(str(
                    self.value_names[i] + '('+value_units[i]+')'))
            self.xlabel = str(self.sweep_name + '('+self.sweep_unit+')')
        elif datasaving_format == 'Version 2':

            self.parameter_names = self.get_key('sweep_parameter_names')
            self.sweep_name = self.parameter_names[0]
            self.parameter_units = self.get_key('sweep_parameter_units')
            self.sweep_unit = self.parameter_units  # for legacy reasons
            self.value_names = self.get_key('value_names')
            self.value_units = self.get_key('value_units')

            # data is transposed first to allow the individual parameter or value
            # types to be read out using a single array index (no colons required)
            self.data = self.get_values('Data').transpose()
            if len(self.parameter_names) == 1:
                self.sweep_points = self.data[0, :]
            else:
                self.sweep_points = self.data[0:len(self.parameter_names), :]
            self.measured_values = self.data[-len(self.value_names):, :]

            self.xlabel = self.parameter_names[0] + ' (' +  \
                self.parameter_units[0] + ')'
            self.parameter_labels = [a+' (' + b + ')' for a, b in zip(
                                     self.parameter_names,
                                     self.parameter_units)]

            self.ylabels = [a+' (' + b + ')' for a, b in zip(self.value_names,
                                                             self.value_units)]
        else:
            raise ValueError('datasaving_format "%s " not recognized'
                             % datasaving_format)

    def plot_results_vs_sweepparam(self, x, y, fig, ax, show=False, marker='-o',
                                   log=False, label=None, **kw):
        save = kw.pop('save', False)
        self.plot_title = kw.pop('plot_title',
                                 textwrap.fill(self.timestamp_string + '_' +
                                               self.measurementstring, 40))
        xlabel = kw.pop('xlabel', None)
        ylabel = kw.pop('ylabel', None)
        ax.set_title(self.plot_title)
        if xlabel is not None:
            ax.set_xlabel(xlabel)
        if ylabel is not None:
            ax.set_ylabel(ylabel)
        ax.plot(x, y, marker, label=label)
        if log:
            ax.set_yscale('log')
        if show:
            plt.show()
        if save:
            if log:
                # litle hack to only change savename if logarithmic
                self.save_fig(fig, xlabel=xlabel, ylabel=(ylabel+'_log'), **kw)
            else:
                self.save_fig(fig, xlabel=xlabel, ylabel=ylabel, **kw)
        return

    def plot_complex_results(self, cmp_data, fig, ax, show=False, marker='.', **kw):
        '''
        Plot real and imaginary values measured vs a sweeped parameter
        Example: complex S21 of a resonator

        Author: Stefano Poletto
        Data: November 15, 2016
        '''
        save = kw.pop('save', False)
        self.plot_title = kw.pop('plot_title',
                                 textwrap.fill(self.timestamp_string + '_' +
                                               self.measurementstring, 40))

        xlabel = 'Real'
        ylabel = 'Imag'
        ax.set_title(self.plot_title)
        ax.set_xlabel(xlabel)
        ax.set_ylabel(ylabel)
        ax.plot(np.real(cmp_data), np.imag(cmp_data), marker)
        if show:
            plt.show()
        if save:
            self.save_fig(fig, xlabel=xlabel, ylabel=ylabel, **kw)

        return

    def get_naming_and_values_2D(self):
        '''
        This should also be adjusted for 2D.
        Data should directly be turned into a convenient
        Matrix.
        '''
        if 'datasaving_format' in list(self.g.attrs.keys()):
            datasaving_format = self.get_key('datasaving_format')
        else:
            print('Using legacy data loading, assuming old formatting')
            datasaving_format = 'Version 1'

        if datasaving_format == 'Version 1':
            # Get naming
            self.sweep_name = self.get_key('sweep_parameter_name')
            self.sweep_unit = self.get_key('sweep_parameter_unit')
            self.sweep_name_2D = self.get_key('sweep_parameter_2D_name')
            self.sweep_unit_2D = self.get_key('sweep_parameter_2D_unit')
            self.value_names = self.get_key('value_names')

            value_units = self.get_key('value_units')

            # get values
            self.sweep_points = self.get_values(self.sweep_name)
            self.sweep_points_2D = self.get_values(self.sweep_name_2D)
            self.measured_values = []
            self.zlabels = []
            for i in range(len(self.value_names)):
                self.measured_values.append(self.get_values(self.value_names[i]))
                self.zlabels.append(str(
                    self.value_names[i] + '('+value_units[i]+')'))
            self.xlabel = str(self.sweep_name + '('+self.sweep_unit+')')
            self.ylabel = str(self.sweep_name_2D + '('+self.sweep_unit_2D+')')

        elif datasaving_format == 'Version 2':

            self.parameter_names = self.get_key('sweep_parameter_names')
            self.parameter_units = self.get_key('sweep_parameter_units')
            self.sweep_name = self.parameter_names[0]
            self.sweep_name_2D = self.parameter_names[1]
            self.sweep_unit = self.parameter_units[0]
            self.sweep_unit_2D = self.parameter_units[1]

            self.value_names = self.get_key('value_names')
            self.value_units = self.get_key('value_units')

            self.data = self.get_values('Data').transpose()
            x = self.data[0]
            y = self.data[1]
            cols = np.unique(x).shape[0]
            # X,Y,Z can be put in colormap directly
            self.X = x.reshape(-1, cols)
            self.Y = y.reshape(-1, cols)
            self.sweep_points = self.X[0]
            self.sweep_points_2D = self.Y.T[0]

            if len(self.value_names) == 1:
                z = self.data[2]
                self.Z = z.reshape(-1, cols)
                self.measured_values = [self.Z.T]
            else:
                self.Z = []
                self.measured_values = []
                for i in range(len(self.value_names)):
                    z = self.data[2+i]
                    Z = z.reshape(-1, cols)
                    self.Z.append(Z)
                    self.measured_values.append(Z.T)


            self.xlabel = self.parameter_names[0] + ' (' +  \
                self.parameter_units[0] + ')'
            self.ylabel = self.parameter_names[1] + ' (' +  \
                self.parameter_units[1] + ')'

            self.parameter_labels = [a+' (' + b + ')' for a, b in zip(
                                     self.parameter_names,
                                     self.parameter_units)]

            self.zlabels = [a+' (' + b + ')' for a, b in zip(self.value_names,
                                                             self.value_units)]

        else:
            raise ValueError('datasaving_format "%s " not recognized'
                             % datasaving_format)

    def get_best_fit_results(self, peak=False, weighted=False):
        if len(self.data_file['Analysis']) is 1:
            return list(self.data_file['Analysis'].values())[0]
        else:
            normalized_chisquares = {}
            haspeak_lst = []
            for key, item in self.data_file['Analysis'].items():
                if weighted is False:
                    chisqr = item.attrs['chisqr']
                else:
                    chisqr = item.attrs['weighted_chisqr']
                var = item.attrs['var_name']
                i = np.where(self.value_names == var)[0]  # relies
                # on looping order
                # of get_naming and variables, not the most robust way
                norm_chisq = chisqr/np.std(self.measured_values[i])
                normalized_chisquares[key] = norm_chisq

                if peak:
                    try:
                        if ('dip' in item['Peaks'].attrs) or \
                           ('peak' in item['Peaks'].attrs):
                            haspeak_lst += [key]
                    except:
                        pass
            if haspeak_lst != []:
                chisquares = {k: v for (k, v) in list(normalized_chisquares.items())
                              if k in haspeak_lst}
                best_key = min(chisquares, key=normalized_chisquares.get)
            else:
                best_key = min(normalized_chisquares,
                               key=normalized_chisquares.get)
            print('Best key: ', best_key)
            best_fit_results = self.data_file['Analysis'][best_key]
            return best_fit_results

class OptimizationAnalysis_v2(MeasurementAnalysis):
    def run_default_analysis(self, close_file=True, **kw):
        self.get_naming_and_values()
        self.make_figures(**kw)
        if close_file:
            self.data_file.close()
        return

    def make_figures(self, **kw):

        base_figname = 'optimization of ' + self.value_names[0]
        if np.shape(self.sweep_points)[0] == 2:
            f, ax = plt.subplots()
            a_tools.color_plot_interpolated(
                x=self.sweep_points[0], y=self.sweep_points[1],
                z=self.measured_values[0], ax=ax,
                zlabel=self.value_names[0])
            ax.set_xlabel(self.parameter_labels[0])
            ax.set_ylabel(self.parameter_labels[1])
            ax.plot(self.sweep_points[0], self.sweep_points[1], '-o', c='grey')
            ax.plot(self.sweep_points[0][-1], self.sweep_points[1][-1],
                    'o', markersize=5, c='w')
            plot_title = kw.pop('plot_title', textwrap.fill(
                                self.timestamp_string + '_' +
                                self.measurementstring, 40))
            ax.set_title(plot_title)

            self.save_fig(f, figname=base_figname, **kw)

class OptimizationAnalysis(MeasurementAnalysis):
    def run_default_analysis(self, close_file=True, show=False, **kw):
        self.get_naming_and_values()
        try:
            optimization_method = self.data_file['Instrument settings']\
                ['MC'].attrs['optimization_method']
        except:
            optimization_method = 'Numerical'
            # This is because the MC is no longer an instrument and thus
            # does not get saved, I have to re add this (MAR 1/2016)
            logging.warning('Could not extract optimization method from' +
                            ' data file')

        base_figname = optimization_method + ' optimization of ' + \
            self.value_names[0]

        # Optimizable value vs n figure
        fig1_type = '%s vs n' % self.value_names[0]
        figname1 = base_figname + '\n' + fig1_type
        savename1 = self.timestamp_string + '_' + base_figname + '_' + \
            fig1_type
        fig1, ax = self.default_ax()
        ax.plot(self.measured_values[0], marker='o')
        # assumes only one value exists because it is an optimization
        ax.set_xlabel('iteration (n)')
        ax.set_ylabel(self.ylabels[0])
        ax.set_title(self.timestamp_string + ' ' + figname1)

        textstr = 'Optimization converged to: \n   %s: %.3g %s' % (
            self.value_names[0], self.measured_values[0][-1],
            self.value_units[0])
        for i in range(len(self.parameter_names)):
            textstr += '\n   %s: %.4g %s' % (self.parameter_names[i],
                                             self.sweep_points[i][-1],
                                             self.parameter_units[i])

        # y coord 0.4 ensures there is no overlap for both maximizing and minim
        ax.text(0.95, 0.4, textstr,
                transform=ax.transAxes,
                fontsize=11, verticalalignment='bottom',
                horizontalalignment='right',
                bbox=self.box_props)

        # Parameters vs n figure
        fig2, axarray = plt.subplots(len(self.parameter_names), 1,
                                     figsize=(8,
                                     4*len(self.parameter_names)))
        fig2_type = 'parameters vs n'
        figname2 = base_figname + '\n' + fig2_type
        savename2 = self.timestamp_string + '_' + base_figname + '_' + \
            fig2_type

        if len(self.parameter_names) != 1:
            axarray[0].set_title(self.timestamp_string + ' ' + figname2)
            for i in range(len(self.parameter_names)):
                axarray[i].plot(self.sweep_points[i], marker='o')
                # assumes only one value exists because it is an optimization
                axarray[i].set_xlabel('iteration (n)')
                axarray[i].set_ylabel(self.parameter_labels[i])
        else:
            axarray.plot(self.sweep_points, marker='o')
            # assumes only one value exists because it is an optimization
            axarray.set_xlabel('iteration (n)')
            axarray.set_ylabel(self.parameter_labels[0])
            axarray.set_title(self.timestamp_string + ' ' + figname2)

        # Optimizable value vs paramter
        fig3, axarray = plt.subplots(len(self.parameter_names), 1,
                                     figsize=(8,
                                     4*len(self.parameter_names)))
        fig3_type = '%s vs parameters' % self.value_names[0]
        figname3 = base_figname + '\n' + fig3_type
        savename3 = self.timestamp_string + '_' + base_figname + '_' + \
            fig3_type

        cm = plt.cm.get_cmap('RdYlBu')
        if len(self.parameter_names) != 1:
            axarray[0].set_title(self.timestamp_string + ' ' + figname3)
            for i in range(len(self.parameter_names)):
                axarray[i].plot(self.sweep_points[i], self.measured_values[0],
                                linestyle='--', c='k')
                # assumes only one value exists because it is an optimization
                sc = axarray[i].scatter(self.sweep_points[i],
                                        self.measured_values[0],
                                        c=np.arange(len(self.sweep_points[i])),
                                        cmap=cm, marker='o', lw=0.1)
                axarray[i].set_xlabel(self.parameter_labels[i])
                axarray[i].set_ylabel(self.ylabels[0])
            fig3.subplots_adjust(right=0.8)
            # WARNING: Command does not work in ipython notebook
            cbar_ax = fig3.add_axes([.85, 0.15, 0.05, 0.7])
            cbar = fig3.colorbar(sc, cax=cbar_ax)
            cbar.set_label('iteration (n)')
        else:
            axarray.plot(self.sweep_points, self.measured_values[0],
                         linestyle='--', c='k')
            sc = axarray.scatter(self.sweep_points, self.measured_values[0],
                                 c=np.arange(len(self.sweep_points)),
                                 cmap=cm, marker='o', lw=0.1)
            # assumes only one value exists because it is an optimization
            axarray.set_xlabel(self.parameter_labels[0])
            axarray.set_ylabel(self.ylabels[0])
            axarray.set_title(self.timestamp_string + ' ' + figname3)
            cbar = fig3.colorbar(sc)
            cbar.set_label('iteration (n)')

        self.save_fig(fig1, figname=savename1, **kw)
        self.save_fig(fig2, figname=savename2, **kw)
        self.save_fig(fig3, figname=savename3, fig_tight=False, **kw)

        self.add_analysis_datagroup_to_file()
        if 'optimization_result' not in self.analysis_group:
            fid_grp = self.analysis_group.create_group('optimization_result')
        else:
            fid_grp = self.analysis_group['optimization_result']
        fid_grp.attrs.create(name=self.value_names[0],
                             data=self.measured_values[0,-1])

        for i in range(len(self.parameter_names)):
            fid_grp.attrs.create(name=self.parameter_names[i],
                                 data=self.sweep_points[i][-1])

        print('Optimization converged to:')
        prt_str = '    %s: %.4f %s' % (self.value_names[0],
                                       self.measured_values[0][-1],
                                       self.value_units[0])
        print(prt_str)

        for i in range(len(self.parameter_names)):
            prt_str = '    %s: %.4f %s' % (self.parameter_names[i],
                                           self.sweep_points[i][-1],
                                           self.parameter_units[i])
            print(prt_str)

        if show:
            plt.show()

        self.optimization_result = (self.sweep_points[:, -1],
                                    self.measured_values[:, -1])
        if close_file:
            self.data_file.close()


class TD_Analysis(MeasurementAnalysis):
    '''
    Parent class for Time Domain (TD) analysis. Contains functions for
    rotating and normalizing data based on calibration coordinates.
    '''
    def __init__(self, NoCalPoints=4, center_point=31, make_fig=True,
                 zero_coord=None, one_coord=None, cal_points=None,
                 rotate_and_normalize=True,
                 plot_cal_points=True, **kw):
        self.NoCalPoints = NoCalPoints
        self.normalized_values = []
        self.normalized_cal_vals = []
        self.normalized_data_points = []
        self.cal_points = cal_points
        self.make_fig = make_fig
        self.rotate_and_normalize = rotate_and_normalize
        self.zero_coord = zero_coord
        self.one_coord = one_coord
        self.center_point = center_point
        self.plot_cal_points = plot_cal_points
        super(TD_Analysis, self).__init__(**kw)

    # def run_default_analysis(self, close_file=True, **kw):
    #     self.get_naming_and_values()
    #     self.fit_data(**kw)
    #     self.make_figures(**kw)
    #     if close_file:
    #         self.data_file.close()
    #     return self.fit_res

    def rotate_and_normalize_data(self):
        if self.cal_points is None:
            if len(self.measured_values[0]) == 42:
                self.corr_data, self.zero_coord, self.one_coord = \
                    a_tools.rotate_and_normalize_data(
                        data=self.measured_values[0:2],
                        zero_coord=self.zero_coord,
                        one_coord=self.one_coord,
                        cal_zero_points=list(range(2)),
                        cal_one_points=list(range(-8, -4)))
            elif len(self.measured_values[0]) == 21:
                self.corr_data, self.zero_coord, self.one_coord = \
                    a_tools.rotate_and_normalize_data(
                        data=self.measured_values[0:2],
                        zero_coord=self.zero_coord,
                        one_coord=self.one_coord,
                        cal_zero_points=list(range(1)),
                        cal_one_points=list(range(-4, -2)))
            else:
                self.corr_data, self.zero_coord, self.one_coord = \
                    a_tools.rotate_and_normalize_data(
                        data=self.measured_values[0:2],
                        zero_coord=self.zero_coord,
                        one_coord=self.one_coord,
                        cal_zero_points=list(range(1)),
                        cal_one_points=list(range(-2, 0)))
        else:
            self.corr_data, self.zero_coord, self.one_coord = \
                a_tools.rotate_and_normalize_data(
                    data=self.measured_values[0:2],
                    zero_coord=self.zero_coord,
                    one_coord=self.one_coord,
                    cal_zero_points=self.cal_points[0],
                    cal_one_points=self.cal_points[1])

    def run_default_analysis(self,
                             close_main_fig=True,  **kw):
        close_file = kw.pop('close_file', True)
        self.add_analysis_datagroup_to_file()
        self.get_naming_and_values()
        if self.rotate_and_normalize:
            self.rotate_and_normalize_data()
        else:
            self.corr_data = self.measured_values[0]
        self.add_dataset_to_analysisgroup('Corrected data',
                                          self.corr_data)
        self.analysis_group.attrs.create('corrected data based on',
                                         'calibration points'.encode('utf-8'))

        # Plotting
        if self.make_fig:
            self.fig1, fig2, self.ax1, axarray = self.setup_figures_and_axes()
            # print(len(self.value_names))
            for i in range(len(self.value_names)):
                if len(self.value_names) >= 4:
                        ax = axarray[i/2, i % 2]
                elif len(self.value_names) ==1:
                    ax = self.ax1
                else:
                    ax = axarray[i]
                self.plot_results_vs_sweepparam(x=self.sweep_points,
                                                y=self.measured_values[i],
                                                fig=fig2, ax=ax,
                                                xlabel=self.xlabel,
                                                ylabel=str(self.value_names[i]),
                                                save=False)
            ylabel = r'$F$ $\left(|1 \rangle \right)$'

            if self.plot_cal_points:
                x = self.sweep_points
                y = self.corr_data
            else:
                logging.warning('not tested for all types of calpoints')
                if type(self.cal_points[0]) is int:
                    x = self.sweep_points[:-2]
                    y = self.corr_data[:-2]
                else:
                    x = self.sweep_points[:-1*(len(self.cal_points[0])*2)]
                    y = self.corr_data[:-1*(len(self.cal_points[0])*2)]

            self.plot_results_vs_sweepparam(x=x,
                                            y=y,
                                            fig=self.fig1, ax=self.ax1,
                                            xlabel=self.xlabel,
                                            ylabel=ylabel,
                                            save=False)
            self.ax1.set_ylim(min(min(self.corr_data)-.1, -.1),
                              max(max(self.corr_data)+.1, 1.1))
            if not close_main_fig:
                # Hacked in here, good idea to only show the main fig but can
                # be optimized somehow
                self.save_fig(self.fig1, ylabel='Amplitude (normalized)',
                              close_fig=False, **kw)
            else:
                self.save_fig(self.fig1, ylabel='Amplitude (normalized)', **kw)
            self.save_fig(fig2, ylabel='Amplitude', **kw)
        if close_file:
            self.data_file.close()
        return

    def normalize_data_to_calibration_points(self, values, calsteps,
                                             save_norm_to_data_file=True):
        '''
        Rotates and normalizes the data based on the calibration points.

        values: array of measured values, uses only the length of this
        calsteps: number of points that corresponds to calibration points
        '''
        NoPts = len(values)
        cal_zero_points = list(range(NoPts-int(calsteps),
                               int(NoPts-int(calsteps)/2)))
        cal_one_points = list(range(int(NoPts-int(calsteps)/2), NoPts))

        self.corr_data = a_tools.rotate_and_normalize_data(
            self.measured_values[0:2], cal_zero_points, cal_one_points)[0]
        if save_norm_to_data_file:
            self.add_dataset_to_analysisgroup('Corrected data',
                                              self.corr_data)
            self.analysis_group.attrs.create('corrected data based on',
                                             'calibration points'.encode('utf-8'))
        normalized_values = self.corr_data
        normalized_data_points = normalized_values[:-int(calsteps)]
        normalized_cal_vals = normalized_values[-int(calsteps):]
        return [normalized_values, normalized_data_points, normalized_cal_vals]

    def fit_data(*kw):
        '''
        Exists to be able to include it in the TD_Analysis run default
        '''
        pass

class chevron_optimization_v1(TD_Analysis):
    def __init__(self, cost_function=0, NoCalPoints=4, center_point=31, make_fig=True,
                 zero_coord=None, one_coord=None, cal_points=None,
                 plot_cal_points=True, **kw):
        self.cost_function = cost_function
        super(chevron_optimization_v1, self).__init__(**kw)

    def run_default_analysis(self,
                             close_main_fig=True,  **kw):
        super(chevron_optimization_v1, self).run_default_analysis(**kw)
        sweep_points_wocal = self.sweep_points[:-4]
        measured_values_wocal = self.measured_values[0][:-4]

        output_fft = np.real_if_close(np.fft.rfft(measured_values_wocal))
        ax_fft = np.fft.rfftfreq(len(measured_values_wocal),
                                 d=sweep_points_wocal[1]-sweep_points_wocal[0])
        order_mask = np.argsort(ax_fft)
        y = output_fft[order_mask]
        y = y/np.sum(np.abs(y))

        u = np.where(np.arange(len(y)) == 0, 0, y)
        array_peaks = a_tools.peak_finder(np.arange(len(np.abs(y))),
                                          np.abs(u),
                                          window_len=0)
        if array_peaks['peak_idx'] is None:
            self.period = 0.
            self.cost_value = 100.
        else:
            self.period = 1./ax_fft[order_mask][array_peaks['peak_idx']]
            if self.period == np.inf:
                self.period = 0.
            if self.cost_function == 0:
                self.cost_value = -np.abs(y[array_peaks['peak_idx']])
            else:
                self.cost_value = self.get_cost_value(sweep_points_wocal,
                                                      measured_values_wocal)

    def get_cost_value(self, x, y):
        num_periods = np.floor(x[-1]/self.period)
        if num_periods == np.inf:
            num_periods = 0
        # sum of mins
        sum_min = 0.
        for i in range(int(num_periods)):
            sum_min += np.interp((i+0.5)*self.period, x, y)
            # print(sum_min)

        # sum of maxs
        sum_max = 0.
        for i in range(int(num_periods)):
            sum_max += 1.-np.interp(i*self.period, x, y)
            # print(sum_max)

        return sum_max+sum_min

class chevron_optimization_v2(TD_Analysis):
    def __init__(self, NoCalPoints=4, center_point=31, make_fig=True,
                 zero_coord=None, one_coord=None, cal_points=None,
                 plot_cal_points=True, **kw):
        super(chevron_optimization_v2, self).__init__(**kw)

    def run_default_analysis(self,
                             close_main_fig=True,  **kw):
        super(chevron_optimization_v2, self).run_default_analysis(**kw)
        measured_values = a_tools.normalize_data_v3(self.measured_values[0])
        self.cost_value_1, self.period = self.sum_cost(self.sweep_points*1e9,
                                                       measured_values)
        self.cost_value_2 = self.swap_cost(self.sweep_points*1e9,
                                           measured_values)
        self.cost_value = [self.cost_value_1, self.cost_value_2]

        fig, ax = plt.subplots(1, figsize=(8, 6))

        min_idx, max_idx = self.return_max_min(self.sweep_points*1e9,
                                               measured_values, 1)
        ax.plot(self.sweep_points*1e9, measured_values, 'b-')
        ax.plot(self.sweep_points[min_idx]*1e9, measured_values[min_idx], 'r*')
        ax.plot(self.sweep_points[max_idx]*1e9, measured_values[max_idx], 'g*')
        ax.plot(self.period*0.5, self.cost_value_2, 'b*', label='SWAP cost')
        ax.set_ylim(-0.05, 1.05)
        ax.text(35, 0.05, r'%.3f'%(self.cost_value_1), color='red')
        ax.xaxis.label.set_fontsize(13)
        ax.yaxis.label.set_fontsize(13)
        ax.set_xlabel('Time (ns)')
        ax.set_ylabel(r'$F |1\rangle$')

        ax.set_title('%s: Chevorn slice: Cost functions'%self.timestamp_string)

        self.save_fig(fig, fig_tight=False, **kw)

    def analysis_on_fig(self, ax):
        measured_values = a_tools.normalize_data_v3(self.measured_values[0])
        self.cost_value_1, self.period = self.sum_cost(self.sweep_points*1e9,
                                                       measured_values)
        self.cost_value_2 = self.swap_cost(self.sweep_points*1e9,
                                           measured_values)
        self.cost_value = [self.cost_value_1, self.cost_value_2]

        min_idx, max_idx = self.return_max_min(self.sweep_points*1e9,
                                               measured_values, 1)
        ax.plot(self.sweep_points*1e9, measured_values, 'b-')
        ax.plot(self.sweep_points[min_idx]*1e9, measured_values[min_idx], 'r*')
        ax.plot(self.sweep_points[max_idx]*1e9, measured_values[max_idx], 'g*')
        ax.plot(self.period*0.5, self.cost_value_2, 'b*', label='SWAP cost')
        ax.set_ylim(-0.05, 1.05)
        ax.text(35, 0.05, r'%.3f'%(self.cost_value_1), color='red')
        ax.xaxis.label.set_fontsize(13)
        ax.yaxis.label.set_fontsize(13)
        ax.set_xlabel('Time (ns)')
        ax.set_ylabel(r'$F |1\rangle$')

        ax.set_title('%s: Chevorn slice: Cost functions'%self.timestamp_string)


    def return_max_min(self, data_x, data_y, window):
        x_points = data_x[:-4]
        y_points = a_tools.smooth(data_y[:-4],window_len=window)
        return argrelmin(y_points), argrelmax(y_points)

    def get_period(self, min_array, max_array):
        all_toghether = np.concatenate((min_array, max_array))
        sorted_vec = np.sort(all_toghether)
        diff = sorted_vec[1:] - sorted_vec[:-1]
        avg = np.mean(diff)
        std = np.std(diff)
        diff_filtered = np.where(np.abs(diff-avg)<std, diff, np.nan)
        diff_filtered = diff_filtered[~np.isnan(diff_filtered)]
    #     diff_filtered = diff
        return 2.*np.mean(diff_filtered), np.std(diff_filtered)

    def spec_power(self, data_x, data_y):
        x_points = data_x[:-4]
        y_points = data_y[:-4]
        min_idx, max_idx = self.return_max_min(data_x, data_y, 1)
        period, st = self.get_period(data_x[min_idx], data_x[max_idx])
        f = 1./period

        output_fft = np.real_if_close(np.fft.rfft(y_points))
        ax_fft = np.fft.rfftfreq(len(y_points),
                                 d=x_points[1]-x_points[0])
        order_mask = np.argsort(ax_fft)
        y = output_fft[order_mask]
        y = y/np.sum(np.abs(y))
        return -np.interp(f,ax_fft,np.abs(y))

    def sum_cost(self, data_x, data_y):
        x_points = data_x[:-4]
        y_points = data_y[:-4]
        min_idx, max_idx = self.return_max_min(data_x, data_y, 4)
        period, st = self.get_period(data_x[min_idx], data_x[max_idx])
        num_periods = np.floor(x_points[-1]/period)

        sum_min = 0.
        for i in range(int(num_periods)):
            sum_min += np.interp((i+0.5)*period, x_points, y_points)
        sum_max = 0.
        for i in range(int(num_periods)):
            sum_max += 1.-np.interp(i*period, x_points, y_points)

        return sum_max+sum_min, period

    def swap_cost(self, data_x, data_y):
        x_points = data_x[:-4]
        y_points = data_y[:-4]
        min_idx, max_idx = self.return_max_min(data_x, data_y, 4)
        period, st = self.get_period(data_x[min_idx], data_x[max_idx])
        return np.interp(period*0.5, x_points, y_points)

class Rabi_Analysis(TD_Analysis):
    def __init__(self, label='Rabi', **kw):
        kw['label'] = label
        kw['h5mode'] = 'r+'
        super().__init__(**kw)

    def run_default_analysis(self, close_file=True, **kw):
        self.get_naming_and_values()
        self.fit_data(**kw)
        self.make_figures(**kw)
        if close_file:
            self.data_file.close()
        return self.fit_res

    def make_figures(self, **kw):
        show_guess = kw.pop('show_guess', False)
        self.fig, self.axs = plt.subplots(2, 1, figsize=(5, 6))
        x_fine = np.linspace(min(self.sweep_points), max(self.sweep_points),
                             1000)
        for i in [0, 1]:
            if i == 0:
                plot_title = kw.pop('plot_title', textwrap.fill(
                                    self.timestamp_string + '_' +
                                    self.measurementstring, 40))
            else:
                plot_title = ''
            self.axs[i].ticklabel_format(useOffset=False)
            self.plot_results_vs_sweepparam(x=self.sweep_points,
                                            y=self.measured_values[i],
                                            fig=self.fig, ax=self.axs[i],
                                            xlabel=self.xlabel,
                                            ylabel=self.ylabels[i],
                                            save=False,
                                            plot_title=plot_title)

            fine_fit = self.fit_res[i].model.func(
                x_fine, **self.fit_res[i].best_values)
            self.axs[i].plot(x_fine, fine_fit, label='fit')
            if show_guess:
                fine_fit = self.fit_res[i].model.func(
                    x_fine, **self.fit_res[i].init_values)
                self.axs[i].plot(x_fine, fine_fit, label='guess')
                self.axs[i].legend(loc='best')
        self.save_fig(self.fig, fig_tight=False, **kw)

    def fit_data(self, print_fit_results=False, **kw):
        self.add_analysis_datagroup_to_file()
        model = fit_mods.CosModel
        self.fit_res = ['', '']
        # It would be best to do 1 fit to both datasets but since it is
        # easier to do just one fit we stick to that.
        for i in [0, 1]:
            params = model.guess(model, data=self.measured_values[i],
                                 t=self.sweep_points)
            self.fit_res[i] = fit_mods.CosModel.fit(
                data=self.measured_values[i],
                t=self.sweep_points,
                params=params)
            self.save_fitted_parameters(fit_res=self.fit_res[i],
                                        var_name=self.value_names[i])

class TD_UHFQC(TD_Analysis):
    def __init__(self, NoCalPoints=4, center_point=31, make_fig=True,
                 zero_coord=None, one_coord=None, cal_points=None,
                 plot_cal_points=True, **kw):
        super(TD_UHFQC, self).__init__(**kw)

    def run_default_analysis(self,
                             close_main_fig=True,  **kw):
        super(TD_UHFQC, self).run_default_analysis(**kw)
        measured_values = a_tools.normalize_data_v3(self.measured_values[0])

        fig, ax = plt.subplots(1, figsize=(8, 6))

        ax.plot(self.sweep_points*1e9, measured_values, '-o')
        ax.set_ylim(-0.05, 1.05)
        ax.xaxis.label.set_fontsize(13)
        ax.yaxis.label.set_fontsize(13)
        ax.set_xlabel('Time (ns)')
        ax.set_ylabel(r'$F |1\rangle$')

        ax.set_title('%s: TD Scan'%self.timestamp_string)

        self.save_fig(fig, fig_tight=False, **kw)


class Echo_analysis(TD_Analysis):

    def run_default_analysis(self, close_file=True, **kw):
        self.get_naming_and_values()
        self.rotate_and_normalize_data()
        self.fit_data(**kw)
        self.make_figures(**kw)
        if close_file:
            self.data_file.close()
        return self.fit_res
        pass

    def fit_data(self, print_fit_results=False, **kw):

        self.add_analysis_datagroup_to_file()
        # Instantiating here ensures models have no memory of constraints
        model = lmfit.Model(fit_mods.ExpDecayFunc)
        model.guess = fit_mods.exp_dec_guess

        params = model.guess(model, data=self.corr_data[:-self.NoCalPoints],
                             t=self.sweep_points[:-self.NoCalPoints])
        self.fit_res = model.fit(data=self.corr_data[:-self.NoCalPoints],
                                 t=self.sweep_points[:-self.NoCalPoints],
                                 params=params)
        self.save_fitted_parameters(fit_res=self.fit_res,
                                    var_name='corr_data')

    def make_figures(self, **kw):
        show_guess = kw.pop('show_guess', False)
        self.fig, self.ax = plt.subplots(figsize=(5, 3))
        x_fine = np.linspace(min(self.sweep_points), max(self.sweep_points),
                             1000)
        plot_title = kw.pop('plot_title', textwrap.fill(
                            self.timestamp_string + '_' +
                            self.measurementstring, 40))
        self.plot_results_vs_sweepparam(x=self.sweep_points,
                                        y=self.corr_data,
                                        fig=self.fig, ax=self.ax,
                                        xlabel=self.xlabel,
                                        ylabel=r'F$|1\rangle$',
                                        save=False,
                                        plot_title=plot_title)

        self.ax.plot(x_fine, self.fit_res.eval(t=x_fine), label='fit')
        textstr = '$T_2$={:.3g}$\pm$({:.3g})s '.format(
            self.fit_res.params['tau'].value,
            self.fit_res.params['tau'].stderr)
        if show_guess:
            self.ax.plot(x_fine, self.fit_res.eval(
                t=x_fine, **self.fit_res.init_values), label='guess')
            self.ax.legend(loc='best')

        self.ax.ticklabel_format(style='sci', scilimits=(0, 0))
        self.ax.text(0.4, 0.95, textstr, transform=self.ax.transAxes,
                     fontsize=11, verticalalignment='top',
                     bbox=self.box_props)
        self.save_fig(self.fig, fig_tight=True, **kw)


class Rabi_parabola_analysis(Rabi_Analysis):

    def fit_data(self, print_fit_results=False, **kw):
        self.add_analysis_datagroup_to_file()
        model = lmfit.models.ParabolicModel()
        self.fit_res = ['', '']
        # It would be best to do 1 fit to both datasets but since it is
        # easier to do just one fit we stick to that.
        for i in [0, 1]:
            model.set_param_hint('x0', expr='-b/(2*a)')
            params = model.guess(data=self.measured_values[i],
                                 x=self.sweep_points)
            self.fit_res[i] = model.fit(
                data=self.measured_values[i],
                x=self.sweep_points,
                params=params)
            self.save_fitted_parameters(fit_res=self.fit_res[i],
                                        var_name=self.value_names[i])


class Motzoi_XY_analysis(TD_Analysis):
    '''
    Analysis for the Motzoi XY sequence (Xy-Yx)
    Extracts the alternating datapoints and then fits two polynomials.
    The intersect of the fits corresponds to the optimum motzoi parameter.
    '''
    def __init__(self, label='Motzoi', **kw):
        kw['label'] = label
        kw['h5mode'] = 'r+'
        super().__init__(**kw)

    def run_default_analysis(self, close_file=True, close_main_fig=True, **kw):
        self.get_naming_and_values()
        self.add_analysis_datagroup_to_file()
        self.cal_points = kw.pop('cal_point', [[-4, -3], [-2, -1]])
        self.rotate_and_normalize_data()
        self.add_dataset_to_analysisgroup('Corrected data',
                                          self.corr_data)
        self.analysis_group.attrs.create('corrected data based on',
                                         'calibration points'.encode('utf-8'))
        # Only the unfolding part here is unique to this analysis
        self.sweep_points_Xy = self.sweep_points[:-4:2]
        self.sweep_points_Yx = self.sweep_points[1:-4:2]
        self.corr_data_Xy = self.corr_data[:-4:2]
        self.corr_data_Yx = self.corr_data[1:-4:2]

        self.fit_data(**kw)
        self.make_figures(**kw)

        opt_motzoi = self.calculate_optimal_motzoi()

        if close_file:
            self.data_file.close()
        return opt_motzoi

    def make_figures(self, **kw):
        # Unique in that it has hardcoded names and ponits to plot
        show_guess = kw.pop('show_guess', False)
        self.fig, self.ax = plt.subplots(1, 1, figsize=(5, 3))
        x_fine = np.linspace(min(self.sweep_points), max(self.sweep_points),
                             1000)
        plot_title = kw.pop('plot_title', textwrap.fill(
                            self.timestamp_string + '_' +
                            self.measurementstring, 40))
        self.ax.set_title(plot_title)

        self.ax.ticklabel_format(useOffset=False)
        self.ax.set_xlabel(kw.pop('xlabel', self.xlabel))
        self.ax.set_ylabel(kw.pop('ylabel', r'$F|1\rangle$'))
        self.ax.plot(self.sweep_points_Xy, self.corr_data_Xy,
                     'o', c='b', label='Xy')
        self.ax.plot(self.sweep_points_Yx, self.corr_data_Yx,
                     'o', c='r', label='Yx')
        c = ['b', 'r']
        if hasattr(self, 'fit_res'):
            for i in range(len(self.fit_res)):
                fine_fit = self.fit_res[i].model.func(
                    x_fine, **self.fit_res[i].best_values)
                self.ax.plot(x_fine, fine_fit, c=c[i], label='fit')
                if show_guess:
                    fine_fit = self.fit_res[i].model.func(
                        x_fine, **self.fit_res[i].init_values)
                    self.ax.plot(x_fine, fine_fit, c=c[i], label='guess')

        self.ax.legend(loc='best')
        self.ax.set_ylim(-.1, 1.1)
        self.save_fig(self.fig, fig_tight=True, **kw)

    def fit_data(self, **kw):
        model = lmfit.models.ParabolicModel()
        self.fit_res = ['', '']

        params = model.guess(data=self.corr_data_Xy,
                             x=self.sweep_points_Xy)
        self.fit_res[0] = model.fit(
            data=self.corr_data_Xy,
            x=self.sweep_points_Xy,
            params=params)
        self.save_fitted_parameters(fit_res=self.fit_res[0],
                                    var_name='Xy')

        params = model.guess(data=self.corr_data_Yx,
                             x=self.sweep_points_Yx)
        self.fit_res[1] = model.fit(
            data=self.corr_data_Yx,
            x=self.sweep_points_Yx,
            params=params)
        self.save_fitted_parameters(fit_res=self.fit_res[1],
                                    var_name='Yx')

    def calculate_optimal_motzoi(self):
        '''
        The best motzoi parameter is there where both curves intersect.
        As a parabola can have 2 intersects.
        Will default to picking the one closest to zero
        '''
        b_vals0 = self.fit_res[0].best_values
        b_vals1 = self.fit_res[1].best_values
        x1, x2 = a_tools.solve_quadratic_equation(
            b_vals1['a']-b_vals0['a'], b_vals1['b']-b_vals0['b'],
            b_vals1['c']-b_vals0['c'])
        self.optimal_motzoi = min(x1, x2, key=lambda x: abs(x))
        return self.optimal_motzoi


class Rabi_Analysis_old(TD_Analysis):
    '''
    This is the old Rabi analysis for the mathematica sequences of 60 points
    '''
    def __init__(self, label='Rabi',  **kw):
        kw['label'] = label
        kw['h5mode'] = 'r+'
        super(self.__class__, self).__init__(**kw)

    def run_default_analysis(self, print_fit_results=False, **kw):
        self.add_analysis_datagroup_to_file()
        show_guess = kw.pop('show_guess', False)
        show_fig = kw.pop('show_fig', False)
        close_file = kw.pop('close_file', True)
        figsize = kw.pop('figsize', (11, 10))

        self.get_naming_and_values()
        if self.sweep_unit != 'arb unit':
            # If the control is not off the tektronix the center should be 0
            self.center_point = 0

        fig, axarray = plt.subplots(2, 1, figsize=figsize)
        fit_res = [None]*len(self.value_names)

        for i, name in enumerate(self.value_names):
            offset_estimate = np.mean(self.measured_values[i])
            if (np.mean(self.measured_values[i][30:34]) <
                    np.mean(self.measured_values[i][34:38])):
                amplitude_sign = -1.
            else:
                amplitude_sign = 1.
            amplitude_estimate = amplitude_sign*abs(max(
                self.measured_values[i])-min(self.measured_values[i]))/2
            w = np.fft.fft(
                self.measured_values[i][:-self.NoCalPoints]-offset_estimate)
            index_of_fourier_maximum = np.argmax(np.abs(w[1:len(w)/2]))+1
            fourier_index_to_freq = 1/abs(self.sweep_points[0] -
                                          self.sweep_points[-self.NoCalPoints])
            if index_of_fourier_maximum < 3:
                print('Rabi period too long for fourier analysis, using single period as default guess')
                frequency_estimate = fourier_index_to_freq
            else:
                frequency_estimate = fourier_index_to_freq * \
                    index_of_fourier_maximum
            # Guess for params

            fit_mods.CosModel.set_param_hint('amplitude',
                                             value=amplitude_estimate)
            fit_mods.CosModel.set_param_hint('frequency',
                                             value=frequency_estimate,
                                             min=0, max=1/8.)
            fit_mods.CosModel.set_param_hint('offset',
                                             value=offset_estimate)
            fit_mods.CosModel.set_param_hint('phase',
                                             value=0,
                                             # Should be at the center
                                             # we let sign take care of flipping
                                             vary=False),

            self.params = fit_mods.CosModel.make_params()
            displaced_fitting_axis = self.sweep_points[:-self.NoCalPoints] - \
                self.center_point

            fit_res[i] = fit_mods.CosModel.fit(
                data=self.measured_values[i][:-self.NoCalPoints],
                t=displaced_fitting_axis,
                params=self.params)
            self.fit_results.append(fit_res[i])
            self.save_fitted_parameters(fit_res[i],
                                        var_name=name)
            best_vals = fit_res[i].best_values

            if print_fit_results:
                print(fit_res[i].fit_report())

            if not best_vals['frequency'] == 0:
                self.drive_scaling_factor = self.calculate_drive_scaling_factor(
                    best_vals['frequency'])
            else:
                logging.warning('FIXME something wrong with frequency fit')
                self.drive_scaling_factor = 1

            if show_guess:
                axarray[i].plot(self.sweep_points[:-self.NoCalPoints],
                                fit_res[i].init_fit, 'k--')
            x = np.linspace(min(displaced_fitting_axis),
                            max(displaced_fitting_axis),
                            len(displaced_fitting_axis)*100)

            y = fit_mods.CosFunc(x,
                                 frequency=best_vals['frequency'],
                                 phase=best_vals['phase'],
                                 amplitude=best_vals['amplitude'],
                                 offset=best_vals['offset'])
            axarray[i].plot(x+self.center_point, y, 'r-')

            textstr = (
                '''    $f$ = %.3g $\pm$ (%.3g)
                       $A$ = %.3g $\pm$ (%.3g)
                       $\phi$ = %.3g $\pm$ (%.3g)
                       $a_0$ = %.3g $\pm$ (%.3g)''' % (
                    fit_res[i].params['frequency'].value,
                    fit_res[i].params['frequency'].stderr,
                    fit_res[i].params['amplitude'].value,
                    fit_res[i].params['amplitude'].stderr,
                    fit_res[i].params['phase'].value,
                    fit_res[i].params['phase'].stderr,
                    fit_res[i].params['offset'].value,
                    fit_res[i].params['offset'].stderr))

            axarray[i].text(0.65, 0.95, textstr,
                            transform=axarray[i].transAxes,
                            fontsize=11, verticalalignment='top',
                            horizontalalignment='left',
                            bbox=self.box_props)
            self.plot_results_vs_sweepparam(x=self.sweep_points,
                                            y=self.measured_values[i],
                                            fig=fig, ax=axarray[i],
                                            xlabel=self.xlabel,
                                            ylabel=str(self.value_names[i]),
                                            save=False)

        if show_fig:
            plt.show()
        self.save_fig(fig, figname=self.sweep_name+'Rabi_fit', **kw)
        if close_file:
            self.data_file.close()
        return fit_res

    def calculate_drive_scaling_factor(self, frequency):
        '''
        This works by the assumption that you want to have 1.5 Rabi periods
        in your signal. This means that the pi amplitude should be at .75 of
        the max amplitude.
        '''
        desired_period_in_indices = \
            (len(self.sweep_points)-self.NoCalPoints)/1.5
        sorted_swp = np.sort(self.sweep_points)
        # Sorting needed for when data is taken in other than ascending order
        step_per_index = sorted_swp[1] - sorted_swp[0]
        desired_period = desired_period_in_indices * step_per_index
        # calibration points max should be at -20
        # and + 20 from the center -> period of 80
        desired_freq = 1/desired_period
        rabi_scaling = desired_freq / frequency
        return rabi_scaling

    def get_drive_scaling_factor(self):
        best_fit = self.get_best_fit_results()
        frequency = best_fit['frequency'].attrs['value']

        drive_scaling_factor = self.calculate_drive_scaling_factor(frequency)

        print('Drive scaling factor: %.2f' % drive_scaling_factor)
        return drive_scaling_factor


# playaround
# class SSRO_Analysis(MeasurementAnalysis):
#     '''
#     Analysis class for Single Shot Readout.
#     Scripts finds optimum rotation of IQ plane leaving all information in the
#     I-quadrature.
#     Then, for both On and Off datasets unbinned s-curves are fitted with the
#     sum of two gaussians. From the fits two fidelity numbers are extracted:

#     outputs two fidelity numbers:
#         - F: the maximum separation between the two double gauss fits
#         - F_corrected: the maximum separation between the largest normalized
#                     gausses of both double gauss fits
#                     this thereby aims to correct the data for
#                     - imperfect pulses
#                     - relaxation
#                     - residual excitation
#                     This figure of merit is unstable for low (<0.30 fidelity)
#     outputs one optimum voltage
#         -V_opt: the optimum threshold voltage is equal for both definitions of
#                 fidelity.

#     Nofits option is added to skip the double gaussian fitting and extract
#     the optimum threshold and fidelity from cumulative histograms.
#     '''

#     def __init__(self, **kw):
#         kw['h5mode'] = 'r+'
#         super(self.__class__, self).__init__(**kw)

#     def run_default_analysis(self, rotate=True, no_fits=False,
#                              print_fit_results=False, plot_hists=False, **kw):

#         self.add_analysis_datagroup_to_file()
#         self.no_fits = no_fits
#         self.plot_hists = plot_hists
#         # plotting histograms of the raw shots on I and Q axis
#         try:
#             shots_I_data = self.get_values(key='I')
#             shots_Q_data = self.get_values(key='Q')
#             shots_I_data_0, shots_I_data_1 = a_tools.zigzag(shots_I_data)
#             shots_Q_data_0, shots_Q_data_1 = a_tools.zigzag(shots_Q_data)

#         except(KeyError):  # used for different naming when using TD_meas shots
#             shots_I_data_0 = self.get_values(key='single_shot_I')[:, 0]
#             shots_I_data_1 = self.get_values(key='single_shot_I')[:, 1]
#             shots_Q_data_0 = self.get_values(key='single_shot_Q')[:, 0]
#             shots_Q_data_1 = self.get_values(key='single_shot_Q')[:, 1]

#         # cutting off half data points (odd number of data points)
#         min_len = np.min([np.size(shots_I_data_0), np.size(shots_I_data_1),
#                           np.size(shots_Q_data_0), np.size(shots_Q_data_1)])
#         shots_I_data_0 = shots_I_data_0[0:min_len]
#         shots_I_data_1 = shots_I_data_1[0:min_len]
#         shots_Q_data_0 = shots_Q_data_0[0:min_len]
#         shots_Q_data_1 = shots_Q_data_1[0:min_len]

#         # rotating IQ-plane to transfer all information to the I-axis
#         if rotate:
#             theta, shots_I_data_1_rot, shots_I_data_0_rot = \
#                 self.optimize_IQ_angle(shots_I_data_1, shots_Q_data_1,
#                                        shots_I_data_0, shots_Q_data_0, min_len,
#                                        **kw)
#             self.theta = theta
#         else:
#             self.theta = 0
#             shots_I_data_1_rot = shots_I_data_1
#             shots_I_data_0_rot = shots_I_data_0
#         # making gaussfits of s-curves
#         self.no_fits_analysis(shots_I_data_1_rot, shots_I_data_0_rot, min_len,
#                               **kw)
#         if self.no_fits is False:
#             self.s_curve_fits(shots_I_data_1_rot, shots_I_data_0_rot, min_len,
#                               **kw)
#         self.finish(**kw)

#     def optimize_IQ_angle(self, shots_I_1, shots_Q_1, shots_I_0,
#                           shots_Q_0, min_len, plot_2D_histograms=True,
#                           **kw):

#         avg_I_0 = np.mean(shots_I_0)
#         avg_I_1 = np.mean(shots_I_1)
#         avg_Q_0 = np.mean(shots_Q_0)
#         avg_Q_1 = np.mean(shots_Q_1)

#         d_I = avg_I_1 - avg_I_0
#         d_Q = avg_Q_1 - avg_Q_0

#         theta = -np.arctan2(d_Q,d_I)

#         shots_I_1_rot = np.cos(theta)*shots_I_1 - np.sin(theta)*shots_Q_1
#         shots_Q_1_rot = np.sin(theta)*shots_I_1 + np.cos(theta)*shots_Q_1

#         shots_I_0_rot = np.cos(theta)*shots_I_0 - np.sin(theta)*shots_Q_0
#         shots_Q_0_rot = np.sin(theta)*shots_I_0 + np.cos(theta)*shots_Q_0
#         # plotting the histograms before rotation
#         fig, axes = plt.subplots()
#         axes.hist(shots_Q_1, bins=40, label='1 Q',
#                   histtype='step', normed=1, color='r')
#         axes.hist(shots_Q_0, bins=40, label='0 Q',
#                   histtype='step', normed=1, color='b')
#         axes.hist(shots_I_1, bins=40, label='1 I',
#                   histtype='step', normed=1, color='m')
#         axes.hist(shots_I_0, bins=40, label='0 I',
#                   histtype='step', normed=1, color='c')

#         axes.set_title('Histograms of shots on IQ plane as measured, %s shots'%min_len)
#         plt.xlabel('DAQ voltage integrated (a.u.)', fontsize=14)
#         plt.ylabel('Fraction', fontsize=14)

#         #plt.hist(SS_Q_data, bins=40,label='0 Q')
#         plt.legend(loc='best')
#         self.save_fig(fig, figname='raw-histograms', **kw)
#         plt.show()
#         #plotting the histograms after rotation
#         fig, axes = plt.subplots()

#         axes.hist(shots_I_1_rot, bins=40, label='|1>',
#                   histtype='step', normed=1, color='r')
#         axes.hist(shots_I_0_rot, bins=40, label='|0>',
#                   histtype='step', normed=1, color='b')

#         axes.set_title('Histograms of shots on rotaded IQ plane, %s shots' %
#                        min_len)
#         plt.xlabel('DAQ voltage integrated (a.u.)', fontsize=14)
#         plt.ylabel('Fraction', fontsize=14)

#         plt.legend()
#         self.save_fig(fig, figname='rotated-histograms', **kw)
#         plt.show()
#         return(theta, shots_I_1_rot, shots_I_0_rot)

#     def no_fits_analysis(self, shots_I_1_rot, shots_I_0_rot, min_len,
#                          **kw):
#         min_voltage_1 = np.min(shots_I_1_rot)
#         min_voltage_0 = np.min(shots_I_0_rot)
#         min_voltage = np.min([min_voltage_1, min_voltage_0])

#         max_voltage_1 = np.max(shots_I_1_rot)
#         max_voltage_0 = np.max(shots_I_0_rot)
#         max_voltage = np.max([max_voltage_1, max_voltage_0])
#         print(min_voltage,max_voltage)
#         print(np.mean(shots_I_1_rot),np.mean(shots_I_0_rot))
#         print((shots_I_1_rot),(shots_I_0_rot))

#         hist_1, bins = np.histogram(shots_I_1_rot, bins=1000,
#                                     range=(min_voltage, max_voltage),
#                                     density=1)
#         cumsum_1 = np.cumsum(hist_1)
#         self.cumsum_1 = cumsum_1/cumsum_1[-1]  # renormalizing

#         hist_0, bins = np.histogram(shots_I_0_rot, bins=1000,
#                                     range=(min_voltage, max_voltage),
#                                     density=1)
#         cumsum_0 = np.cumsum(hist_0)
#         self.cumsum_0 = cumsum_0/cumsum_0[-1]  # renormalizing

#         cumsum_diff = (abs(self.cumsum_1-self.cumsum_0))
#         cumsum_diff_list = cumsum_diff.tolist()
#         self.index_V_opt_raw = int(cumsum_diff_list.index(np.max(
#                                    cumsum_diff_list)))
#         V_opt_raw = bins[self.index_V_opt_raw]+(bins[1]-bins[0])/2
#         # adding half a bin size
#         F_raw = cumsum_diff_list[self.index_V_opt_raw]

#         fig, ax = plt.subplots()
#         ax.plot(bins[0:-1], self.cumsum_1, label='cumsum_1', color='red')
#         ax.plot(bins[0:-1], self.cumsum_0, label='cumsum_0', color='blue')
#         ax.axvline(V_opt_raw, ls='--', label="V_opt_raw = %.3f" % V_opt_raw,
#                    linewidth=2, color='grey')
#         ax.text(.7, .6, 'F-raw = %.4f' % F_raw, transform=ax.transAxes,
#                 fontsize='large')
#         ax.set_title('raw cumulative histograms')
#         plt.xlabel('DAQ voltage integrated (AU)', fontsize=14)
#         plt.ylabel('Fraction', fontsize=14)

#         #plt.hist(SS_Q_data, bins=40,label = '0 Q')
#         plt.legend(loc=2)
#         self.save_fig(fig, figname='raw-cumulative-histograms', **kw)
#         plt.show()

#         # saving the results
#         if 'SSRO_Fidelity' not in self.analysis_group:
#             fid_grp = self.analysis_group.create_group('SSRO_Fidelity')
#         else:
#             fid_grp = self.analysis_group['SSRO_Fidelity']
#         fid_grp.attrs.create(name='V_opt_raw', data=V_opt_raw)
#         fid_grp.attrs.create(name='F_raw', data=F_raw)

#         self.F_raw = F_raw
#         self.V_opt_raw = V_opt_raw


#     def s_curve_fits(self, shots_I_1_rot, shots_I_0_rot, min_len,
#                      **kw):
#         # Sorting data for analytical fitting
#         S_sorted_I_1 = np.sort(shots_I_1_rot)
#         S_sorted_I_0 = np.sort(shots_I_0_rot)
#         p_norm_I_1 = 1. * np.arange(len(S_sorted_I_1)) / \
#             (len(S_sorted_I_1) - 1)
#         p_norm_I_0 = 1. * np.arange(len(S_sorted_I_0)) / \
#             (len(S_sorted_I_0) - 1)


#         # fitting the curves with integral normal distribution
#         def erfcc(x):
#             """
#             Complementary error function.
#             """
#             z = abs(x)
#             out=np.zeros(np.size(x))
#             t = 1. / (1. + 0.5*z)
#             r = t * np.exp(-z*z-1.26551223+t*(1.00002368+t*(.37409196+
#                 t*(.09678418+t*(-.18628806+t*(.27886807+
#                 t*(-1.13520398+t*(1.48851587+t*(-.82215223+
#                 t*.17087277)))))))))
#             if np.size(x)>1:
#                 for k in range(np.size(x)):
#                     if (x[k] >= 0.):
#                         out[k] = r[k]
#                     else:
#                         out[k] = 2. - r[k]
#             else:
#                 if (x > 0):
#                     out=r
#                 else:
#                     out=2-r
#             return out

#         def NormCdf(x, mu, sigma):
#             t = x-mu
#             y = 0.5*erfcc(-t/(sigma*np.sqrt(2.0)))
#             for k in range(np.size(x)):
#                 if y[k] > 1.0:
#                     y[k] = 1.0
#             return y

#         NormCdfModel = lmfit.Model(NormCdf)

#         def NormCdf2(x, mu0, mu1, sigma0, sigma1, frac1):
#             t0 = x-mu0
#             t1 = x-mu1
#             frac0=1-frac1
#             y = frac1*0.5*erfcc(-t1/(sigma1*np.sqrt(2.0)))+frac0*0.5*erfcc(-t0/(sigma0*np.sqrt(2.0)));
#             for k in range(np.size(x)):
#                 if y[k]>1.0:
#                     y[k] = 1.0
#             return y

#         NormCdf2Model = lmfit.Model(NormCdf2)
#         NormCdfModel.set_param_hint('mu', value=(np.average(shots_I_0_rot)
#                                     + np.average(shots_I_0_rot))/2)
#         NormCdfModel.set_param_hint('sigma', value=(np.std(shots_I_0_rot)
#                                     + np.std(shots_I_0_rot))/2, min=0)

#         params = NormCdfModel.make_params()

#         fit_res_0 = NormCdfModel.fit(
#                             data=p_norm_I_0,
#                             x=S_sorted_I_0,
#                             params=params)

#         fit_res_1 = NormCdfModel.fit(
#                             data=p_norm_I_1,
#                             x=S_sorted_I_1,
#                             params=params)
#         #extracting the fitted parameters for the gaussian fits
#         mu0 = fit_res_0.params['mu'].value
#         sigma0 = fit_res_0.params['sigma'].value
#         mu1 = fit_res_1.params['mu'].value
#         sigma1 = fit_res_1.params['sigma'].value


#         #setting hint parameters for double gaussfit of 'on' measurements
#         NormCdf2Model.set_param_hint('mu0', value=mu0, vary=False)
#         NormCdf2Model.set_param_hint('sigma0', value=sigma0, min=0, vary=False)
#         NormCdf2Model.set_param_hint('mu1', value=np.average(shots_I_1_rot))
#         NormCdf2Model.set_param_hint('sigma1', value=np.std(shots_I_1_rot), min=0)
#         NormCdf2Model.set_param_hint('frac1', value=0.9, min=0, max=1)

#         # performing the double gaussfits of on 1 data
#         params = NormCdf2Model.make_params()
#         fit_res_double_1 = NormCdf2Model.fit(
#                             data=p_norm_I_1,
#                             x=S_sorted_I_1,
#                             params=params)

#         # extracting the fitted parameters for the double gaussian fit 'on'
#         sigma0_1 = fit_res_double_1.params['sigma0'].value
#         sigma1_1 = fit_res_double_1.params['sigma1'].value
#         mu0_1 = fit_res_double_1.params['mu0'].value
#         mu1_1 = fit_res_double_1.params['mu1'].value
#         frac1_1 = fit_res_double_1.params['frac1'].value

#         # adding hint parameters for double gaussfit of 'off' measurements
#         NormCdf2Model.set_param_hint('mu0', value=mu0)
#         NormCdf2Model.set_param_hint('sigma0', value=sigma0, min=0)
#         NormCdf2Model.set_param_hint('mu1', value=mu1_1, vary=False)
#         NormCdf2Model.set_param_hint('sigma1', value=sigma1, min=0)
#         NormCdf2Model.set_param_hint('frac1', value=0.1, min=0, max=1)

#         params = NormCdf2Model.make_params()
#         fit_res_double_0 = NormCdf2Model.fit(
#                             data=p_norm_I_0,
#                             x=S_sorted_I_0,
#                             params=params)

#         # extracting the fitted parameters for the double gaussian fit 'off'
#         sigma0_0 = fit_res_double_0.params['sigma0'].value
#         sigma1_0 = fit_res_double_0.params['sigma1'].value
#         mu0_0 = fit_res_double_0.params['mu0'].value
#         mu1_0 = fit_res_double_0.params['mu1'].value
#         frac1_0 = fit_res_double_0.params['frac1'].value

#         def NormCdf(x, mu, sigma):
#             t = x-mu
#             y=0.5*erfcc(-t/(sigma*np.sqrt(2.0)))
#             return y

#         def NormCdfdiff(x, mu0=mu0, mu1=mu1, sigma0=sigma0, sigma1=sigma1):
#             y = -abs(NormCdf(x, mu0, sigma0)-NormCdf(x, mu1, sigma1))
#             return y

#         V_opt_single = optimize.brent(NormCdfdiff)
#         F_single = -NormCdfdiff(x=V_opt_single)
#         # print 'V_opt_single', V_opt_single
#         # print 'F_single', F_single


#         #redefining the function with different variables to avoid problems with arguments in brent optimization
#         def NormCdfdiff(x, mu0=mu0_0, mu1=mu1_1, sigma0=sigma0_0, sigma1=sigma1_1):
#             y0 = -abs(NormCdf(x, mu0, sigma0)-NormCdf(x, mu1, sigma1))
#             return y0

#         V_opt_corrected = optimize.brent(NormCdfdiff)
#         F_corrected = -NormCdfdiff(x=V_opt_corrected)
#         #print 'F_corrected',F_corrected

#         def NormCdfdiffDouble(x, mu0_0=mu0_0,
#                               sigma0_0=sigma0_0, sigma1_0=sigma1_0,
#                               frac1_0=frac1_0, mu1_1=mu1_1,
#                               sigma0_1=sigma0_1, sigma1_1=sigma1_1,
#                               frac1_1=frac1_1):
#             distr0 = (1-frac1_0)*NormCdf(x, mu0_0, sigma0_0) + \
#                  (frac1_0)*NormCdf(x, mu1_1, sigma1_1)

#             distr1 = (1-frac1_1)*NormCdf(x, mu0_0, sigma0_0) + \
#                     (frac1_1)*NormCdf(x, mu1_1, sigma1_1)
#             y = - abs(distr1-distr0)
#             return y

#         # print "refresh"
#         V_opt = optimize.brent(NormCdfdiffDouble)
#         F = -NormCdfdiffDouble(x=V_opt)
#         # print 'V_opt', V_opt
#         # print 'F', F
#         # print 'frac1_1', frac1_1
#         # print 'frac1_0', frac1_0
#         # print 'mu0', mu0,mu0_0,mu0_1
#         # print 'mu1', mu1,mu1_0,mu1_1

#         #plotting s-curves
#         fig, ax = plt.subplots(figsize=(8, 4))
#         ax.set_title('S-curves (not binned) and fits, determining fidelity and threshold optimum, %s shots'%min_len)
#         ax.set_xlabel('DAQ voltage integrated (V)')#, fontsize=14)
#         ax.set_ylabel('Fraction of counts')#, fontsize=14)
#         ax.set_ylim((-.01, 1.01))
#         ax.plot(S_sorted_I_0, p_norm_I_0, label='0 I', linewidth=2,
#                 color='blue')
#         ax.plot(S_sorted_I_1, p_norm_I_1, label='1 I', linewidth=2,
#                 color='red')

#         # ax.plot(S_sorted_I_0, fit_res_0.best_fit,
#         #         label='0 I single gaussian fit', ls='--', linewidth=3,
#         #         color='lightblue')
#         # ax.plot(S_sorted_I_1, fit_res_1.best_fit, label='1 I',
#         #         linewidth=2, color='red')

#         ax.plot(S_sorted_I_0, fit_res_double_0.best_fit,
#                 label='0 I double gaussfit', ls='--', linewidth=3,
#                 color='lightblue')
#         ax.plot(S_sorted_I_1, fit_res_double_1.best_fit,
#                 label='1 I double gaussfit', ls='--', linewidth=3,
#                 color='darkred')
#         labelstring = 'V_opt= %.3f V \nF= %.4f'%(V_opt,F)
#         labelstring_corrected = 'V_opt_corrected= %.3f V \nF_corrected= %.4f\ndiscarding fraction 0 in 1= %.2f \nand fraction 1 in 0= %.2f' %(V_opt_corrected,F_corrected,frac1_0,1-frac1_1)

#         ax.axvline(V_opt, ls='--', label=labelstring,
#                    linewidth=2, color='grey')
#         ax.axvline(V_opt_corrected, ls='--', label=labelstring_corrected,
#                    linewidth=2, color='black')

#         leg = ax.legend(loc='best')
#         leg.get_frame().set_alpha(0.5)
#         self.save_fig(fig, figname='S-curves', **kw)
#         plt.show()

#         #plotting the histograms
#         fig, axes = plt.subplots(figsize=(8, 4))

#         n, bins1, patches = pylab.hist(shots_I_1_rot, bins=int(min_len/50),
#                                       label = '1 I',histtype='step',
#                                       color='red',normed=1)
#         n, bins0, patches = pylab.hist(shots_I_0_rot, bins=int(min_len/50),
#                                       label = '0 I',histtype='step',
#                                       color='blue',normed=1)

#         # add lines showing the fitted distribution
#         #building up the histogram fits for off measurements
#         y0 = (1-frac1_0)*pylab.normpdf(bins0, mu0_0, sigma0_0)+frac1_0*pylab.normpdf(bins0, mu1_1, sigma1_1)
#         y1_0 = frac1_0*pylab.normpdf(bins0, mu1_1, sigma1_1)
#         y0_0 = (1-frac1_0)*pylab.normpdf(bins0, mu0_0, sigma0_0)

#         #building up the histogram fits for on measurements
#         y1 = (1-frac1_1)*pylab.normpdf(bins1, mu0_0, sigma0_0)+frac1_1*pylab.normpdf(bins1, mu1_1, sigma1_1)
#         y1_1 = frac1_1*pylab.normpdf(bins1, mu1_1, sigma1_1)
#         y0_1 = (1-frac1_1)*pylab.normpdf(bins1, mu0_0, sigma0_0)


#         pylab.plot(bins0, y0, 'b--', linewidth=1.5)
#         pylab.plot(bins0, y1_0, 'b--', linewidth=3.5)
#         pylab.plot(bins0, y0_0, 'b--', linewidth=3.5)

#         pylab.plot(bins1, y1, 'r--', linewidth=1.5)
#         pylab.plot(bins1, y0_1, 'r--', linewidth=3.5)
#         pylab.plot(bins1, y1_1, 'r--', linewidth=3.5)

#         axes.set_title('Histograms of shots on rotaded IQ plane optimized for I, %s shots'%min_len)
#         plt.xlabel('DAQ voltage integrated (V)')#, fontsize=14)
#         plt.ylabel('Fraction of counts')#, fontsize=14)

#         plt.axvline(V_opt, ls='--', label=labelstring,
#                    linewidth=2, color='grey')
#         plt.axvline(V_opt_corrected, ls='--', label=labelstring_corrected,
#                    linewidth=2, color='black')
#         leg2 = ax.legend(loc='best')
#         leg2.get_frame().set_alpha(0.5)
#         #plt.hist(SS_Q_data, bins=40,label = '0 Q')
#         self.save_fig(fig, figname='Histograms', **kw)
#         plt.show()

#         self.save_fitted_parameters(fit_res_double_0,
#                                     var_name='fit_res_double_0')
#         self.save_fitted_parameters(fit_res_double_1,
#                                     var_name='fit_res_double_1')


#         if 'SSRO_Fidelity' not in self.analysis_group:
#             fid_grp = self.analysis_group.create_group('SSRO_Fidelity')
#         else:
#             fid_grp = self.analysis_group['SSRO_Fidelity']

#         fid_grp.attrs.create(name='sigma0_0', data=sigma0_0)
#         fid_grp.attrs.create(name='sigma1_1', data=sigma1_1)
#         fid_grp.attrs.create(name='mu0_0', data=mu0_0)
#         fid_grp.attrs.create(name='mu1_1', data=mu1_1)
#         fid_grp.attrs.create(name='frac1_0', data=frac1_0)
#         fid_grp.attrs.create(name='frac1_1', data=frac1_1)
#         fid_grp.attrs.create(name='V_opt', data=V_opt)
#         fid_grp.attrs.create(name='F', data=F)
#         fid_grp.attrs.create(name='F_corrected', data=F_corrected)

#         self.sigma0_0 = sigma0_0
#         self.sigma1_1 = sigma1_1
#         self.mu0_0 = mu0_0
#         self.mu1_1 = mu1_1
#         self.frac1_0 = frac1_0
#         self.frac1_1 = frac1_1
#         self.V_opt = V_opt
#         self.F = F
#         self.F_corrected = F_corrected


class SSRO_Analysis(MeasurementAnalysis):
    '''
    Analysis class for Single Shot Readout.
    Scripts finds optimum rotation of IQ plane leaving all information in the
    I-quadrature.
    Then, for both On and Off datasets unbinned s-curves are fitted with the
    sum of two gaussians. From the fits two fidelity numbers are extracted:

    outputs two fidelity numbers:
        - F: the maximum separation between the two double gauss fits
        - F_corrected: the maximum separation between the largest normalized
                    gausses of both double gauss fits
                    this thereby aims to correct the data for
                    - imperfect pulses
                    - relaxation
                    - residual excitation
                    This figure of merit is unstable for low (<0.30 fidelity)
    outputs one optimum voltage
        -V_opt: the optimum threshold voltage is equal for both definitions of
                fidelity.

    Nofits option is added to skip the double gaussian fitting and extract
    the optimum threshold and fidelity from cumulative histograms.
    '''

    def __init__(self, **kw):
        kw['h5mode'] = 'r+'
        self.rotate = kw.pop('rotate',True)
        super(self.__class__, self).__init__(**kw)

    def run_default_analysis(self, rotate=True,
                             nr_samples=2,
                             sample_0=0,
                             sample_1=1,
                             channels=['I','Q'],
                             no_fits=False,
                             print_fit_results=False, **kw):

        self.add_analysis_datagroup_to_file()
        self.no_fits = no_fits
        # plotting histograms of the raw shots on I and Q axis

        if len(channels)==1:
            shots_I_data = self.get_values(key=channels[0])
            shots_I_data_0, shots_I_data_1 = a_tools.zigzag(shots_I_data,
                                                sample_0, sample_1, nr_samples)
            shots_Q_data_0 = shots_I_data_0*0
            shots_Q_data_1 = shots_I_data_1*0

        else:
            try:
                shots_I_data = self.get_values(key=channels[0])
                shots_Q_data = self.get_values(key=channels[1])
                shots_I_data_0, shots_I_data_1 = a_tools.zigzag(shots_I_data,
                                                    sample_0, sample_1, nr_samples)
                shots_Q_data_0, shots_Q_data_1 = a_tools.zigzag(shots_Q_data,
                                                    sample_0, sample_1, nr_samples)

            except(KeyError):  # used for different naming when using TD_meas shots
                shots_I_data_0 = self.get_values(key='single_shot_I')[:, 0]
                shots_I_data_1 = self.get_values(key='single_shot_I')[:, 1]
                shots_Q_data_0 = self.get_values(key='single_shot_Q')[:, 0]
                shots_Q_data_1 = self.get_values(key='single_shot_Q')[:, 1]

        # cutting off half data points (odd number of data points)
        min_len = np.min([np.size(shots_I_data_0), np.size(shots_I_data_1),
                          np.size(shots_Q_data_0), np.size(shots_Q_data_1)])
        shots_I_data_0 = shots_I_data_0[0:min_len]
        shots_I_data_1 = shots_I_data_1[0:min_len]
        shots_Q_data_0 = shots_Q_data_0[0:min_len]
        shots_Q_data_1 = shots_Q_data_1[0:min_len]

        # rotating IQ-plane to transfer all information to the I-axis
        if self.rotate:
            theta, shots_I_data_1_rot, shots_I_data_0_rot = \
                self.optimize_IQ_angle(shots_I_data_1, shots_Q_data_1,
                                       shots_I_data_0, shots_Q_data_0, min_len,
                                       **kw)
            self.theta = theta
        else:
            self.theta = 0
            shots_I_data_1_rot = shots_I_data_1
            shots_I_data_0_rot = shots_I_data_0

            cmap = kw.pop('cmap', 'viridis')
            #plotting 2D histograms of mmts with pulse


            n_bins = 120  # the bins we want to have around our data
            I_min = min(min(shots_I_data_0), min(shots_I_data_1))
            I_max = max(max(shots_I_data_0), max(shots_I_data_1))
            Q_min = min(min(shots_Q_data_0), min(shots_Q_data_1))
            Q_max = max(max(shots_Q_data_0), max(shots_Q_data_1))
            edge = max(abs(I_min), abs(I_max), abs(Q_min), abs(Q_max))
            H0, xedges0, yedges0 = np.histogram2d(shots_I_data_0, shots_Q_data_0,
                                           bins=n_bins,
                                           range=[[I_min, I_max],
                                                  [Q_min, Q_max]],
                                           normed=True)
            H1, xedges1, yedges1 = np.histogram2d(shots_I_data_1, shots_Q_data_1,
                                           bins=n_bins,
                                           range=[[I_min, I_max,],
                                                  [Q_min, Q_max,]],
                                           normed=True)
            fig, axarray = plt.subplots(nrows=1, ncols=2)
            axarray[0].tick_params(axis='both', which='major',
                                   labelsize=5, direction='out')
            axarray[1].tick_params(axis='both', which='major',
                                   labelsize=5, direction='out')

            plt.subplots_adjust(hspace=20)

            axarray[0].set_title('2D histogram, pi pulse')
            im1 = axarray[0].imshow(np.transpose(H1), interpolation='nearest', origin='low',
                                    extent=[xedges1[0], xedges1[-1],
                                            yedges1[0], yedges1[-1]], cmap=cmap)
            axarray[0].set_xlabel('Int. I (V)')
            axarray[0].set_ylabel('Int. Q (V)')
            axarray[0].set_xlim(-edge, edge)
            axarray[0].set_ylim(-edge, edge)

            # plotting 2D histograms of mmts with no pulse
            axarray[1].set_title('2D histogram, no pi pulse')
            im0 = axarray[1].imshow(np.transpose(H0), interpolation='nearest', origin='low',
                                    extent=[xedges0[0], xedges0[-1], yedges0[0],
                                    yedges0[-1]], cmap=cmap)
            axarray[1].set_xlabel('Int. I (V)')
            axarray[1].set_ylabel('Int. Q (V)')
            axarray[1].set_xlim(-edge, edge)
            axarray[1].set_ylim(-edge, edge)


            self.save_fig(fig, figname='SSRO_Density_Plots', **kw)

            self.avg_0_I = np.mean(shots_I_data_0)
            self.avg_1_I = np.mean(shots_I_data_1)
            self.avg_0_Q = np.mean(shots_Q_data_0)
            self.avg_1_Q = np.mean(shots_Q_data_1)
        # making gaussfits of s-curves

        self.no_fits_analysis(shots_I_data_1_rot, shots_I_data_0_rot, min_len,
                              **kw)
        if self.no_fits is False:
            self.s_curve_fits(shots_I_data_1_rot, shots_I_data_0_rot, min_len,
                              **kw)
        self.finish(**kw)

    def optimize_IQ_angle(self, shots_I_1, shots_Q_1, shots_I_0,
                          shots_Q_0, min_len, plot_2D_histograms=True,
                          **kw):
        cmap = kw.pop('cmap', 'viridis')
        #plotting 2D histograms of mmts with pulse


        n_bins = 120  # the bins we want to have around our data
        I_min = min(min(shots_I_0), min(shots_I_1))
        I_max = max(max(shots_I_0), max(shots_I_1))
        Q_min = min(min(shots_Q_0), min(shots_Q_1))
        Q_max = max(max(shots_Q_0), max(shots_Q_1))
        edge = max(abs(I_min), abs(I_max), abs(Q_min), abs(Q_max))
        H0, xedges0, yedges0 = np.histogram2d(shots_I_0, shots_Q_0,
                                       bins=n_bins,
                                       range=[[I_min, I_max],
                                              [Q_min, Q_max]],
                                       normed=True)
        H1, xedges1, yedges1 = np.histogram2d(shots_I_1, shots_Q_1,
                                       bins=n_bins,
                                       range=[[I_min, I_max,],
                                              [Q_min, Q_max,]],
                                       normed=True)

        if plot_2D_histograms:
            fig, axarray = plt.subplots(nrows=1, ncols=2)
            axarray[0].tick_params(axis='both', which='major',
                                   labelsize=5, direction='out')
            axarray[1].tick_params(axis='both', which='major',
                                   labelsize=5, direction='out')

            plt.subplots_adjust(hspace=20)

            axarray[0].set_title('2D histogram, pi pulse')
            im1 = axarray[0].imshow(np.transpose(H1), interpolation='nearest', origin='low',
                                    extent=[xedges1[0], xedges1[-1],
                                            yedges1[0], yedges1[-1]], cmap=cmap)
            axarray[0].set_xlabel('Int. I (V)')
            axarray[0].set_ylabel('Int. Q (V)')
            axarray[0].set_xlim(-edge, edge)
            axarray[0].set_ylim(-edge, edge)

            # plotting 2D histograms of mmts with no pulse
            axarray[1].set_title('2D histogram, no pi pulse')
            im0 = axarray[1].imshow(np.transpose(H0), interpolation='nearest', origin='low',
                                    extent=[xedges0[0], xedges0[-1], yedges0[0],
                                    yedges0[-1]], cmap=cmap)
            axarray[1].set_xlabel('Int. I (V)')
            axarray[1].set_ylabel('Int. Q (V)')
            axarray[1].set_xlim(-edge, edge)
            axarray[1].set_ylim(-edge, edge)


            self.save_fig(fig, figname='SSRO_Density_Plots', **kw)

        #this part performs 2D gaussian fits and calculates coordinates of the maxima
        def gaussian(height, center_x, center_y, width_x, width_y):
            width_x = float(width_x)
            width_y = float(width_y)
            return lambda x, y: height*np.exp(-(((center_x-x)/width_x)**2+(
                                              (center_y-y)/width_y)**2)/2)

        def fitgaussian(data):
            params = moments(data)
            errorfunction = lambda p: np.ravel(gaussian(*p)(*np.indices(
                                               data.shape))-data)
            p, success = optimize.leastsq(errorfunction, params)
            return p

        def moments(data):
            total = data.sum()
            X, Y = np.indices(data.shape)
            x = (X*data).sum()/total
            y = (Y*data).sum()/total
            col = data[:, int(y)]
            eps = 1e-8  # To prevent division by zero
            width_x = np.sqrt(abs((np.arange(col.size)-y)**2*col).sum()/(
                              col.sum()+eps))
            row = data[int(x), :]
            width_y = np.sqrt(abs((np.arange(row.size)-x)**2*row).sum()/(
                              row.sum()+eps))
            height = data.max()
            return height, x, y, width_x, width_y

        data0 = H0
        params0 = fitgaussian(data0)
        fit0 = gaussian(*params0)
        data1 = H1
        params1 = fitgaussian(data1)
        fit1 = gaussian(*params1)
        # interpolating to find the gauss top x and y coordinates
        x_lin = np.linspace(0, n_bins, n_bins+1)
        y_lin = np.linspace(0, n_bins, n_bins+1)
        f_x_1 = interp1d(x_lin, xedges1)
        x_1_max = f_x_1(params1[1])
        f_y_1 = interp1d(y_lin, yedges1)
        y_1_max = f_y_1(params1[2])

        f_x_0 = interp1d(x_lin, xedges0)
        x_0_max = f_x_0(params0[1])
        f_y_0 = interp1d(y_lin, yedges0)
        y_0_max = f_y_0(params0[2])

        # following part will calculate the angle to rotate the IQ plane
        # All information is to be rotated to the I channel
        y_diff = y_1_max-y_0_max
        x_diff = x_1_max-x_0_max
        theta = -np.arctan2(y_diff,x_diff)

        shots_I_1_rot = np.cos(theta)*shots_I_1 - np.sin(theta)*shots_Q_1
        shots_Q_1_rot = np.sin(theta)*shots_I_1 + np.cos(theta)*shots_Q_1

        shots_I_0_rot = np.cos(theta)*shots_I_0 - np.sin(theta)*shots_Q_0
        shots_Q_0_rot = np.sin(theta)*shots_I_0 + np.cos(theta)*shots_Q_0

        # # plotting the histograms before rotation
        # fig, axes = plt.subplots()
        # axes.hist(shots_Q_1, bins=40, label='1 Q',
        #           histtype='step', normed=1, color='r')
        # axes.hist(shots_Q_0, bins=40, label='0 Q',
        #           histtype='step', normed=1, color='b')
        # axes.hist(shots_I_1, bins=40, label='1 I',
        #           histtype='step', normed=1, color='m')
        # axes.hist(shots_I_0, bins=40, label='0 I',
        #           histtype='step', normed=1, color='c')

        # axes.set_title('Histograms of shots on IQ plane as measured, %s shots'%min_len)
        # plt.xlabel('DAQ voltage integrated (a.u.)', fontsize=14)
        # plt.ylabel('Fraction', fontsize=14)

        # #plt.hist(SS_Q_data, bins=40,label='0 Q')
        # plt.legend(loc='best')
        # self.save_fig(fig, figname='raw-histograms', **kw)
        # plt.show()
        # #plotting the histograms after rotation
        # fig, axes = plt.subplots()

        # axes.hist(shots_I_1_rot, bins=40, label='|1>',
        #           histtype='step', normed=1, color='r')
        # axes.hist(shots_I_0_rot, bins=40, label='|0>',
        #           histtype='step', normed=1, color='b')

        # axes.set_title('Histograms of shots on rotaded IQ plane, %s shots' %
        #                min_len)
        # plt.xlabel('DAQ voltage integrated (a.u.)', fontsize=14)
        # plt.ylabel('Fraction', fontsize=14)

        # plt.legend()
        # self.save_fig(fig, figname='rotated-histograms', **kw)
        # plt.show()
        return(theta, shots_I_1_rot, shots_I_0_rot)

    def no_fits_analysis(self, shots_I_1_rot, shots_I_0_rot, min_len,
                         **kw):
        min_voltage_1 = np.min(shots_I_1_rot)
        min_voltage_0 = np.min(shots_I_0_rot)
        min_voltage = np.min([min_voltage_1, min_voltage_0])

        max_voltage_1 = np.max(shots_I_1_rot)
        max_voltage_0 = np.max(shots_I_0_rot)
        max_voltage = np.max([max_voltage_1, max_voltage_0])

        hist_1, bins = np.histogram(shots_I_1_rot, bins=1000,
                                    range=(min_voltage, max_voltage),
                                    density=1)
        cumsum_1 = np.cumsum(hist_1)
        self.cumsum_1 = cumsum_1/cumsum_1[-1]  # renormalizing

        hist_0, bins = np.histogram(shots_I_0_rot, bins=1000,
                                    range=(min_voltage, max_voltage),
                                    density=1)
        cumsum_0 = np.cumsum(hist_0)
        self.cumsum_0 = cumsum_0/cumsum_0[-1]  # renormalizing

        cumsum_diff = (abs(self.cumsum_1-self.cumsum_0))
        cumsum_diff_list = cumsum_diff.tolist()
        self.index_V_th_a = int(cumsum_diff_list.index(np.max(
                                   cumsum_diff_list)))
        V_th_a = bins[self.index_V_th_a]+(bins[1]-bins[0])/2
        # adding half a bin size
        F_a = 1-(1-cumsum_diff_list[self.index_V_th_a])/2

        fig, ax = plt.subplots()
        ax.plot(bins[0:-1], self.cumsum_1, label='cumsum_1', color='red')
        ax.plot(bins[0:-1], self.cumsum_0, label='cumsum_0', color='blue')
        ax.axvline(V_th_a, ls='--', label="V_th_a = %.3f" % V_th_a,
                   linewidth=2, color='grey')
        ax.text(.7, .6, '$Fa$ = %.4f' %F_a, transform=ax.transAxes,
                fontsize='large')
        ax.set_title('raw cumulative histograms')
        plt.xlabel('DAQ voltage integrated (AU)', fontsize=14)
        plt.ylabel('Fraction', fontsize=14)

        #plt.hist(SS_Q_data, bins=40,label = '0 Q')
        plt.legend(loc=2)
        self.save_fig(fig, figname='raw-cumulative-histograms', **kw)
        plt.show()

        # saving the results
        if 'SSRO_Fidelity' not in self.analysis_group:
            fid_grp = self.analysis_group.create_group('SSRO_Fidelity')
        else:
            fid_grp = self.analysis_group['SSRO_Fidelity']
        fid_grp.attrs.create(name='V_th_a', data=V_th_a)
        fid_grp.attrs.create(name='F_a', data=F_a)

        self.F_a = F_a
        self.V_th_a = V_th_a


    def s_curve_fits(self, shots_I_1_rot, shots_I_0_rot, min_len,
                     **kw):
        # Sorting data for analytical fitting
        S_sorted_I_1 = np.sort(shots_I_1_rot)
        S_sorted_I_0 = np.sort(shots_I_0_rot)
        p_norm_I_1 = 1. * np.arange(len(S_sorted_I_1)) / \
            (len(S_sorted_I_1) - 1)
        p_norm_I_0 = 1. * np.arange(len(S_sorted_I_0)) / \
            (len(S_sorted_I_0) - 1)


        # fitting the curves with integral normal distribution
        def erfcc(x):
            """
            Complementary error function.
            """
            z = abs(x)
            out=np.zeros(np.size(x))
            t = 1. / (1. + 0.5*z)
            r = t * np.exp(-z*z-1.26551223+t*(1.00002368+t*(.37409196+
                t*(.09678418+t*(-.18628806+t*(.27886807+
                t*(-1.13520398+t*(1.48851587+t*(-.82215223+
                t*.17087277)))))))))
            if np.size(x)>1:
                for k in range(np.size(x)):
                    if (x[k] >= 0.):
                        out[k] = r[k]
                    else:
                        out[k] = 2. - r[k]
            else:
                if (x > 0):
                    out=r
                else:
                    out=2-r
            return out

        def NormCdf(x, mu, sigma):
            t = x-mu
            y = 0.5*erfcc(-t/(sigma*np.sqrt(2.0)))
            for k in range(np.size(x)):
                if y[k] > 1.0:
                    y[k] = 1.0
            return y

        NormCdfModel = lmfit.Model(NormCdf)

        def NormCdf2(x, mu0, mu1, sigma0, sigma1, frac1):
            t0 = x-mu0
            t1 = x-mu1
            frac0=1-frac1
            y = frac1*0.5*erfcc(-t1/(sigma1*np.sqrt(2.0)))+frac0*0.5*erfcc(-t0/(sigma0*np.sqrt(2.0)));
            for k in range(np.size(x)):
                if y[k]>1.0:
                    y[k] = 1.0
            return y

        NormCdf2Model = lmfit.Model(NormCdf2)
        NormCdfModel.set_param_hint('mu', value=(np.average(shots_I_0_rot)
                                    + np.average(shots_I_0_rot))/2)
        NormCdfModel.set_param_hint('sigma', value=(np.std(shots_I_0_rot)
                                    + np.std(shots_I_0_rot))/2, min=0)

        params = NormCdfModel.make_params()

        fit_res_0 = NormCdfModel.fit(
                            data=p_norm_I_0,
                            x=S_sorted_I_0,
                            params=params)

        fit_res_1 = NormCdfModel.fit(
                            data=p_norm_I_1,
                            x=S_sorted_I_1,
                            params=params)
        #extracting the fitted parameters for the gaussian fits
        mu0 = fit_res_0.params['mu'].value
        sigma0 = fit_res_0.params['sigma'].value
        mu1 = fit_res_1.params['mu'].value
        sigma1 = fit_res_1.params['sigma'].value


        #setting hint parameters for double gaussfit of 'on' measurements
        NormCdf2Model.set_param_hint('mu0', value=mu0, vary=False)
        NormCdf2Model.set_param_hint('sigma0', value=sigma0, min=0, vary=False)
        NormCdf2Model.set_param_hint('mu1', value=np.average(shots_I_1_rot))
        NormCdf2Model.set_param_hint('sigma1', value=np.std(shots_I_1_rot), min=0)
        NormCdf2Model.set_param_hint('frac1', value=0.9, min=0, max=1)


        # performing the double gaussfits of on 1 data
        params = NormCdf2Model.make_params()
        fit_res_double_1 = NormCdf2Model.fit(
                            data=p_norm_I_1,
                            x=S_sorted_I_1,
                            params=params)

        # extracting the fitted parameters for the double gaussian fit 'on'
        sigma0_1 = fit_res_double_1.params['sigma0'].value
        sigma1_1 = fit_res_double_1.params['sigma1'].value
        mu0_1 = fit_res_double_1.params['mu0'].value
        mu1_1 = fit_res_double_1.params['mu1'].value
        frac1_1 = fit_res_double_1.params['frac1'].value

        NormCdf2Model = lmfit.Model(NormCdf2)
<<<<<<< HEAD
        print('frac1 in 1', frac1_1)
=======
>>>>>>> 74c01103
        # adding hint parameters for double gaussfit of 'off' measurements
        NormCdf2Model.set_param_hint('mu0', value=mu0)
        NormCdf2Model.set_param_hint('sigma0', value=sigma0, min=0)
        NormCdf2Model.set_param_hint('mu1', value=mu1_1, vary=False)
        NormCdf2Model.set_param_hint('sigma1', value=sigma1_1, min=0, vary=False)
        NormCdf2Model.set_param_hint('frac1', value=0.025, min=0, max=1, vary=True)

        params = NormCdf2Model.make_params()
        fit_res_double_0 = NormCdf2Model.fit(
                            data=p_norm_I_0,
                            x=S_sorted_I_0,
                            params=params)

        # extracting the fitted parameters for the double gaussian fit 'off'
        sigma0_0 = fit_res_double_0.params['sigma0'].value
        sigma1_0 = fit_res_double_0.params['sigma1'].value
        mu0_0 = fit_res_double_0.params['mu0'].value
        mu1_0 = fit_res_double_0.params['mu1'].value
        frac1_0 = fit_res_double_0.params['frac1'].value
        print('frac1 in 0',frac1_0)

        def NormCdf(x, mu, sigma):
            t = x-mu
            y=0.5*erfcc(-t/(sigma*np.sqrt(2.0)))
            return y

        def NormCdfdiff(x, mu0=mu0, mu1=mu1, sigma0=sigma0, sigma1=sigma1):
            y = -abs(NormCdf(x, mu0, sigma0)-NormCdf(x, mu1, sigma1))
            return y

        V_opt_single = optimize.brent(NormCdfdiff)
        F_single = -NormCdfdiff(x=V_opt_single)
        # print 'V_opt_single', V_opt_single
        # print 'F_single', F_single


        #redefining the function with different variables to avoid problems with arguments in brent optimization
        def NormCdfdiff(x, mu0=mu0_0, mu1=mu1_1, sigma0=sigma0_0, sigma1=sigma1_1):
            y0 = -abs(NormCdf(x, mu0, sigma0)-NormCdf(x, mu1, sigma1))
            return y0

        self.V_th_d = optimize.brent(NormCdfdiff)
        F_d = 1-(1+NormCdfdiff(x=self.V_th_d))/2
        #print 'F_corrected',F_corrected

        def NormCdfdiffDouble(x, mu0_0=mu0_0,
                              sigma0_0=sigma0_0, sigma1_0=sigma1_0,
                              frac1_0=frac1_0, mu1_1=mu1_1,
                              sigma0_1=sigma0_1, sigma1_1=sigma1_1,
                              frac1_1=frac1_1):
            distr0 = (1-frac1_0)*NormCdf(x, mu0_0, sigma0_0) + \
                 (frac1_0)*NormCdf(x, mu1_1, sigma1_1)

            distr1 = (1-frac1_1)*NormCdf(x, mu0_0, sigma0_0) + \
                    (frac1_1)*NormCdf(x, mu1_1, sigma1_1)
            y = - abs(distr1-distr0)
            return y

        # print "refresh"
        # self.V_th_d = optimize.brent(NormCdfdiffDouble)
        # F_d = -NormCdfdiffDouble(x=self.V_th_d)

        #calculating the signal-to-noise ratio
        signal= abs(mu0_0-mu1_1)
        noise = (sigma0_0 +sigma1_1)/2
        SNR = signal/noise

        #plotting s-curves
        fig, ax = plt.subplots(figsize=(8, 4))
        ax.set_title('S-curves (not binned) and fits, determining fidelity and threshold optimum, %s shots'%min_len)
        ax.set_xlabel('DAQ voltage integrated (V)')#, fontsize=14)
        ax.set_ylabel('Fraction of counts')#, fontsize=14)
        ax.set_ylim((-.01, 1.01))
        ax.plot(S_sorted_I_0, p_norm_I_0, label='0 I', linewidth=2,
                color='blue')
        ax.plot(S_sorted_I_1, p_norm_I_1, label='1 I', linewidth=2,
                color='red')

        # ax.plot(S_sorted_I_0, fit_res_0.best_fit,
        #         label='0 I single gaussian fit', ls='--', linewidth=3,
        #         color='lightblue')
        # ax.plot(S_sorted_I_1, fit_res_1.best_fit, label='1 I',
        #         linewidth=2, color='red')

        ax.plot(S_sorted_I_0, fit_res_double_0.best_fit,
                label='0 I double gaussfit', ls='--', linewidth=3,
                color='lightblue')
        ax.plot(S_sorted_I_1, fit_res_double_1.best_fit,
                label='1 I double gaussfit', ls='--', linewidth=3,
                color='darkred')
        labelstring = 'V_th_a= %.3f V'%(self.V_th_a)
        labelstring_corrected = 'V_th_d= %.3f V' %(self.V_th_d)

        ax.axvline(self.V_th_a, ls='--', label=labelstring,
                   linewidth=2, color='grey')
        ax.axvline(self.V_th_d, ls='--', label=labelstring_corrected,
                   linewidth=2, color='black')

        leg = ax.legend(loc='best')
        leg.get_frame().set_alpha(0.5)
        self.save_fig(fig, figname='S-curves', **kw)
        plt.show()

        #plotting the histograms
        fig, axes = plt.subplots(figsize=(8, 4))
        n1, bins1, patches = pylab.hist(shots_I_1_rot, bins=int(min_len/50),
                                      label = '1 I',histtype='step',
                                      color='red', normed=True)
        n0, bins0, patches = pylab.hist(shots_I_0_rot, bins=int(min_len/50),
                                      label = '0 I',histtype='step',
                                      color='blue', normed=True)
        pylab.clf()
        # n0, bins0 = np.histogram(shots_I_0_rot, bins=int(min_len/50), normed=1)
        # n1, bins1 = np.histogram(shots_I_1_rot, bins=int(min_len/50), normed=1)

        pylab.plot(bins1[:-1]+0.5*(bins1[1]-bins1[0]),n1,'ro')
        pylab.plot(bins0[:-1]+0.5*(bins0[1]-bins0[0]),n0,'bo')

        # n, bins1, patches = np.hist(shots_I_1_rot, bins=int(min_len/50),
        #                               label = '1 I',histtype='step',
        #                               color='red',normed=1)
        # n, bins0, patches = pylab.hist(shots_I_0_rot, bins=int(min_len/50),
        #                               label = '0 I',histtype='step',
        #                               color='blue',normed=1)

        # add lines showing the fitted distribution
        #building up the histogram fits for off measurements
        y0 = (1-frac1_0)*pylab.normpdf(bins0, mu0_0, sigma0_0)+frac1_0*pylab.normpdf(bins0, mu1_0, sigma1_0)
        y1_0 = frac1_0*pylab.normpdf(bins0, mu1_0, sigma1_0)
        y0_0 = (1-frac1_0)*pylab.normpdf(bins0, mu0_0, sigma0_0)

        #building up the histogram fits for on measurements
        y1 = (1-frac1_1)*pylab.normpdf(bins1, mu0_1, sigma0_1)+frac1_1*pylab.normpdf(bins1, mu1_1, sigma1_1)
        y1_1 = frac1_1*pylab.normpdf(bins1, mu1_1, sigma1_1)
        y0_1 = (1-frac1_1)*pylab.normpdf(bins1, mu0_1, sigma0_1)


        pylab.semilogy(bins0, y0, 'b',linewidth=1.5)
        pylab.semilogy(bins0, y1_0, 'b--', linewidth=3.5)
        pylab.semilogy(bins0, y0_0, 'b--', linewidth=3.5)

        pylab.semilogy(bins1, y1, 'r',linewidth=1.5)
        pylab.semilogy(bins1, y0_1, 'r--', linewidth=3.5)
        pylab.semilogy(bins1, y1_1, 'r--', linewidth=3.5)
        #(pylab.gca()).set_ylim(1e-6,1e-3)
        pdf_max=(max(max(y0),max(y1)))
        (pylab.gca()).set_ylim(pdf_max/1000,2*pdf_max)

        axes.set_title('Histograms of shots on rotaded IQ plane optimized for I, %s shots'%min_len)
        plt.xlabel('DAQ voltage integrated (V)')#, fontsize=14)
        plt.ylabel('Fraction of counts')#, fontsize=14)
        print(frac1_0)

        plt.axvline(self.V_th_a, ls='--',
                   linewidth=2, color='grey' ,label='SNR={0:.2f}\n $F_a$={1:.4f}\n $F_d$={2:.4f}\n $p_e$={3:.4f}'.format(SNR, self.F_a, F_d, frac1_0))
        plt.axvline(self.V_th_d, ls='--',
                   linewidth=2, color='black')
        plt.legend()
        leg2 = ax.legend(loc='best')
        leg2.get_frame().set_alpha(0.5)
        #plt.hist(SS_Q_data, bins=40,label = '0 Q')
        self.save_fig(fig, figname='Histograms', **kw)
        plt.show()

        self.save_fitted_parameters(fit_res_double_0,
                                    var_name='fit_res_double_0')
        self.save_fitted_parameters(fit_res_double_1,
                                    var_name='fit_res_double_1')


        if 'SSRO_Fidelity' not in self.analysis_group:
            fid_grp = self.analysis_group.create_group('SSRO_Fidelity')
        else:
            fid_grp = self.analysis_group['SSRO_Fidelity']



        fid_grp.attrs.create(name='sigma0_0', data=sigma0_0)
        fid_grp.attrs.create(name='sigma1_1', data=sigma1_1)
        fid_grp.attrs.create(name='sigma0_1', data=sigma0_1)
        fid_grp.attrs.create(name='sigma1_0', data=sigma1_0)
        fid_grp.attrs.create(name='mu0_1', data=mu0_1)
        fid_grp.attrs.create(name='mu1_0', data=mu1_0)

        fid_grp.attrs.create(name='mu0_0', data=mu0_0)
        fid_grp.attrs.create(name='mu1_1', data=mu1_1)
        fid_grp.attrs.create(name='frac1_0', data=frac1_0)
        fid_grp.attrs.create(name='frac1_1', data=frac1_1)
        fid_grp.attrs.create(name='F_d', data=F_d)
        fid_grp.attrs.create(name='SNR', data=SNR)

        self.sigma0_0 = sigma0_0
        self.sigma1_1 = sigma1_1
        self.mu0_0 = mu0_0
        self.mu1_1 = mu1_1
        self.frac1_0 = frac1_0
        self.frac1_1 = frac1_1
        self.F_d = F_d
        self.SNR = SNR


class SSRO_discrimination_analysis(MeasurementAnalysis):
    '''
    Analysis that takes IQ-shots and extracts discrimination fidelity from
    it by fitting 2 2D gaussians. It does not assumption on what state the
    individual shots belong to.

    This method will only work if the gaussians belonging to both distributions
    are distinguisable.

    The 2D gauss does not include squeezing and assumes symmetric (in x/y)
    distributions.
    '''
    def __init__(self, **kw):
        kw['h5mode'] = 'r+'
        super(self.__class__, self).__init__(**kw)

    def run_default_analysis(self, plot_2D_histograms=True,
                             current_threshold=None, theta_in=0, **kw):
        self.add_analysis_datagroup_to_file()
        # Extract I and Q data based on name of variable.
        # I_shots = self.get_values(key='I')
        # Q_shots = self.get_values(key='Q')
        self.get_naming_and_values()
        I_shots = self.measured_values[0]
        Q_shots = self.measured_values[1]

        # rotating according to theta
        I_shots = (np.cos(theta_in*2*np.pi/360)*I_shots -
                   np.sin(theta_in*2*np.pi/360)*Q_shots)
        Q_shots = (np.sin(theta_in*2*np.pi/360)*I_shots +
                   np.cos(theta_in*2*np.pi/360)*Q_shots)

        # Reshaping the data
        n_bins = 120  # the bins we want to have around our data
        # min min and max max constructions exist so that it also works
        # if one dimension only conatins zeros
        H, xedges, yedges = np.histogram2d(I_shots, Q_shots,
                                       bins=n_bins,
                                       range=[[min(min(I_shots), -1),
                                               max(max(I_shots), 1)],
                                              [min(min(Q_shots), -1),
                                               max(max(Q_shots), 1)]],
                                       normed=True)
        self.H = H
        self.xedges = xedges
        self.yedges = yedges
        H_flat, x_tiled, y_rep = dm_tools.flatten_2D_histogram(
            H, xedges, yedges)

        # Performing the fits
        g2_mod = fit_mods.DoubleGauss2D_model
        params = g2_mod.guess(model=g2_mod, data=H_flat, x=x_tiled, y=y_rep)
        # assume symmetry of the gaussian blobs in x and y
        params['A_sigma_y'].set(expr='A_sigma_x')
        params['B_sigma_y'].set(expr='B_sigma_x')
        self.fit_res = g2_mod.fit(data=H_flat, x=x_tiled, y=y_rep,
                                  params=params)


        # Saving the fit results to the datafile
        self.save_fitted_parameters(self.fit_res, 'Double gauss fit')
        if plot_2D_histograms:  # takes ~350ms, speedup quite noticable
            fig, axs = plt.subplots(nrows=1, ncols=3)
            fit_mods.plot_fitres2D_heatmap(self.fit_res, x_tiled, y_rep,
                                           axs=axs, cmap='viridis')
            for ax in axs:
                ax.ticklabel_format(style='sci', fontsize=4,
                                    scilimits=(0, 0))
                ax.set_xlabel('I')  # TODO: add units
                edge = max(max(abs(xedges)), max(abs(yedges)))
                ax.set_xlim(-edge, edge)
                ax.set_ylim(-edge, edge)
                # ax.set_axis_bgcolor(plt.cm.viridis(0))
            axs[0].set_ylabel('Q')
            #axs[0].ticklabel_format(style = 'sci',  fontsize=4)

            self.save_fig(fig, figname='2D-Histograms', **kw)

        #######################################################
        #         Extract quantities of interest              #
        #######################################################
        self.mu_a = (self.fit_res.params['A_center_x'].value +
                     1j * self.fit_res.params['A_center_y'].value)
        self.mu_b = (self.fit_res.params['B_center_x'].value +
                     1j * self.fit_res.params['B_center_y'].value)
        # only look at sigma x because we assume sigma_x = sigma_y
        sig_a = self.fit_res.params['A_sigma_x'].value
        sig_b = self.fit_res.params['B_sigma_x'].value
        # Picking threshold in the middle assumes same sigma for both
        # distributions, this can be improved by optimizing the F_discr
        if abs(self.mu_a) > abs(self.mu_b):
            diff_vec = self.mu_a - self.mu_b
            self.opt_I_threshold = (self.mu_b.real + diff_vec.real/2)
        else:
            diff_vec = self.mu_b - self.mu_a
            self.opt_I_threshold = (self.mu_a.real + diff_vec.real/2)
        self.theta = np.arctan2(diff_vec.imag,diff_vec.real)/(2*np.pi)*360-theta_in
        self.mean_sigma = np.mean([sig_a, sig_b])
        # relative separation of the gaussians in units of sigma
        self.relative_separation = abs(diff_vec)/self.mean_sigma
        # relative separation of the gaussians when projected on the I-axis
        self.relative_separation_I = diff_vec.real/self.mean_sigma

        #######################################################
        # Calculating discrimanation fidelities based on erfc #
        #######################################################
        # CDF of gaussian is P(X<=x) = .5 erfc((mu-x)/(sqrt(2)sig))

        # Along the optimal direction
        CDF_a = .5 * math.erfc((abs(diff_vec/2)) /
                               (np.sqrt(2)*sig_a))
        CDF_b = .5 * math.erfc((-abs(diff_vec/2)) /
                               (np.sqrt(2)*sig_b))
        self.F_discr = abs(CDF_a - CDF_b)

        # Projected on the I-axis
        CDF_a = .5 * math.erfc((self.mu_a.real - self.opt_I_threshold) /
                               (np.sqrt(2)*sig_a))
        CDF_b = .5 * math.erfc((self.mu_b.real - self.opt_I_threshold) /
                               (np.sqrt(2)*sig_b))
        self.F_discr_I = abs(CDF_a - CDF_b)
        # Current threshold projected on the I-axis
        if current_threshold is not None:
            CDF_a = .5 * math.erfc((self.mu_a.real - current_threshold) /
                                   (np.sqrt(2)*sig_a))
            CDF_b = .5 * math.erfc((self.mu_b.real - current_threshold) /
                                   (np.sqrt(2)*sig_b))
            self.F_discr_curr_t = abs(CDF_a - CDF_b)

        self.finish(**kw)


class touch_n_go_SSRO_Analysis(MeasurementAnalysis):
    '''
    Script to analyze the single shots used for touch and go selection
    '''

    def __init__(self, label='touch_n_go', **kw):
        kw['label'] = label
        kw['h5mode'] = 'r+'
        super(self.__class__, self).__init__(**kw)

    def run_default_analysis(self, print_fit_results=False, **kw):

        self.add_analysis_datagroup_to_file()

        # plotting histograms of the raw shots on I and Q axis

        shots_I_data = self.get_values(key='touch_n_go_I_shots')
        shots_Q_data = self.get_values(key='touch_n_go_Q_shots')
        instrument_settings = self.data_file['Instrument settings']
        threshold = instrument_settings['CBox'].attrs['signal_threshold_line0']
        #plotting the histograms before rotation
        fig, axes = plt.subplots(figsize=(10,10))
        axes.hist(shots_I_data, bins=100, label = 'I',histtype='step',normed=1)
        #axes.hist(shots_Q_data, bins=40, label = '0 Q',histtype='step',normed=1)
        axes.axvline(x=threshold,ls='--', label='threshold')

        axes.set_title('Histogram of I-shots for touch and go measurement and threshold')
        plt.xlabel('DAQ voltage integrated (AU)', fontsize=14)
        plt.ylabel('Fraction', fontsize=14)

        #plt.hist(SS_Q_data, bins=40,label = '0 Q')
        plt.legend()
        self.save_fig(fig, figname='raw-histograms', **kw)
        plt.show()

        self.finish(**kw)


class SSRO_single_quadrature_discriminiation_analysis(MeasurementAnalysis):
    '''
    Analysis that fits two gaussians to a histogram of a dataset.
    Uses this to extract F_discr and the optimal threshold
    '''
    def __init__(self, quadrature='I', **kw):
        # Note: quadrature is a bit of misnomer here
        # it represents the channel/weight of the data we want to bin
        kw['h5mode'] = 'r+'
        self.quadrature = quadrature
        super().__init__(**kw)

    def run_default_analysis(self, close_file=True, **kw):
        self.get_naming_and_values()
        hist, bins, centers = self.histogram_shots(self.shots)
        self.fit_data(hist, centers)
        self.make_figures(hist=hist, centers=centers, **kw)

        self.F_discr, self.opt_threshold = self.calculate_discrimination_fidelity(
            fit_res=self.fit_res)
        if close_file:
            self.data_file.close()
        return

    def get_naming_and_values(self):
        super().get_naming_and_values()
        if type(self.quadrature) is str:
            self.shots = self.get_values(self.quadrature)
            # Potentially bug sensitive!!
            self.units = self.value_units[0]
        elif type(self.quadrature) is int:
            self.shots = self.measured_values[self.quadrature]
            self.units = self.value_units[self.quadrature]

    def histogram_shots(self, shots):
        hist, bins = np.histogram(shots, bins=90, normed=True)
        # 0.7 bin widht is a sensible default for plotting
        centers = (bins[:-1] + bins[1:]) / 2
        return hist, bins, centers

    def fit_data(self, hist, centers):
        self.add_analysis_datagroup_to_file()
        self.model = fit_mods.DoubleGaussModel
        params = self.model.guess(self.model, hist, centers)
        self.fit_res = self.model.fit(data=hist, x=centers, params=params)
        self.save_fitted_parameters(
            fit_res=self.fit_res, var_name='{}shots'.format(self.quadrature))
        return self.fit_res

    def make_figures(self, hist, centers, show_guess=False, **kw):
        self.fig, self.ax = plt.subplots(figsize=(5, 3))
        width = .7 * (centers[1]-centers[0])
        plot_title = kw.pop('plot_title', textwrap.fill(
                            self.timestamp_string + '_' +
                            self.measurementstring, 40))

        x_fine = np.linspace(min(centers),
                             max(centers), 1000)
        # Plotting the data
        self.ax.bar(centers, hist, align='center', width=width, label='data')
        self.ax.plot(x_fine, self.fit_res.eval(x=x_fine), label='fit', c='r')
        if show_guess:
            self.ax.plot(x_fine, self.fit_res.eval(
                x=x_fine, **self.fit_res.init_values), label='guess', c='g')
            self.ax.legend(loc='best')

        # Prettifying the plot
        self.ax.ticklabel_format(useOffset=False)
        self.ax.set_title(plot_title)
        self.ax.set_xlabel('{} ({})'.format(self.quadrature, self.units))
        self.ax.set_ylabel('normalized counts')
        self.save_fig(self.fig, fig_tight=True, **kw)

    def calculate_discrimination_fidelity(self, fit_res):
        '''
        Calculate fidelity based on the overlap of the two fits.
        Does this by numerically evaluating the function.
        Analytic is possible but not done here.
        '''
        mu_a = fit_res.best_values['A_center']
        mu_b = fit_res.best_values['B_center']
        s_a = fit_res.best_values['A_sigma']
        s_b = fit_res.best_values['B_sigma']

        x_fine = np.linspace(min(mu_a-4*s_a, mu_b-4*s_b),
                             max(mu_b+4*s_a, mu_b+4*s_b), 1000)
        CDF_a = np.zeros(len(x_fine))
        CDF_b = np.zeros(len(x_fine))
        for i, x in enumerate(x_fine):
            CDF_a[i] = .5 * erfc((mu_a-x)/(np.sqrt(2)*s_a))
            CDF_b[i] = .5 * erfc((mu_b-x)/(np.sqrt(2)*s_b))
        F_discr = np.max(abs(CDF_a-CDF_b))
        opt_threshold = x_fine[np.argmax(abs(CDF_a-CDF_b))]
        return F_discr, opt_threshold


class T1_Analysis(TD_Analysis):
    def __init__(self, label='T1', make_fig=True, **kw):
        kw['label'] = label
        kw['h5mode'] = 'r+'  # Read write mode, file must exist
        super().__init__(**kw)

    def fit_T1(self, t_arr, data):
        # Guess for params
        fit_mods.ExpDecayModel.set_param_hint('amplitude', value=1,
                                              min=0, max=2)
        fit_mods.ExpDecayModel.set_param_hint(
            'tau',
            value=self.sweep_points[1]*50,  # use index 1
            min=self.sweep_points[1],
            max=self.sweep_points[-1]*1000)
        fit_mods.ExpDecayModel.set_param_hint('offset', value=0, vary=False)
        fit_mods.ExpDecayModel.set_param_hint('n', value=1, vary=False)
        self.params = fit_mods.ExpDecayModel.make_params()

        fit_res = fit_mods.ExpDecayModel.fit(
            data=data,
            t=t_arr,
            params=self.params)
        return fit_res

    def run_default_analysis(self, print_fit_results=False,
                             make_fig=True, **kw):
        show_guess = kw.pop('show_guess', False)
        close_file = kw.pop('close_file', True)
        self.add_analysis_datagroup_to_file()
        self.get_naming_and_values()
        fig, figarray, ax, axarray = self.setup_figures_and_axes()
        self.normalized_values = []

        if make_fig:
            for i, name in enumerate(self.value_names):
                if len(self.value_names) < 4:
                    ax2 = axarray[i]
                else:
                    ax2 = axarray[i/2, i % 2]

                self.plot_results_vs_sweepparam(x=self.sweep_points,
                                                y=self.measured_values[i],
                                                fig=figarray, ax=ax2,
                                                xlabel=self.xlabel,
                                                ylabel=self.ylabels[i],
                                                save=False)

        if 'I_cal' in self.value_names[i]:  # Fit the data
            norm = self.normalize_data_to_calibration_points(
                self.measured_values[i], self.NoCalPoints)
            self.normalized_values = norm[0]
            self.normalized_data_points = norm[1]
            self.normalized_cal_vals = norm[2]

        else:
            norm = self.normalize_data_to_calibration_points(
                self.measured_values[0], self.NoCalPoints)
            self.normalized_values = norm[0]
            self.normalized_data_points = norm[1]
            self.normalized_cal_vals = norm[2]

        fit_res = self.fit_T1(t_arr=self.sweep_points[:-self.NoCalPoints],
                              data=self.normalized_data_points)

        self.fit_res = fit_res
        best_vals = fit_res.best_values
        self.save_fitted_parameters(fit_res=fit_res, var_name='F|1>')

        self.T1 = best_vals['tau']
        self.T1_stderr = fit_res.params['tau'].stderr

        if print_fit_results:
            print(fit_res.fit_report())
        if make_fig:
            self.plot_results_vs_sweepparam(x=self.sweep_points,
                                            y=self.normalized_values,
                                            fig=fig, ax=ax,
                                            xlabel=self.xlabel,
                                            ylabel=r'$F$ $|1 \rangle$',
                                            **kw)
            if show_guess:
                ax.plot(self.sweep_points[:-self.NoCalPoints],
                        fit_res.init_fit, 'k--')

            best_vals = fit_res.best_values
            t = np.linspace(self.sweep_points[0],
                            self.sweep_points[-self.NoCalPoints], 1000)

            y = fit_mods.ExpDecayFunc(
                t, tau=best_vals['tau'],
                n=best_vals['n'],
                amplitude=best_vals['amplitude'],
                offset=best_vals['offset'])

            ax.plot(t, y, 'r-')
            textstr = '$T_1$ = %.3g $\pm$ (%.5g) s ' % (
                fit_res.params['tau'].value, fit_res.params['tau'].stderr)

            ax.text(0.4, 0.95, textstr, transform=ax.transAxes,
                    fontsize=11, verticalalignment='top',
                    bbox=self.box_props)
            self.save_fig(fig, figname=self.measurementstring+'_Fit', **kw)
            # self.save_fig(fig, figname=self.measurementstring+'_' +
            #               self.value_names[i], **kw)
            self.save_fig(self.figarray, figname=self.measurementstring, **kw)
        if close_file:
            self.data_file.close()
        return fit_res

    def get_measured_T1(self):
        fitted_pars = self.data_file['Analysis']['Fitted Params F|1>']
        T1 = fitted_pars['tau'].attrs['value']
        T1_stderr = fitted_pars['tau'].attrs['stderr']

        return T1, T1_stderr


class Ramsey_Analysis(TD_Analysis):
    def __init__(self, label='Ramsey', **kw):
        kw['label'] = label
        kw['h5mode'] = 'r+'
        super(self.__class__, self).__init__(**kw)

    def fit_Ramsey(self, print_fit_results=False):
        damped_osc_mod = fit_mods.ExpDampOscModel
        average = np.mean(self.normalized_data_points)

        ft_of_data = np.fft.fft(self.normalized_data_points)
        index_of_fourier_maximum = np.argmax(np.abs(
            ft_of_data[1:len(ft_of_data)/2]))+1
        max_ramsey_delay = self.sweep_points[-self.NoCalPoints] - \
            self.sweep_points[0]

        fft_axis_scaling = 1/(max_ramsey_delay)
        freq_est = fft_axis_scaling*index_of_fourier_maximum
        est_number_of_periods = index_of_fourier_maximum

        if (average > 0.7 or
                (est_number_of_periods < 2) or
                est_number_of_periods > len(ft_of_data)/2.):
            print('the trace is to short to find multiple periods')

            if print_fit_results:
                print('Setting frequency to 0 and ' + \
                      'fitting with decaying exponential.')
            damped_osc_mod.set_param_hint('frequency',
                                          value=freq_est,
                                          vary=False)
            damped_osc_mod.set_param_hint('phase',
                                          value=0, vary=False)
        else:
            damped_osc_mod.set_param_hint('frequency',
                                          value=freq_est,
                                          vary=True,
                                          min=(1/(100 *
                                               self.sweep_points[-1])),
                                          max=(20/self.sweep_points[-1]))

        amplitude_guess = 1
        damped_osc_mod.set_param_hint('amplitude',
                                      value=amplitude_guess,
                                      min=0.4, max=2.0)

        if (np.average(self.normalized_data_points[:4]) >
                np.average(self.normalized_data_points[4:8])):
            phase_estimate = 0
        else:
            phase_estimate = np.pi

        damped_osc_mod.set_param_hint('phase',
                                      value=phase_estimate, vary=True)

        damped_osc_mod.set_param_hint('tau',
                                      value=self.sweep_points[1]*10,
                                      min=self.sweep_points[1],
                                      max=self.sweep_points[1]*1000)

        damped_osc_mod.set_param_hint('exponential_offset',
                                      value=0.5,
                                      min=0.4, max=1.1)
        damped_osc_mod.set_param_hint('oscillation_offset',
                                      value=0, vary=False)

        damped_osc_mod.set_param_hint('n',
                                      value=1,
                                      vary=False)
        self.params = damped_osc_mod.make_params()
        fit_res = damped_osc_mod.fit(data=self.normalized_data_points,
                                     t=self.sweep_points[:-self.NoCalPoints],
                                     params=self.params)
        if fit_res.chisqr > .35:
            logging.warning('Fit did not converge, varying phase')
            fit_res_lst = []

            for phase_estimate in np.linspace(0, 2*np.pi, 8):
                damped_osc_mod.set_param_hint('phase',
                                              value=phase_estimate)
                self.params = damped_osc_mod.make_params()
                fit_res_lst += [damped_osc_mod.fit(
                                data=self.normalized_data_points,
                                t=self.sweep_points[:-self.NoCalPoints],
                                params=self.params)]

            chisqr_lst = [fit_res.chisqr for fit_res in fit_res_lst]
            fit_res = fit_res_lst[np.argmin(chisqr_lst)]
        self.fit_results.append(fit_res)
        if print_fit_results:
            print(fit_res.fit_report())
        return fit_res

    def plot_results(self, fig, ax, fit_res, ylabel, show_guess=False):
        textstr = ('  $f$  \t= %.3g $ \t \pm$ (%.3g) Hz'
                   % (fit_res.params['frequency'].value,
                      fit_res.params['frequency'].stderr) +
                   '\n$T_2^\star$ = %.3g $\t \pm$ (%.3g) s '
                   % (fit_res.params['tau'].value,
                      fit_res.params['tau'].stderr))
        ax.text(0.4, 0.95, textstr,
                transform=ax.transAxes, fontsize=11,
                verticalalignment='top', bbox=self.box_props)

        self.plot_results_vs_sweepparam(x=self.sweep_points,
                                        y=self.normalized_values,
                                        fig=fig, ax=ax,
                                        xlabel=self.xlabel,
                                        ylabel=ylabel,
                                        save=False)
        if show_guess:
            ax.plot(self.sweep_points[:-self.NoCalPoints],
                    self.fit_res.init_fit, 'k--')
        x = np.linspace(self.sweep_points[0],
                        self.sweep_points[-self.NoCalPoints],
                        len(self.sweep_points)*100)
        best_vals = self.fit_res.best_values
        y = fit_mods.ExpDampOscFunc(
            x, tau=best_vals['tau'],
            n=best_vals['n'],
            frequency=best_vals['frequency'],
            phase=best_vals['phase'],
            amplitude=best_vals['amplitude'],
            oscillation_offset=best_vals['oscillation_offset'],
            exponential_offset=best_vals['exponential_offset'])
        ax.plot(x, y, 'r-')

    def run_default_analysis(self, print_fit_results=False, **kw):

        close_file = kw.pop('close_file', True)
        show_guess = kw.pop('show_guess', False)
        show = kw.pop('show', False)
        self.add_analysis_datagroup_to_file()
        self.get_naming_and_values()
        fig1, fig2, ax, axarray = self.setup_figures_and_axes()

        norm = self.normalize_data_to_calibration_points(
            self.measured_values[0], self.NoCalPoints)
        self.normalized_values = norm[0]
        self.normalized_data_points = norm[1]
        self.normalized_cal_vals = norm[2]
        self.fit_res = self.fit_Ramsey(print_fit_results)
        self.save_fitted_parameters(self.fit_res, var_name=self.value_names[0])
        self.plot_results(fig1, ax, self.fit_res, show_guess=show_guess,
                          ylabel=r'$F$ $|1 \rangle$')

        for i, name in enumerate(self.value_names):
            if len(self.value_names) == 4:
                if i < 2:
                    ax2 = axarray[0, i]
                else:
                    ax2 = axarray[1, i-2]
            else:
                ax2 = axarray[i]

            self.plot_results_vs_sweepparam(x=self.sweep_points,
                                            y=self.measured_values[i],
                                            fig=fig2, ax=ax2,
                                            xlabel=self.xlabel,
                                            ylabel=self.ylabels[i],
                                            save=False)

        stepsize = self.sweep_points[1] - self.sweep_points[0]
        self.total_detuning = self.fit_res.params['frequency'].value
        self.detuning_stderr = self.fit_res.params['frequency'].stderr
        self.T2_star = self.fit_res.params['tau'].value
        self.T2_star_stderr = self.fit_res.params['tau'].stderr

        self.artificial_detuning = 4./(60*stepsize)
        self.detuning = self.total_detuning - self.artificial_detuning

        if show:
            plt.show()
        self.save_fig(fig1, figname=self.measurementstring+'_Ramsey_fit', **kw)
        self.save_fig(fig2, figname=self.measurementstring, **kw)
        if close_file:
            self.data_file.close()
        return self.fit_res

    def get_measured_freq(self):
        fitted_pars = self.data_file['Analysis']['Fitted Params I_cal']
        freq = fitted_pars['frequency'].attrs['value']
        freq_stderr = fitted_pars['frequency'].attrs['stderr']

        return freq, freq_stderr

    def get_measured_T2_star(self):
        '''
        Returns measured T2 star from the fit to the Ical data.
         return T2, T2_stderr
        '''
        fitted_pars = self.data_file['Analysis']['Fitted Params I_cal']
        T2 = fitted_pars['tau'].attrs['value']
        T2_stderr = fitted_pars['tau'].attrs['stderr']

        return T2, T2_stderr

class DragDetuning_Analysis(TD_Analysis):
    def __init__(self, label='DragDetuning', **kw):
        kw['label'] = label
        kw['h5mode'] = 'r+'  # Read write mode, file must exist
        super(self.__class__, self).__init__(**kw)

    def run_default_analysis(self, print_fit_results=False, **kw):
        close_file = kw.pop('close_file', True)
        figsize = kw.pop('figsize', (11, 10))
        self.add_analysis_datagroup_to_file()
        self.get_naming_and_values()
        fig, axarray = plt.subplots(2, 2, figsize=figsize)

        XpY90_data = self.measured_values[0][0::2] + \
            1.j*self.measured_values[1][0::2]
        YpX90_data = self.measured_values[0][1::2] + \
            1.j*self.measured_values[1][1::2]

        self.XpY90 = np.mean(XpY90_data)
        self.YpX90 = np.mean(YpX90_data)
        self.detuning = np.abs(self.XpY90 - self.YpX90)

        for i, name in enumerate(self.value_names):
            ax = axarray[i/2, i % 2]
            self.plot_results_vs_sweepparam(x=self.sweep_points,
                                            y=self.measured_values[i],
                                            fig=fig,
                                            ax=ax,
                                            xlabel=self.xlabel,
                                            ylabel=self.ylabels[i],
                                            **kw)

        self.save_fig(fig, figname=self.measurementstring, **kw)
        if close_file:
            self.data_file.close()
        return (self.detuning, self.XpY90, self.YpX90)


class TransientAnalysis(TD_Analysis):
    def run_default_analysis(self, print_fit_results=False, **kw):
        close_file = kw.pop('close_file', True)
        demodulate = kw.pop('demodulate', False)
        figsize = kw.pop('figsize', (11, 4))
        self.IF = kw.pop('IF', 10)
        self.load_hdf5data()
        keys = list(self.g.keys())
        fig, ax = plt.subplots(1, 1, figsize=figsize)

        self.valuenames = ["transient_0", "transient_1"]
        if 'touch_n_go_transient_0' in keys:
            mode = 'CBox'
            transient_0 = self.get_values(key='touch_n_go_transient_0')
            transient_1 = self.get_values(key='touch_n_go_transient_1')
            sampling_rate = 0.2 # Gsample/s
            kw.pop('plot_title', "CBox transient")
            samples = len(transient_0)

        elif 'average_transients_I' in keys:
            mode = 'ATS'
            transients_0 = self.get_values(key='average_transients_I')
            transients_1 = self.get_values(key='average_transients_Q')
            samples = len(transients_0[:, 0])
            sampling_rate = 1  # Gsample/s

        self.time = np.linspace(0, samples/sampling_rate, samples)
        if mode == 'CBox':
            self.plot_results_vs_sweepparam(x=self.time,
                                            y=transient_0,
                                            fig=fig,
                                            ax=ax,
                                            marker='-o',
                                            xlabel="time (ns)",
                                            ylabel="amplitude (au)",
                                            **kw)
        else:

            ax.plot(self.time, transients_0[:, 0], marker='.',
                    label='Average transient ch A')
            ax.plot(self.time, transients_1[:, 0], marker='.',
                    label='Average transient ch B')
            ax.legend()

            ax.set_xlabel('time (ns)')
            ax.set_ylabel('dac voltage (V)')

        if demodulate:
            print('demodulating using IF = %.2f GHz' % self.IF)
            dem_cos = np.cos(2*np.pi*self.IF*self.time)
            dem_sin = np.sin(2*np.pi*self.IF*self.time)

            self.demod_transient_I = dem_cos*transients_0[:, 0] + \
                dem_sin * transients_1[:, 0]
            self.demod_transient_Q = -dem_sin*transients_0[:, 0] + \
                dem_cos * transients_1[:, 0]

            fig2, axs2 = plt.subplots(1, 1, figsize=figsize, sharex=True)
            axs2.plot(self.time, self.demod_transient_I, marker='.',
                      label='I demodulated')
            axs2.plot(self.time, self.demod_transient_Q, marker='.',
                      label='Q demodulated')
            axs2.legend()
            self.save_fig(fig2, figname=self.measurementstring+'demod', **kw)
            axs2.set_xlabel('time (ns)')
            axs2.set_ylabel('dac voltage (V)')

            self.power = self.demod_transient_I**2 + self.demod_transient_Q**2
            fig3, ax3 = plt.subplots(1, 1, figsize=figsize, sharex=True)
            ax3.plot(self.time, self.power, marker='.')
            ax3.set_ylabel('Power (a.u.)')
            self.save_fig(fig3, figname=self.measurementstring+'Power', **kw)
            ax3.set_xlabel('time (ns)')

        self.save_fig(fig, figname=self.measurementstring, **kw)
        if close_file:
            self.data_file.close()
        return

class DriveDetuning_Analysis(TD_Analysis):
    def __init__(self, label='DriveDetuning', **kw):
        kw['label'] = label
        kw['h5mode'] = 'r+'  # Read write mode, file must exist
        super(self.__class__, self).__init__(**kw)

    def run_default_analysis(self, print_fit_results=False, **kw):

        def sine_fit_data():
            self.fit_type = 'sine'
            damped_osc_mod = fit_mods.CosModel

            # Estimate frequency using Fourier transform
            ft_of_data = np.fft.fft(data)
            freq_est = np.argmax(np.abs(ft_of_data[1:len(ft_of_data)/2]))+1
            print('using chagned')
            slope = stats.linregress(list(range(4)), data[:4])[0]
            if slope > 0:
                amp_sign = 1.
            else:
                amp_sign = -1.
            amp_guess = amp_sign * abs((cal_data_mean[1] - cal_data_mean[0])/2)

            damped_osc_mod.set_param_hint('amplitude', value=amp_guess,
                                          min=-1.2*amp_guess,
                                          max=1.2*amp_guess)
            damped_osc_mod.set_param_hint('frequency', value=freq_est/
                                          sweep_points[-1])
            damped_osc_mod.set_param_hint('phase', value=-np.pi/2, vary=False)
            damped_osc_mod.set_param_hint('offset', value=np.mean(cal_data_mean))
            damped_osc_mod.set_param_hint('tau', value=400)
            self.params = damped_osc_mod.make_params()
            fit_results = damped_osc_mod.fit(data=data, t=sweep_points,
                                             params=self.params)
            return fit_results

        def quadratic_fit_data():
            M = np.array([sweep_points**2, sweep_points, [1]*len(sweep_points)])
            Minv = np.linalg.pinv(M)
            [a, b, c] = np.dot(data, Minv)
            fit_data = (a*sweep_points**2 + b*sweep_points + c)
            return fit_data, (a, b, c)

        close_file = kw.pop('close_file', True)
        figsize = kw.pop('figsize', (11, 5))
        self.add_analysis_datagroup_to_file()
        self.get_naming_and_values()

        if len(self.sweep_points) == 60:
            self.NoCalPoints = 10
        else:
            self.NoCalPoints = 4

        self.normalize_data_to_calibration_points(
            self.measured_values[0], self.NoCalPoints)
        self.add_dataset_to_analysisgroup('Corrected data',
                                          self.corr_data)
        self.analysis_group.attrs.create('corrected data based on',
                                         'calibration points')

        data = self.corr_data[:-self.NoCalPoints]
        cal_data = np.split(self.corr_data[-self.NoCalPoints:], 2)
        cal_data_mean = np.mean(cal_data, axis=1)
        cal_peak_to_peak = abs(cal_data_mean[1] - cal_data_mean[0])

        sweep_points = self.sweep_points[:-self.NoCalPoints]
        data_peak_to_peak = max(data) - min(data)

        self.fit_results_sine = sine_fit_data()
        self.fit_results_quadratic = quadratic_fit_data()

        chisqr_sine = self.fit_results_sine.chisqr
        chisqr_quadratic = np.sum((self.fit_results_quadratic[0] - data)**2)

        if (chisqr_quadratic < chisqr_sine) or \
                (data_peak_to_peak/cal_peak_to_peak < .5):
            self.fit_type = 'quadratic'
            self.slope = self.fit_results_quadratic[1][1]
            amplitude = cal_peak_to_peak / 2

        else:
            self.fit_type = 'sine'
            amplitude = self.fit_results_sine.params['amplitude']
            frequency = self.fit_results_sine.params['frequency']
            self.slope = 2 * np.pi * amplitude * frequency

        self.drive_detuning = self.slope / (2 * np.pi * abs(amplitude))
        self.drive_scaling_factor = 1. / (1. + self.drive_detuning)

        # Plotting
        fig, axarray = plt.subplots(2, figsize=figsize)
        for k, name in enumerate(self.value_names):
            ax = axarray[k]
            self.plot_results_vs_sweepparam(x=self.sweep_points,
                                            y=self.measured_values[k],
                                            fig=fig,
                                            ax=ax,
                                            xlabel=self.xlabel,
                                            ylabel=self.ylabels[k],
                                            **kw)
        self.save_fig(fig, figname=self.measurementstring, **kw)
        fig, ax = self.default_ax()
        self.plot_results_vs_sweepparam(x=self.sweep_points,
                                        y=self.corr_data,
                                        fig=fig,
                                        ax=ax,
                                        xlabel=self.xlabel,
                                        ylabel=r'$F$  $|1\rangle$',
                                        **kw)
        if self.fit_type is 'sine':
            ax.plot(sweep_points, self.fit_results_sine.best_fit)
        else:
            ax.plot(sweep_points, self.fit_results_quadratic[0])
        #plt.show()
        self.save_fig(fig, figname=self.measurementstring + '_fit', **kw)
        if close_file:
            self.data_file.close()
        return self.drive_scaling_factor


class OnOff_Analysis(TD_Analysis):
    def __init__(self, label='OnOff', idx=None, **kw):
        kw['label'] = label
        kw['h5mode'] = 'r+'  # Read write mode, file must exist
        self.idx = idx
        super(self.__class__, self).__init__(**kw)

    def run_default_analysis(self, print_fit_results=False, **kw):
        close_file = kw.pop('close_file', True)
        self.add_analysis_datagroup_to_file()
        self.get_naming_and_values()
        figsize = kw.pop('figsize', (11, 2*len(self.value_names)))
        if self.idx is not None:
            idx_val = np.where(self.value_names == 'I_cal_%d' % self.idx)[0][0]
        else:
            try:
                idx_val = np.where(self.value_names == 'I_cal')[0][0]
            except: # Kind of arbitrarily choose axis 0
                idx_val = 0

        fig, axarray = plt.subplots(len(self.value_names)/2, 2,
                                    figsize=figsize)

        I_cal = self.measured_values[idx_val]
        zero_mean = np.mean(I_cal[0::2])
        zero_std = np.std(I_cal[0::2])

        one_mean = np.mean(I_cal[1::2])
        one_std = np.std(I_cal[1::2])

        self.distance = np.power(zero_mean - one_mean, 2)
        distance_error = np.sqrt(
            np.power(2.*(zero_mean - one_mean)*zero_std, 2)
            + np.power(2.*(one_mean - zero_mean)*one_std, 2))
        self.contrast = self.distance/distance_error

        for i, name in enumerate(self.value_names):
            if len(self.value_names) == 4:
                ax = axarray[i/2, i % 2]
            elif len(self.value_names) == 2:
                ax = axarray[i]

            self.plot_results_vs_sweepparam(x=self.sweep_points[::2],
                                            y=self.measured_values[i][::2],
                                            fig=fig,
                                            ax=ax,
                                            xlabel=self.xlabel,
                                            ylabel=self.ylabels[i],
                                            label='On',
                                            marker='o:',
                                            **kw)
            self.plot_results_vs_sweepparam(x=self.sweep_points[1::2],
                                            y=self.measured_values[i][1::2],
                                            fig=fig,
                                            ax=ax,
                                            xlabel=self.xlabel,
                                            ylabel=self.ylabels[i],
                                            label='Off',
                                            marker='o:',
                                            **kw)
            ax.legend()
        fig2, ax2 = plt.subplots(figsize=(10, 6))
        self.plot_results_vs_sweepparam(x=self.sweep_points[::2],
                                        y=I_cal[::2],
                                        fig=fig2,
                                        ax=ax2,
                                        xlabel=self.xlabel,
                                        ylabel=self.ylabels[idx_val],
                                        label='Off',
                                        marker='o:',
                                        **kw)
        self.plot_results_vs_sweepparam(x=self.sweep_points[1::2],
                                        y=I_cal[1::2],
                                        fig=fig2,
                                        ax=ax2,
                                        xlabel=self.xlabel,
                                        ylabel=self.ylabels[idx_val],
                                        label='Off',
                                        marker='o:',
                                        **kw)
        ax2.hlines((zero_mean), 0, len(self.sweep_points),
                   linestyle='solid', color='blue')
        ax2.hlines((one_mean), 0, len(self.sweep_points),
                   linestyle='solid', color='green')
        ax2.text(2, zero_mean, "Zero mean", bbox=self.box_props, color='blue')
        ax2.text(2, one_mean, "One mean", bbox=self.box_props, color='green')
        ax2.hlines((zero_mean+zero_std, zero_mean-zero_std),
                   0, len(self.sweep_points), linestyle='dashed', color='blue')
        ax2.hlines((one_mean+one_std, one_mean-one_std),
                   0, len(self.sweep_points), linestyle='dashed', color='green')
        ax2.text(2, max(I_cal)+(max(I_cal)-min(I_cal))*.04,
                 "Contrast: %.2f" % self.contrast,
                 bbox=self.box_props)
        self.save_fig(fig, figname=self.measurementstring, **kw)
        self.save_fig(fig2, figname=self.measurementstring+'_calibrated', **kw)
        if close_file:
            self.data_file.close()
        print('Average contrast: %.2f' % self.contrast)
        return self.contrast


class AllXY_Analysis(TD_Analysis):
    '''
    Performs a rotation and normalization on the data and calculates a
    deviation from the expected ideal data.

    Automatically works for the standard AllXY sequences of 42 and 21 points.
    Optional keyword arguments can be used to specify
    'ideal_data': np.array equal in lenght to the data
    '''
    def __init__(self, label='AllXY', zero_coord=None, one_coord=None,
                 make_fig=True, **kw):
        kw['label'] = label
        kw['h5mode'] = 'r+'  # Read write mode, file must exist
        self.zero_coord = zero_coord
        self.one_coord = one_coord
        self.make_fig = make_fig

        super(self.__class__, self).__init__(**kw)



    def run_default_analysis(self, print_fit_results=False,
                             close_main_fig=True, flip_axis=False, **kw):
        close_file = kw.pop('close_file', True)
        self.flip_axis = flip_axis
        self.cal_points = kw.pop('cal_points', None)
        self.add_analysis_datagroup_to_file()
        self.get_naming_and_values()

        ideal_data = kw.pop('ideal_data', None)
        if ideal_data is None:
            if len(self.measured_values[0]) == 42:
                ideal_data = np.concatenate((0*np.ones(10), 0.5*np.ones(24),
                                            np.ones(8)))
            else:
                ideal_data = np.concatenate((0*np.ones(5), 0.5*np.ones(12),
                                            np.ones(4)))
        self.rotate_and_normalize_data()
        self.add_dataset_to_analysisgroup('Corrected data',
                                          self.corr_data)
        self.analysis_group.attrs.create('corrected data based on',
                                         'calibration points'.encode('utf-8'))
        data_error = self.corr_data - ideal_data
        self.deviation_total = np.mean(abs(data_error))
        # Plotting
        if self.make_fig:
            fig1, fig2, ax1, axarray = self.setup_figures_and_axes()
            for i in range(2):
                if len(self.value_names) >= 4:
                        ax = axarray[i/2, i % 2]
                else:
                    ax = axarray[i]
                self.plot_results_vs_sweepparam(x=self.sweep_points,
                                                y=self.measured_values[i],
                                                fig=fig2, ax=ax,
                                                xlabel=self.xlabel,
                                                ylabel=str(self.value_names[i]),
                                                save=False)
            ax1.set_ylim(min(self.corr_data)-.1, max(self.corr_data)+.1)
            if self.flip_axis:
                ylabel = r'$F$ $|0 \rangle$'
            else:
                ylabel = r'$F$ $|1 \rangle$'
            self.plot_results_vs_sweepparam(x=self.sweep_points,
                                            y=self.corr_data,
                                            fig=fig1, ax=ax1,
                                            xlabel='',
                                            ylabel=ylabel,
                                            save=False)
            ax1.plot(self.sweep_points, ideal_data)
            labels = [item.get_text() for item in ax1.get_xticklabels()]
            if len(self.measured_values[0]) == 42:
                locs = np.arange(1, 42, 2)
            else:
                locs = np.arange(0, 21, 1)
            labels = ['II', 'XX', 'YY', 'XY', 'YX',
                      'xI', 'yI', 'xy', 'yx', 'xY', 'yX',
                      'Xy', 'Yx', 'xX', 'Xx', 'yY', 'Yy',
                      'XI', 'YI', 'xx', 'yy']

            ax1.xaxis.set_ticks(locs)
            ax1.set_xticklabels(labels, rotation=60)

            deviation_text = r'Deviation: %.5f' % self.deviation_total
            ax1.text(1, 1.05, deviation_text, fontsize=11,
                     bbox=self.box_props)
            if not close_main_fig:
                # Hacked in here, good idea to only show the main fig but can
                # be optimized somehow
                self.save_fig(fig1, ylabel='Amplitude (normalized)',
                              close_fig=False, **kw)
            else:
                self.save_fig(fig1, ylabel='Amplitude (normalized)', **kw)
            self.save_fig(fig2, ylabel='Amplitude', **kw)
        if close_file:
            self.data_file.close()
        return self.deviation_total


class RandomizedBenchmarking_Analysis(TD_Analysis):
    '''
    Rotates and normalizes the data before doing a fit with a decaying
    exponential to extract the Clifford fidelity.
    By optionally specifying T1 and the pulse separation (time between start
    of pulses) the T1 limited fidelity will be given and plotted in the
    same figure.
    '''
    def __init__(self, label='RB', T1=None, pulse_delay=None, **kw):
        self.T1 = T1
        self.pulse_delay = pulse_delay

        super().__init__(**kw)

    def run_default_analysis(self, **kw):
        close_main_fig = kw.pop('close_main_fig', True)
        close_file = kw.pop('close_file', True)
        if self.cal_points is None:
            self.cal_points = [list(range(-4, -2)), list(range(-2, 0))]

        super().run_default_analysis(close_file=False, make_fig=False,
                                     **kw)

        data = self.corr_data[:-1*(len(self.cal_points[0]*2))]
        n_cl = self.sweep_points[:-1*(len(self.cal_points[0]*2))]

        self.fit_res = self.fit_data(data, n_cl)
        self.fit_results = [self.fit_res]
        self.save_fitted_parameters(fit_res=self.fit_res, var_name='F|1>')
        if self.make_fig:
            self.make_figures(close_main_fig=close_main_fig, **kw)

        if close_file:
            self.data_file.close()
        return

    def calc_T1_limited_fidelity(self, T1, pulse_delay):
        '''
        Formula from Asaad et al.
        pulse separation is time between start of pulses
        '''
        Np = 1.875  # Number of gates per Clifford
        F_cl = (1/6*(3 + 2*np.exp(-1*pulse_delay/(2*T1)) +
                     np.exp(-pulse_delay/T1)))**Np
        p = 2*F_cl - 1

        return F_cl, p

    def add_textbox(self, ax, F_T1=None):

        textstr = ('\t$F_{Cl}$'+' \t= {:.4g} $\pm$ ({:.4g})%'.format(
                self.fit_res.params['fidelity_per_Clifford'].value*100,
                self.fit_res.params['fidelity_per_Clifford'].stderr*100) +
            '\n  $1-F_{Cl}$'+'  = {:.4g} $\pm$ ({:.4g})%'.format(
                (1-self.fit_res.params['fidelity_per_Clifford'].value)*100,
                (self.fit_res.params['fidelity_per_Clifford'].stderr)*100) +
            '\n\tOffset\t= {:.4g} $\pm$ ({:.4g})'.format(
                (self.fit_res.params['offset'].value),
                (self.fit_res.params['offset'].stderr)))
        if F_T1 is not None:
            textstr += ('\n\t  $F_{Cl}^{T_1}$  = ' +
                        '{:.6g}%'.format(F_T1*100))

        self.ax.text(0.1, 0.95, textstr, transform=self.ax.transAxes,
                     fontsize=11, verticalalignment='top',
                     bbox=self.box_props)

    def make_figures(self, close_main_fig, **kw):

            ylabel = r'$F$ $\left(|1 \rangle \right)$'
            self.fig, self.ax = self.default_ax()
            if self.plot_cal_points:
                x = self.sweep_points
                y = self.corr_data
            else:
                logging.warning('not tested for all types of calpoints')
                if type(self.cal_points[0]) is int:
                    x = self.sweep_points[:-2]
                    y = self.corr_data[:-2]
                else:
                    x = self.sweep_points[:-1*(len(self.cal_points[0])*2)]
                    y = self.corr_data[:-1*(len(self.cal_points[0])*2)]

            self.plot_results_vs_sweepparam(x=x,
                                            y=y,
                                            fig=self.fig, ax=self.ax,
                                            xlabel=self.xlabel,
                                            ylabel=ylabel,
                                            save=False)

            x_fine = np.linspace(0, self.sweep_points[-1], 1000)
            for fit_res in self.fit_results:
                best_fit = fit_mods.RandomizedBenchmarkingDecay(
                    x_fine, **fit_res.best_values)
                self.ax.plot(x_fine, best_fit, label='Fit')
            self.ax.set_ylim(min(min(self.corr_data)-.1, -.1),
                             max(max(self.corr_data)+.1, 1.1))

            # Here we add the line corresponding to T1 limited fidelity
            F_T1 = None
            if self.T1 is not None and self.pulse_delay is not None:
                F_T1, p_T1 = self.calc_T1_limited_fidelity(
                    self.T1, self.pulse_delay)
                T1_limited_curve = fit_mods.RandomizedBenchmarkingDecay(
                    x_fine, -0.5, p_T1, 0.5)
                self.ax.plot(x_fine, T1_limited_curve, label='T1-limit')

                self.ax.legend(loc='center left', bbox_to_anchor=(1, 0.5))

            # Add a textbox
            self.add_textbox(self.ax, F_T1)


            if not close_main_fig:
                # Hacked in here, good idea to only show the main fig but can
                # be optimized somehow
                self.save_fig(self.fig, ylabel='Amplitude (normalized)',
                              close_fig=False, **kw)
            else:
                self.save_fig(self.fig, ylabel='Amplitude (normalized)', **kw)

    def fit_data(self, data, numCliff,
                 print_fit_results=False,
                 show_guess=False,
                 plot_results=False):

        RBModel = lmfit.Model(fit_mods.RandomizedBenchmarkingDecay)
        # RBModel = fit_mods.RBModel
        RBModel.set_param_hint('Amplitude', value=-0.5)
        RBModel.set_param_hint('p', value=.99)
        RBModel.set_param_hint('offset', value=.5)
        RBModel.set_param_hint('fidelity_per_Clifford',  # vary=False,
                               expr='(p + (1-p)/2)')
        RBModel.set_param_hint('error_per_Clifford',  # vary=False,
                               expr='1-fidelity_per_Clifford')
        RBModel.set_param_hint('fidelity_per_gate',  # vary=False,
                               expr='fidelity_per_Clifford**(1./1.875)')
        RBModel.set_param_hint('error_per_gate',  # vary=False,
                               expr='1-fidelity_per_gate')

        params = RBModel.make_params()
        fit_res = RBModel.fit(data, numCliff=numCliff,
                              params=params)
        if print_fit_results:
            print(fit_res.fit_report())
        if plot_results:
            plt.plot(fit_res.data, 'o-', label='data')
            plt.plot(fit_res.best_fit, label='best fit')
            if show_guess:
                plt.plot(fit_res.init_fit, '--', label='init fit')

        return fit_res


class RB_double_curve_Analysis(RandomizedBenchmarking_Analysis):
    def run_default_analysis(self, **kw):
        close_main_fig = kw.pop('close_main_fig', True)
        close_file = kw.pop('close_file', True)
        if self.cal_points is None:
            self.cal_points = [list(range(-4, -2)), list(range(-2, 0))]

        super(RandomizedBenchmarking_Analysis, self).run_default_analysis(
            close_file=False, make_fig=False, **kw)

        data = self.corr_data[:-1*(len(self.cal_points[0]*2))]
        # 1- minus all populations because we measure fidelity to 1
        data_0 = 1 - data[::2]
        data_1 = 1 - data[1::2]
        # 2-state population is just whatever is missing in 0 and 1 state
        # assumes that 2 looks like 1 state
        data_2 = 1 - (data_1) - (data_0)
        n_cl = self.sweep_points[:-1*(len(self.cal_points[0]*2)):2]

        self.fit_results = self.fit_data(data_0, data_1, n_cl)

        self.save_fitted_parameters(fit_res=self.fit_results,
                                    var_name='Double_curve_RB')

        if self.make_fig:
            self.make_figures(n_cl, data_0, data_1, data_2,
                              close_main_fig=close_main_fig, **kw)
        if close_file:
            self.data_file.close()
        return

    def fit_data(self, data0, data1, numCliff,
                 print_fit_results=False,
                 show_guess=False,
                 plot_results=False):
        data = np.concatenate([data0, data1])
        numCliff = 2*list(numCliff)
        invert = np.concatenate([np.ones(len(data0)),
                                np.zeros(len(data1))])

        RBModel = lmfit.Model(fit_mods.double_RandomizedBenchmarkingDecay,
                              independent_vars=['numCliff', 'invert'])
        RBModel.set_param_hint('p', value=.99)
        RBModel.set_param_hint('offset', value=.5)
        RBModel.set_param_hint('fidelity_per_Clifford',  # vary=False,
                               expr='(p + (1-p)/2)')
        RBModel.set_param_hint('error_per_Clifford',  # vary=False,
                               expr='1-fidelity_per_Clifford')
        RBModel.set_param_hint('fidelity_per_gate',  # vary=False,
                               expr='fidelity_per_Clifford**(1./1.875)')
        RBModel.set_param_hint('error_per_gate',  # vary=False,
                               expr='1-fidelity_per_gate')

        params = RBModel.make_params()
        fit_res = RBModel.fit(data, numCliff=numCliff, invert=invert,
                              params=params)
        if print_fit_results:
            print(fit_res.fit_report())
        return fit_res

    def add_textbox(self, f, ax, F_T1=None):
        fr0 = self.fit_results.params
        textstr = (
            '$F_{\mathrm{Cl}}$'+'= {:.5g} \n\t$\pm$ ({:.2g})%'.format(
                fr0['fidelity_per_Clifford'].value*100,
                fr0['fidelity_per_Clifford'].stderr*100) +
            '\nOffset '+'= {:.4g} \n\t$\pm$ ({:.2g})%'.format(
                fr0['offset'].value*100, fr0['offset'].stderr*100))
        if F_T1 is not None:
            textstr += ('\n\t  $F_{Cl}^{T_1}$  = ' +
                        '{:.5g}%'.format(F_T1*100))
        ax.text(0.95, 0.1, textstr, transform=f.transFigure,
                fontsize=11, verticalalignment='bottom',
                horizontalalignment='right')

    def make_figures(self, n_cl, data_0, data_1, data_2,
                     close_main_fig, **kw):
            f, ax = plt.subplots()
            ax.plot(n_cl, data_0, 'o', color='b', label=r'$|0\rangle$')
            ax.plot(n_cl, data_1, '^', color='r', label=r'$|1\rangle$')
            ax.plot(n_cl, data_2, 'p', color='g', label=r'$|2\rangle$')
            ax.hlines(0, n_cl[0], n_cl[-1]*1.05, linestyle='--')
            ax.hlines(1, n_cl[0], n_cl[-1]*1.05, linestyle='--')
            ax.plot([n_cl[-1]]*4, self.corr_data[-4:], 'o', color='None')
            ax.set_xlabel('Number of Cliffords')
            ax.set_ylabel('State populations')
            plot_title = kw.pop('plot_title', textwrap.fill(
                                self.timestamp_string + '_' +
                                self.measurementstring, 40))
            ax.set_title(plot_title)
            ax.set_xlim(n_cl[0], n_cl[-1]*1.02)
            ax.set_ylim(-.1, 1.1)
            x_fine = np.linspace(0, self.sweep_points[-1]*1.05, 1000)
            fit_0 = fit_mods.double_RandomizedBenchmarkingDecay(
                x_fine, invert=1, ** self.fit_results.best_values)
            fit_1 = fit_mods.double_RandomizedBenchmarkingDecay(
                x_fine, invert=0, ** self.fit_results.best_values)
            fit_2 = 1-fit_1-fit_0

            ax.plot(x_fine, fit_0, color='darkgray', label='fit')
            ax.plot(x_fine, fit_1, color='darkgray')
            ax.plot(x_fine, fit_2, color='darkgray')


            F_T1 = None
            if self.T1 is not None and self.pulse_delay is not None:
                F_T1, p_T1 = self.calc_T1_limited_fidelity(
                    self.T1, self.pulse_delay)
                T1_limited_curve = fit_mods.RandomizedBenchmarkingDecay(
                    x_fine, -0.5, p_T1, 0.5)
                ax.plot(x_fine, T1_limited_curve,
                        linestyle='--', color='lightgray', label='T1-limit')
                T1_limited_curve = fit_mods.RandomizedBenchmarkingDecay(
                    x_fine, 0.5, p_T1, 0.5)
                ax.plot(x_fine, T1_limited_curve,
                        linestyle='--', color='lightgray')
            self.add_textbox(f, ax, F_T1)
            ax.legend(frameon=False, numpoints=1,
                      # bbox_transform=ax.transAxes,#
                      bbox_transform=f.transFigure,
                      loc='upper right',
                      bbox_to_anchor=(.95, .95))
            ax.set_xscale("log", nonposx='clip')
            plt.subplots_adjust(left=.1, bottom=None, right=.7, top=None)
            self.save_fig(f, figname='Two_curve_RB', close_fig=close_main_fig,
                          fig_tight=False, **kw)



class RandomizedBench_2D_flat_Analysis(RandomizedBenchmarking_Analysis):
    '''
    Analysis for the specific RB sequenes used in the CBox that require
    doing a 2D scan in order to get enough seeds in (due to the limit of the
    max number of pulses).
    '''
    def get_naming_and_values(self):
        '''
        Extracts the data as if it is 2D then takes the mean and stores it as
        if it it is just a simple line scan.
        '''
        self.get_naming_and_values_2D()
        self.measured_values = np.array([np.mean(self.Z[0][:], axis=0),
                                         np.mean(self.Z[1][:], axis=0)])


#######################################################
# End of time domain analyses
#######################################################


class Homodyne_Analysis(MeasurementAnalysis):
    def __init__(self, label='HM', **kw):
        kw['label'] = label
        kw['h5mode'] = 'r+'
        super().__init__(**kw)

    def run_default_analysis(self, print_fit_results=False,
                             close_file=False, fitting_model='hanger',
                             show_guess=False, show=False,
                             fit_window=None, **kw):
        '''
        Available fitting_models:
            - 'hanger' = amplitude fit with slope
            - 'complex' = complex transmission fit WITHOUT slope

        'fit_window': allows to select the windows of data to fit.
                      Example: fit_window=[100,-100]
        '''
        super(self.__class__, self).run_default_analysis(
            close_file=False, **kw)
        self.add_analysis_datagroup_to_file()

        # Fit Power to a Lorentzian
        self.measured_powers = self.measured_values[0]**2

        min_index = np.argmin(self.measured_powers)
        max_index = np.argmax(self.measured_powers)

        self.min_frequency = self.sweep_points[min_index]
        self.max_frequency = self.sweep_points[max_index]

        self.peaks = a_tools.peak_finder((self.sweep_points),
                                         self.measured_powers)

        # Search for peak
        if self.peaks['dip'] is not None:    # look for dips first
            f0 = self.peaks['dip']
            amplitude_factor = -1.
        elif self.peaks['peak'] is not None:  # then look for peaks
            f0 = self.peaks['peak']
            amplitude_factor = 1.
        else:                                 # Otherwise take center of range
            f0 = np.median(self.sweep_points)
            amplitude_factor = -1.
            logging.error('No peaks or dips in range')
            # If this error is raised, it should continue the analysis but
            # not use it to update the qubit object


        # Fit data according to the model required
        if 'hanger' in fitting_model:
            if fitting_model == 'hanger':
                HangerModel = fit_mods.SlopedHangerAmplitudeModel
            elif fitting_model == 'simple_hanger': # this in not working at the moment (need to be fixed)
                HangerModel = fit_mods.HangerAmplitudeModel
            # added reject outliers to be robust agains CBox data acq bug.
            # this should have no effect on regular data acquisition and is
            # only used in the guess.
            amplitude_guess = max(dm_tools.reject_outliers(self.measured_values[0]))

            # Creating parameters and estimations
            S21min = (min(dm_tools.reject_outliers(self.measured_values[0])) /
                      max(dm_tools.reject_outliers(self.measured_values[0])))

            Q = kw.pop('Q', f0 / abs(self.min_frequency - self.max_frequency))
            Qe = abs(Q / abs(1 - S21min))

            # Note: input to the fit function is in GHz for convenience
            HangerModel.set_param_hint('f0', value=f0*1e-9,
                                       min=min(self.sweep_points)*1e-9,
                                       max=max(self.sweep_points)*1e-9)
            HangerModel.set_param_hint('A', value=amplitude_guess)
            HangerModel.set_param_hint('Q', value=Q, min=1, max=50e6)
            HangerModel.set_param_hint('Qe', value=Qe, min=1, max=50e6)
            # NB! Expressions are broken in lmfit for python 3.5 this has
            # been fixed in the lmfit repository but is not yet released
            # the newest upgrade to lmfit should fix this (MAR 18-2-2016)
            HangerModel.set_param_hint('Qi', expr='1./(1./Q-1./Qe*cos(theta))',
                                       vary=False)
            HangerModel.set_param_hint('Qc', expr='Qe/cos(theta)', vary=False)
            HangerModel.set_param_hint('theta', value=0, min=-np.pi/2,
                                       max=np.pi/2)
            HangerModel.set_param_hint('slope', value=0, vary=True)
            self.params = HangerModel.make_params()


            if fit_window == None:
                data_x = self.sweep_points
                data_y = self.measured_values[0]
            else:
                data_x = self.sweep_points[fit_window[0]:fit_window[1]]
                data_y_temp = self.measured_values[0]
                data_y = data_y_temp[fit_window[0]:fit_window[1]]

            # make sure that frequencies are in Hz
            if np.floor(data_x[0]/1e8)==0: # frequency is defined in GHz
                data_x = data_x*1e9

            fit_res = HangerModel.fit(data=data_y,
                                      f=data_x, verbose=False)

        elif fitting_model == 'complex':
            # this is the fit with a complex transmission curve WITHOUT slope
            data_amp = self.measured_values[0]
            data_angle = self.measured_values[1]
            data_complex =  np.add(self.measured_values[2], 1j*self.measured_values[3])

            # Initial guesses
            guess_A = max(data_amp)
            guess_Q = f0 / abs(self.min_frequency - self.max_frequency) # this has to been improved
            guess_Qe = guess_Q/(1-(max(data_amp)-min(data_amp)))
            # phi_v
            nbr_phase_jumps = (np.diff(data_angle)>4).sum() # number of 2*pi phase jumps
            guess_phi_v = (2*np.pi*nbr_phase_jumps+(data_angle[0]-data_angle[-1]))/(self.sweep_points[0] - self.sweep_points[-1])
            # phi_0
            angle_resonance = data_angle[int(len(self.sweep_points)/2)]
            phase_evolution_resonance = np.exp(1j*guess_phi_v*f0)
            angle_phase_evolution = np.arctan2(np.imag(phase_evolution_resonance), np.real(phase_evolution_resonance))
            guess_phi_0 = angle_resonance - angle_phase_evolution

            # prepare the parameter dictionary
            P = lmfit.Parameters()
            #           (Name,         Value, Vary,      Min,     Max,  Expr)
            P.add_many(('f0',         f0/1e9, True,     None,    None,  None),
                       ('Q',         guess_Q, True,        1,    50e6,  None),
                       ('Qe',       guess_Qe, True,        1,    50e6,  None),
                       ('A',         guess_A, True,        0,    None,  None),
                       ('theta',           0, True, -np.pi/2, np.pi/2,  None),
                       ('phi_v', guess_phi_v, True,     None,    None,  None),
                       ('phi_0', guess_phi_0, True,   -np.pi,   np.pi,  None))
            P.add('Qi', expr='1./(1./Q-1./Qe*cos(theta))', vary=False)
            P.add('Qc', expr='Qe/cos(theta)', vary=False)

            # Fit
            fit_res = lmfit.minimize(fit_mods.residual_complex_fcn, P,
                        args=(fit_mods.HangerFuncComplex, self.sweep_points, data_complex))


        elif fitting_model == 'lorentzian':
            LorentzianModel = fit_mods.LorentzianModel

            kappa_guess = 0.005

            amplitude_guess = amplitude_factor * np.pi*kappa_guess * abs(
                max(self.measured_powers)-min(self.measured_powers))

            LorentzianModel.set_param_hint('f0', value=f0,
                                           min=min(self.sweep_points),
                                           max=max(self.sweep_points))
            LorentzianModel.set_param_hint('A', value=amplitude_guess)

            # Fitting
            LorentzianModel.set_param_hint('offset',
                                           value=np.mean(self.measured_powers),
                                           vary=True)
            LorentzianModel.set_param_hint('kappa',
                                           value=kappa_guess,
                                           min=0,
                                           vary=True)
            LorentzianModel.set_param_hint('Q',
                                           expr='f0/kappa',
                                           vary=False)
            self.params = LorentzianModel.make_params()

            fit_res = LorentzianModel.fit(data=self.measured_powers,
                                          f=self.sweep_points*1.e9,
                                          params=self.params)
        else:
            raise ValueError('fitting model "{}" not recognized'.format(
                             fitting_model))

        self.fit_results = fit_res
        self.save_fitted_parameters(fit_res, var_name='HM')

        if print_fit_results is True:
            # print(fit_res.fit_report())
            print(lmfit.fit_report(fit_res))

        fig, ax = self.default_ax()
        textstr = '$f_{\mathrm{center}}$ = %.4f $\pm$ (%.3g) GHz' % (
            fit_res.params['f0'].value, fit_res.params['f0'].stderr) + '\n' \
            '$Qc$ = %.1f $\pm$ (%.1f)' % (fit_res.params['Qc'].value, fit_res.params['Qc'].stderr) + '\n' \
            '$Qi$ = %.1f $\pm$ (%.1f)' % (fit_res.params['Qi'].value, fit_res.params['Qi'].stderr)

        # textstr = '$f_{\mathrm{center}}$ = %.4f $\pm$ (%.3g) GHz' % (
        #     fit_res.params['f0'].value, fit_res.params['f0'].stderr)

        ax.text(0.05, 0.95, textstr, transform=ax.transAxes, fontsize=11,
                verticalalignment='top', bbox=self.box_props)


        if 'hanger' in fitting_model:
            self.plot_results_vs_sweepparam(x=self.sweep_points,
                                            y=self.measured_values[0],
                                            fig=fig, ax=ax,
                                            xlabel=self.xlabel,
                                            ylabel=str('S21_mag (arb. units)'),
                                            save=False)

        elif 'complex' in fitting_model:
            self.plot_complex_results(data_complex, fig=fig, ax=ax, show=False, save=False)
            # second figure with amplitude
            fig2, ax2 = self.default_ax()
            ax2.text(0.05, 0.95, textstr, transform=ax.transAxes, fontsize=11,
                verticalalignment='top', bbox=self.box_props)
            self.plot_results_vs_sweepparam(x=self.sweep_points, y=data_amp,
                                            fig=fig2, ax=ax2, show=False, save=False)

        elif fitting_model == 'lorentzian':
            self.plot_results_vs_sweepparam(x=self.sweep_points,
                                            y=self.measured_powers,
                                            fig=fig, ax=ax,
                                            xlabel=self.xlabel,
                                            ylabel=str('Power (arb. units)'),
                                            save=False)


        if fit_window == None:
            data_x = self.sweep_points
        else:
            data_x = self.sweep_points[fit_window[0]:fit_window[1]]

        if show_guess:
            ax.plot(self.sweep_points, fit_res.init_fit, 'k--')

        # this part is necessary to separate fit perfomed with lmfit.minimize
        if 'complex' in fitting_model:
            fit_values = fit_mods.HangerFuncComplex(self.sweep_points, fit_res.params)
            ax.plot(np.real(fit_values),np.imag(fit_values), 'r-')

            ax2.plot(self.sweep_points, np.abs(fit_values), 'r-')

            # save both figures
            self.save_fig(fig, figname='complex', **kw)
            self.save_fig(fig2, xlabel='Mag', **kw)
        else:
            ax.plot(self.sweep_points, fit_res.best_fit, 'r-')
            f0 = self.fit_results.values['f0']
            plt.plot(f0*1e9, fit_res.eval(f=f0*1e9), 'o', ms=8)

            # save figure
            self.save_fig(fig, xlabel=self.xlabel, ylabel='Mag', **kw)

        if show:
            plt.show()
        # self.save_fig(fig, xlabel=self.xlabel, ylabel='Mag', **kw)
        if close_file:
            self.data_file.close()
        return fit_res


class Hanger_Analysis_CosBackground(MeasurementAnalysis):
    def __init__(self, label='HM', **kw):
        kw['label'] = label
        kw['h5mode'] = 'r+'
        super(self.__class__, self).__init__(**kw)

    def run_default_analysis(self, print_fit_results=False,
                             close_file=False, fitting_model='hanger',
                             show_guess=False, show=False, **kw):
        super(self.__class__, self).run_default_analysis(
            close_file=False, **kw)
        self.add_analysis_datagroup_to_file()

        # Fit Power to a Lorentzian
        self.measured_powers = self.measured_values[0]**2

        min_index = np.argmin(self.measured_powers)
        max_index = np.argmax(self.measured_powers)

        self.min_frequency = self.sweep_points[min_index]
        self.max_frequency = self.sweep_points[max_index]

        self.peaks = a_tools.peak_finder((self.sweep_points),
                                         self.measured_values[0])

        if self.peaks['dip'] is not None:    # look for dips first
            f0 = self.peaks['dip']
            amplitude_factor = -1.
        elif self.peaks['peak'] is not None:  # then look for peaks
            f0 = self.peaks['peak']
            amplitude_factor = 1.
        else:                                 # Otherwise take center of range
            f0 = np.median(self.sweep_points)
            amplitude_factor = -1.
            logging.error('No peaks or dips in range')
            # If this error is raised, it should continue the analysis but
            # not use it to update the qubit object

        def poly(x, c0, c1, c2):
            "line"
            return c2 * x**2 + c1 * x + c0

        def cosine(x, amplitude, frequency, phase, offset):
            # Naming convention, frequency should be Hz
            # omega is in radial freq
            return amplitude*np.cos(2*np.pi*frequency*x + phase)+offset

        def hanger_function_amplitude(x, f0, Q, Qe, A, theta):
            '''
            This is the function for a hanger  which does not take into account
            a possible slope.
            This function may be preferred over SlopedHangerFunc if the area around
            the hanger is small.
            In this case it may misjudge the slope
            Theta is the asymmetry parameter
            '''
            return abs(A*(1.-Q/Qe*np.exp(1.j*theta)/(1.+2.j*Q*(x-f0)/f0)))

        HangerModel = lmfit.Model(hanger_function_amplitude)\
                      + lmfit.Model(cosine) \
                      + lmfit.Model(poly)

        # amplitude_guess = np.pi*sigma_guess * abs(
        #     max(self.measured_powers)-min(self.measured_powers))
        amplitude_guess = max(self.measured_powers)-min(self.measured_powers)

        S21min = min(self.measured_values[0])
        # Creating parameters and estimations
        Q = f0 / abs(self.min_frequency - self.max_frequency)
        Qe = abs(Q / abs(1 - S21min))

        HangerModel.set_param_hint('f0', value=f0,
                                   min=min(self.sweep_points),
                                   max=max(self.sweep_points))
        HangerModel.set_param_hint('A', value=1)
        HangerModel.set_param_hint('Q', value=Q)
        HangerModel.set_param_hint('Qe', value=Qe)
        HangerModel.set_param_hint('Qi', expr='1./(1./Q-1./Qe*cos(theta))',
                                   vary=False)
        HangerModel.set_param_hint('Qc', expr='Qe/cos(theta)', vary=False)
        HangerModel.set_param_hint('theta', value=0, min=-np.pi/2,
                                   max=np.pi/2)
        HangerModel.set_param_hint('slope', value=0, vary=True)

        HangerModel.set_param_hint('c0', value=0, vary=False)
        HangerModel.set_param_hint('c1', value=0, vary=True)
        HangerModel.set_param_hint('c2', value=0, vary=True)

        HangerModel.set_param_hint('amplitude', value=0.05, min=0, vary=False)
        HangerModel.set_param_hint('frequency', value=50, min=0, max=300, vary=True)
        HangerModel.set_param_hint('phase', value=0, min=0, max=2*np.pi, vary=True)
        HangerModel.set_param_hint('offset', value=0, vary=True)

        self.params = HangerModel.make_params()

        fit_res = HangerModel.fit(data=self.measured_powers,
                                  x=self.sweep_points,
                                  params=self.params)

        self.fit_results = fit_res
        self.save_fitted_parameters(fit_res, var_name='HM')

        if print_fit_results is True:
            print(fit_res.fit_report())

        fig, ax = self.default_ax()
        # textstr = '$f_{\mathrm{center}}$ = %.4f $\pm$ (%.3g) GHz' % (
        #     fit_res.params['f0'].value, fit_res.params['f0'].stderr)
        # ax.text(0.05, 0.95, textstr, transform=ax.transAxes, fontsize=11,
                # verticalalignment='top', bbox=self.box_props)
        self.plot_results_vs_sweepparam(x=self.sweep_points,
                                        y=self.measured_powers,
                                        fig=fig, ax=ax,
                                        xlabel=self.xlabel,
                                        ylabel=str('Power (arb. units)'),
                                        save=False)
        if show_guess:
            ax.plot(self.sweep_points, fit_res.init_fit, 'k--')
        ax.plot(self.sweep_points, fit_res.best_fit, 'r-')
        f0 = self.fit_results.values['f0']
        plt.plot(f0, fit_res.eval(x=f0), 'o', ms=8)
        if show:
            plt.show()
        self.save_fig(fig, xlabel=self.xlabel, ylabel='Power', **kw)
        if close_file:
            self.data_file.close()
        return fit_res




class Qubit_Spectroscopy_Analysis(MeasurementAnalysis):
    def __init__(self, label='Source', **kw):
        kw['label'] = label
        kw['h5mode'] = 'r+'  # Read write mode, file must exist
        super(self.__class__, self).__init__(**kw)

    def run_default_analysis(self, print_fit_results=False,
                             show=False, fit_results_peak=True, **kw):
        def fit_data():
            try:
                self.data_dist = a_tools.calculate_distance_ground_state(
                    data_real=self.measured_values[2],
                    data_imag=self.measured_values[3])
            except:
                # Quick fix to make it work with pulsed spec which does not
                # return both I,Q and, amp and phase
                self.data_dist = a_tools.calculate_distance_ground_state(
                    data_real=self.measured_values[0],
                    data_imag=self.measured_values[1])

            self.peaks = a_tools.peak_finder(self.sweep_points, a_tools.smooth(self.data_dist))

            if self.peaks['peak'] is not None:
                f0 = self.peaks['peak']
                kappa_guess = self.peaks['peak_width'] / 4

            else:  # Otherwise take center of range
                f0 = np.median(self.sweep_points)
                kappa_guess = 0.005

            amplitude_guess = np.pi * kappa_guess * \
                abs(max(self.data_dist) - min(self.data_dist))

            LorentzianModel = fit_mods.LorentzianModel
            LorentzianModel.set_param_hint('f0',
                                           min=min(self.sweep_points),
                                           max=max(self.sweep_points),
                                           value=f0)
            LorentzianModel.set_param_hint('A',
                                           value=amplitude_guess,
                                           min=4*np.var(self.data_dist))
            LorentzianModel.set_param_hint('offset',
                                           value=np.mean(self.data_dist),
                                           vary=True)
            LorentzianModel.set_param_hint('kappa',
                                           value=kappa_guess,
                                           min=0,
                                           vary=True)
            LorentzianModel.set_param_hint('Q',
                                           expr='f0/kappa',
                                           vary=False)
            self.params = LorentzianModel.make_params()

            fit_res = LorentzianModel.fit(data=self.data_dist,
                                          f=self.sweep_points*1.e9,
                                          params=self.params)
            print('min ampl', 2*np.var(self.data_dist))
            return fit_res

        self.add_analysis_datagroup_to_file()
        self.savename = kw.pop('save_name', 'Source Frequency')
        show_guess = kw.pop('show_guess', True)
        close_file = kw.pop('close_file', True)
        self.get_naming_and_values()

        if len(self.value_names) == 1:
            fig, axarray = plt.subplots(1, 1, figsize=(12, 10))
            axes = [axarray]
        elif len(self.value_names) == 2:
            fig, axarray = plt.subplots(2, 1, figsize=(12, 10))
            axes = axarray
        elif len(self.value_names) > 2:
            fig, axarray = plt.subplots(2, 2, figsize=(12, 10))
            axes = [axarray[k/2, k % 2] for k in range(len(self.value_names))]

        use_max = kw.get('use_max',False)

        fit_res = fit_data()
        self.fitted_freq = fit_res.params['f0'].value

        self.fit_results.append(fit_res)
        self.save_fitted_parameters(fit_res,
                                    var_name='distance', save_peaks=True)
        if print_fit_results is True:
            print(fit_res.fit_report())

        for k in range(len(self.measured_values)):
            ax = axes[k]
            textstr = '$f_{\mathrm{center}}$ = %.5g $\pm$ (%.3g) GHz\n' % (
                fit_res.params['f0'].value,
                fit_res.params['f0'].stderr)
            ax.text(0.05, 0.95, textstr, transform=ax.transAxes,
                    fontsize=11, verticalalignment='top', bbox=self.box_props)

            self.plot_results_vs_sweepparam(x=self.sweep_points,
                                            y=self.measured_values[k],
                                            fig=fig, ax=ax,
                                            xlabel=self.xlabel,
                                            ylabel=self.ylabels[k],
                                            save=False)
            # Plot a point for each plot at the chosen best fit f0 frequency
            f0 = fit_res.params['f0'].value
            f0_idx = a_tools.nearest_idx(self.sweep_points, f0)
            axes[k].plot(f0, self.measured_values[k][f0_idx], 'o', ms=8)

        # Plotting distance from |0>
        label = r'f0={:.5}$\pm$ {:.2} MHz, linewidth={:.4}$\pm${:.2} MHz'.format(fit_res.params['f0'].value/1e6, fit_res.params['f0'].stderr/1e6, fit_res.params['kappa'].value/1e6, fit_res.params['kappa'].stderr/1e6)
        fig_dist, ax_dist = self.default_ax()
        self.plot_results_vs_sweepparam(x=self.sweep_points,
                                        y=self.data_dist,
                                        fig=fig_dist, ax=ax_dist,
                                        xlabel=self.xlabel,
                                        ylabel='S21 distance (V)',
                                        label=False,
                                        save=False)
        ax_dist.plot(self.sweep_points, fit_res.best_fit, 'r-')
        ax_dist.plot(f0, fit_res.best_fit[f0_idx], 'o', ms=8)
        if show_guess:
            ax_dist.plot(self.sweep_points, fit_res.init_fit, 'k--')
        ax_dist.text(0.05, 0.95, label, transform=ax_dist.transAxes,
                    fontsize=11, verticalalignment='top', bbox=self.box_props)
        self.save_fig(fig, figname=self.savename, **kw)
        if show:
            plt.show()
        self.save_fig(fig_dist, figname='Source frequency distance', **kw)


        if close_file:
            self.data_file.close()

    def get_frequency_estimate(self, peak=False):
        best_fit = self.get_best_fit_results(peak=peak)
        frequency_estimate = best_fit['f0'].attrs['value']
        frequency_estimate_stderr = best_fit['f0'].attrs['stderr']

        return frequency_estimate, frequency_estimate_stderr

    def get_linewidth_estimate(self):
        best_fit = self.get_best_fit_results()
        linewidth_estimate = best_fit['kappa'].attrs['value']

        return linewidth_estimate


class Mixer_Calibration_Analysis(MeasurementAnalysis):
    '''
    Simple analysis that takes the minimum value measured and adds it
    to the analysis datagroup
    '''
    def __init__(self, label='offset', **kw):
        kw['label'] = label
        # Adds the label to the keyword arguments so that it can be passed
        # on in **kw
        kw['h5mode'] = 'r+'  # Read write mode, file must exist
        super(self.__class__, self).__init__(**kw)

    def run_default_analysis(self, print_fit_results=False,
                             close_file=False, **kw):
        super(self.__class__, self).run_default_analysis(
            close_file=False, **kw)
        # self.add_analysis_datagroup_to_file() #Currently does not write a val here
        # Fit Power to a Lorentzian
        self.measured_powers = self.measured_values[0]
        minimum_index = np.argmin(self.measured_powers)
        minimum_dac_value = self.sweep_points[minimum_index]

        self.fit_results.append(minimum_dac_value)

        fig, ax = self.default_ax()

        self.plot_results_vs_sweepparam(
            x=self.sweep_points, y=self.measured_powers,
            fig=fig, ax=ax,
            xlabel=self.xlabel, ylabel=str('Power (dBm)'),
            save=False)

        self.add_analysis_datagroup_to_file()
        if 'optimization_result' not in self.analysis_group:
            fid_grp = self.analysis_group.create_group('optimization_result')
        else:
            fid_grp = self.analysis_group['optimization_result']
        fid_grp.attrs.create(name='minimum_dac_value',
                             data=minimum_dac_value)

        self.save_fig(fig, xlabel=self.xlabel, ylabel='Power', **kw)
        if close_file:
            self.data_file.close()


class Qubit_Characterization_Analysis(MeasurementAnalysis):
    def __init__(self, label='Qubit_Char', **kw):
        kw['label'] = label
        kw['h5mode'] = 'r+'  # Read write mode, file must exist
        super(self.__class__, self).__init__(**kw)

    def run_default_analysis(self, **kw):
        self.add_analysis_datagroup_to_file()
        self.get_naming_and_values()
        figsize = kw.pop('figsize', (11, 10))
        close_file = kw.pop('close_file', True)
        x = self.sweep_points
        x_fine = np.linspace(
            self.sweep_points[0], self.sweep_points[-1], 1000)

        qubit_freq = self.measured_values[2]
        qubit_freq_stderr = self.measured_values[3]

        AWG_Pulse_amp_ch1 = self.measured_values[4]
        AWG_Pulse_amp_ch2 = self.measured_values[5]

        T1 = self.measured_values[6]
        T1_stderr = self.measured_values[7]
        T2_star = self.measured_values[8]
        T2_star_stderr = self.measured_values[9]
        T2_echo = self.measured_values[10]
        T2_echo_stderr = self.measured_values[11]

        self.qubit_freq = qubit_freq

        fit_res = fit_qubit_frequency(sweep_points=x, data=qubit_freq,
                                      data_file=self.data_file,
                                      mode='dac')
        self.save_fitted_parameters(fit_res,
                                    var_name='Qubit_freq_dac')
        self.fit_res = fit_res
        fitted_freqs = fit_mods.QubitFreqDac(
            x_fine, E_c=fit_res.best_values['E_c'],
            f_max=fit_res.best_values['f_max'],
            dac_flux_coefficient=fit_res.best_values['dac_flux_coefficient'],
            dac_sweet_spot=fit_res.best_values['dac_sweet_spot'])

        fig1, ax1 = self.default_ax()
        ax1.errorbar(x=x, y=qubit_freq, yerr=qubit_freq_stderr,
                     label='data', fmt='ob')
        ax1.plot(x_fine, fitted_freqs, '--c', label='fit')
        ax1.legend()
        ax1.set_title(self.timestamp_string+'\n' + 'Qubit Frequency')
        ax1.set_xlabel((str(self.sweep_name + ' (' + self.sweep_unit + ')')))
        ax1.set_ylabel(r'$f_{qubit}$ (GHz)')
        ax1.grid()

        fig2, axarray2 = plt.subplots(2, 1, figsize=figsize)
        axarray2[0].set_title(self.timestamp_string+'\n' + 'Qubit Coherence')
        axarray2[0].errorbar(
            x=x,
            y=T1*1e-3, yerr=T1_stderr*1e-3,
            fmt='o', label='$T_1$')
        axarray2[0].errorbar(
            x=x,
            y=T2_echo*1e-3, yerr=T2_echo_stderr*1e-3,
            fmt='o', label='$T_2$-echo')
        axarray2[0].errorbar(
            x=x,
            y=T2_star*1e-3, yerr=T2_star_stderr*1e-3,
            fmt='o', label='$T_2$-star')
        axarray2[0].set_xlabel(r'dac voltage')
        axarray2[0].set_ylabel(r'$\tau (\mu s)$ ')
        # axarray[0].set_xlim(-600, 700)
        axarray2[0].set_ylim(0, max([max(T1*1e-3), max(T2_echo*1e-3)])
                             + 3*max(T1_stderr*1e-3))
        axarray2[0].legend()
        axarray2[0].grid()

        axarray2[1].errorbar(
            x=qubit_freq*1e-9,
            y=T1*1e-3, yerr=T1_stderr*1e-3,
            fmt='o', label='$T_1$')
        axarray2[1].errorbar(
            x=qubit_freq*1e-9,
            y=T2_echo*1e-3, yerr=T2_echo_stderr*1e-3,
            fmt='o', label='$T_2$-echo')
        axarray2[1].errorbar(
            x=qubit_freq*1e-9,
            y=T2_star*1e-3, yerr=T2_star_stderr*1e-3,
            fmt='o', label='$T_2^\star$')
        axarray2[1].set_xlabel(r'$f_{qubit}$ (GHz)')
        axarray2[1].set_ylabel(r'$\tau (\mu s)$ ')
        # axarray[1].set_xlim(-600, 700)
        axarray2[1].set_ylim(0, max([max(T1*1e-3), max(T2_echo*1e-3)])
                             + 3*max(T1_stderr*1e-3))
        axarray2[1].legend(loc=2)
        axarray2[1].grid()

        fig3, axarray3 = plt.subplots(2, 1, figsize=figsize)
        axarray3[0].set_title(self.timestamp+'\n' + 'AWG pulse amplitude')
        axarray3[0].plot(x, AWG_Pulse_amp_ch1, 'o')
        axarray3[0].plot(x, AWG_Pulse_amp_ch2, 'o')
        axarray3[0].set_xlabel(r'dac voltage')
        axarray3[0].set_ylabel(r'att. (a.u.) ')
        # axarray[0].set_xlim(x[0], x[-1])
        axarray3[0].set_ylim(0, max([max(AWG_Pulse_amp_ch1),
                                    max(AWG_Pulse_amp_ch2)]))
        # Needs to be based on duplexer amplitude controlled by duplexer or not
        axarray3[0].legend()
        axarray3[0].grid()

        axarray3[1].plot(qubit_freq, AWG_Pulse_amp_ch1, 'o')
        axarray3[1].plot(qubit_freq, AWG_Pulse_amp_ch2, 'o')
        axarray3[1].set_xlabel(r'$f_{qubit}$ (GHz)')
        axarray3[1].set_ylabel(r'att. (a.u.) ')
        # axarray[1].set_xlim(qubit_freq[0], qubit_freq[1]+1e6)
        # axarray3[1].set_ylim(0, 65536)
        axarray3[1].grid()

        self.save_fig(fig1, figname=str('Qubit_Frequency'), **kw)
        self.save_fig(fig2, figname=str('Qubit_Coherence'), **kw)
        self.save_fig(fig3, figname=str('Duplex_Attenuation'), **kw)
        if close_file:
            self.finish(**kw)


class Qubit_Sweeped_Spectroscopy_Analysis(Qubit_Characterization_Analysis):
    def __init__(self, qubit_name, label='Qubit_Char', fit_mode='flux', **kw):
        kw['label'] = label
        kw['h5mode'] = 'r+'  # Read write mode, file must exist
        self.fit_mode = fit_mode
        self.qubit_name = qubit_name
        super(Qubit_Characterization_Analysis, self).__init__(**kw)

    def run_default_analysis(self, **kw):
        self.add_analysis_datagroup_to_file()
        print_fit_results = kw.pop('print_fit_results', False)
        self.get_naming_and_values()
        show_guess = kw.pop('show_guess', False)
        close_file = kw.pop('close_file', True)
        x = self.sweep_points
        x_fine = np.linspace(
            self.sweep_points[0], self.sweep_points[-1], 1000)*1e-3

        self.qubit_freq = self.measured_values[2]
        self.qubit_freq_stderr = self.measured_values[3]

        fit_res = fit_qubit_frequency(sweep_points=x*1e-3,
                                      data=self.qubit_freq*1e9,
                                      mode=self.fit_mode,
                                      data_file=self.data_file,
                                      qubit_name=self.qubit_name, **kw)
        self.save_fitted_parameters(fit_res,
                                    var_name='Qubit_freq_dac')
        self.fit_res = fit_res

        fitted_freqs = fit_mods.QubitFreqFlux(
            x_fine, E_c=fit_res.best_values['E_c'],
            f_max=fit_res.best_values['f_max'],
            flux_zero=fit_res.best_values['flux_zero'],
            dac_offset=fit_res.best_values['dac_offset'])

        fig1, ax1 = self.default_ax()
        ax1.errorbar(x=x*1e-3, y=self.qubit_freq*1e9,
                     yerr=self.qubit_freq_stderr,
                     label='data', fmt='ob')

        if show_guess:
            ax1.plot(x*1e-3, fit_res.init_fit, 'k--')

        ax1.plot(x_fine, fitted_freqs, '--c', label='fit')
        ax1.legend()
        ax1.set_title(self.timestamp+'\n' + 'Qubit Frequency')
        ax1.set_xlabel((str(self.sweep_name + ' (V)')))
        ax1.set_ylabel(r'$f_{qubit}$ (GHz)')
        ax1.grid()
        self.save_fig(fig1, figname=str('Qubit_Frequency'), **kw)

        if print_fit_results:
            print(fit_res.fit_report())
        if close_file:
            self.finish()


class TwoD_Analysis(MeasurementAnalysis):

    '''
    Analysis for 2D measurements.
    '''

    def run_default_analysis(self, normalize=False, plot_linecuts=True,
                             linecut_log=False, colorplot_log=False,
                             plot_all=False, save_fig=True,
                             **kw):
        close_file = kw.pop('close_file', True)

        self.get_naming_and_values_2D()
        self.fig_array = []
        self.ax_array = []

        for i, meas_vals in enumerate(self.measured_values):
            if (not plot_all) & (i >= 1):
                break
            # Linecuts are above because somehow normalization applies to both
            # colorplot and linecuts otherwise.
            if plot_linecuts:
                fig, ax = self.default_ax(figsize=(8, 5))
                self.fig_array.append(fig)
                self.ax_array.append(ax)
                fig_title = '{timestamp}_{measurement}_linecut_{z_label}'.format(
                    timestamp=self.timestamp_string,
                    measurement=self.measurementstring,
                    z_label=i)
                a_tools.linecut_plot(x=self.sweep_points,
                                     y=self.sweep_points_2D,
                                     z=self.measured_values[i],
                                     plot_title=fig_title,
                                     xlabel=self.xlabel,
                                     y_name=self.sweep_name_2D,
                                     y_unit=self.sweep_unit_2D,
                                     log=linecut_log,
                                     zlabel=self.zlabels[i],
                                     fig=fig, ax=ax, **kw)
                if save_fig:
                    self.save_fig(fig, figname=fig_title,
                                  fig_tight=False, **kw)

            fig, ax = self.default_ax(figsize=(8, 5))
            self.fig_array.append(fig)
            self.ax_array.append(ax)
            if normalize:
                print("normalize on")
            # print "unransposed",meas_vals
            # print "transposed", meas_vals.transpose()
            print("i",i)
            fig_title = '{timestamp}_{measurement}_{z_label}'.format(
                timestamp=self.timestamp_string,
                measurement=self.measurementstring,
                z_label=i)
            a_tools.color_plot(x=self.sweep_points,
                               y=self.sweep_points_2D,
                               z=meas_vals.transpose(),
                               plot_title=fig_title,
                               xlabel=self.xlabel,
                               ylabel=self.ylabel,
                               zlabel=self.zlabels[i],
                               fig=fig, ax=ax,
                               log=colorplot_log,
                               normalize=normalize,
                               **kw)
            if save_fig:
                print("saving fig_title",fig_title)
                self.save_fig(fig, figname=fig_title, **kw)
        if close_file:
            self.finish()


class Mixer_Skewness_Analysis(TwoD_Analysis):

    def run_default_analysis(self, save_fig=True,
                             **kw):
        close_file = kw.pop('close_file', True)
        self.get_naming_and_values_2D()

        self.fig_array = []
        self.ax_array = []
        for i, meas_vals in enumerate(self.measured_values):
            fig, ax = self.default_ax(figsize=(8, 5))
            self.fig_array.append(fig)
            self.ax_array.append(ax)
            fig_title = '{timestamp}_{measurement}_{val_name}'.format(
                timestamp=self.timestamp_string,
                measurement=self.measurementstring,
                val_name=self.zlabels[i])
            a_tools.color_plot(x=self.sweep_points,
                               y=self.sweep_points_2D,
                               z=meas_vals.transpose(),
                               plot_title=fig_title,
                               xlabel=self.xlabel,
                               ylabel=self.ylabel,
                               zlabel=self.zlabels[i],
                               fig=fig, ax=ax, **kw)

            data_arr = self.measured_values[0].T
            ampl_min_lst = np.min(data_arr, axis=1)
            phase_min_idx = np.argmin(ampl_min_lst)
            self.phase_min = self.sweep_points_2D[phase_min_idx]

            ampl_min_idx = np.argmin(data_arr[phase_min_idx])
            self.QI_min  = self.sweep_points[ampl_min_idx]

            textstr = 'Q phase of minimum =  %.2f deg'  % self.phase_min +'\n' + \
                'Q/I ratio of minimum = %.2f' % self.QI_min

            ax.text(0.60, 0.95, textstr,
                            transform=ax.transAxes,
                            fontsize=11, verticalalignment='top',
                            horizontalalignment='left',
                            bbox=self.box_props)

            if save_fig:
                self.save_fig(fig, figname=fig_title, **kw)
        if close_file:
            self.finish()

        return self.QI_min , self.phase_min



class Three_Tone_Spectroscopy_Analysis(MeasurementAnalysis):
    '''
    Analysis for 2D measurement Three tone spectroscopy.
    '''
    def __init__(self, label='Three_tone', **kw):
        kw['label'] = label
        # kw['h5mode'] = 'r+'  # Read write mode, file must exist
        super(self.__class__, self).__init__(**kw)

    def run_default_analysis(self, f01=None, f12=None,
                             amp_lims=[None, None], line_color='k',
                             phase_lims=[-180, 180],**kw):
        self.get_naming_and_values_2D()
        fig1, ax1 = self.default_ax(figsize=(8, 5)) # figsize wider for colorbar
        measured_powers = self.measured_values[0]
        measured_phases = self.measured_values[1]

        fig1_title = self.timestamp_string+self.measurementstring+'_'+'Amplitude'
        a_tools.color_plot(x=self.sweep_points,
                           y=self.sweep_points_2D,
                           z=measured_powers.transpose(),
                           plot_title=fig1_title,
                           xlabel=self.xlabel,
                           ylabel=self.ylabel,
                           zlabel=self.zlabels[0],
                           clim=amp_lims,
                           fig=fig1, ax=ax1, **kw)

        fig2, ax2 = self.default_ax(figsize=(8, 5)) # figsize wider for colorbar
        fig2_title = self.timestamp_string+self.measurementstring+'_'+'Phase'
        a_tools.color_plot(x = self.sweep_points,
                           y =self.sweep_points_2D,
                           z = measured_phases.transpose(),
                           xlabel = self.xlabel,
                           ylabel = self.ylabel,
                           zlabel = self.zlabels[1],
                           clim = phase_lims,
                           plot_title= fig2_title,
                           fig = fig2, ax = ax2)

        if f01 is not None:
            ax1.vlines(f01, min(self.sweep_points_2D),
                       max(self.sweep_points_2D),
                       linestyles='dashed', lw=2, colors=line_color, alpha=.5)
            ax2.vlines(f01, min(self.sweep_points_2D),
                       max(self.sweep_points_2D),
                       linestyles='dashed', lw=2, colors=line_color, alpha=.5)
        if f12 is not None:
            ax1.plot((min(self.sweep_points),
                      max(self.sweep_points)),
                     (f01 + f12-min(self.sweep_points),
                      f01 + f12-max(self.sweep_points)),
                     linestyle='dashed', lw=2, color=line_color, alpha=.5)
            ax2.plot((min(self.sweep_points),
                      max(self.sweep_points)),
                     (f01 + f12-min(self.sweep_points),
                      f01 + f12-max(self.sweep_points)),
                     linestyle='dashed', lw=2, color=line_color, alpha=.5)
        if (f01 is not None) and (f12 is not None):
            anharm = f01-f12
            EC, EJ = a_tools.fit_EC_EJ(f01, f12)
            # EC *= 1000

            textstr = 'f01 = {:.4g} GHz'.format(f01*1e-9) +'\n' + \
                'f12 = {:.4g} GHz'.format(f12*1e-9) +'\n' + \
                'anharm ~= {:.4g} MHz'.format(anharm*1e-6) + '\n' + \
                'EC = {:.4g} MHz'.format(EC*1e-6) + '\n' + \
                'EJ = {:.4g} GHz'.format(EJ*1e-9)
            ax1.text(0.95, 0.95, textstr, transform=ax1.transAxes,
                     fontsize=11,
                     verticalalignment='top',
                     horizontalalignment='right',
                     bbox=self.box_props)
            ax2.text(0.95, 0.95, textstr, transform=ax2.transAxes,
                     fontsize=11,
                     verticalalignment='top',
                     horizontalalignment='right',
                     bbox=self.box_props)
        self.save_fig(fig1, figname=ax1.get_title(), **kw)
        self.save_fig(fig2, figname=ax2.get_title(), **kw)
        self.finish()

    def fit_twin_lorentz(self, x, data,
                         f01, f12, **kw):
        vary_f01 = kw.pop('vary_f01', False)
        twin_lor_m = fit_mods.TwinLorentzModel
        twin_lor_m.set_param_hint('center_a', value=f01,
                                  vary=vary_f01)
        twin_lor_m.set_param_hint('center_b', value=f12,
                                  vary=True)
        twin_lor_m.set_param_hint('amplitude_a', value=max(data),
                                  vary=True)
        twin_lor_m.set_param_hint('amplitude_b', value=max(data),
                                  vary=True)
        twin_lor_m.set_param_hint('sigma_a', value=0.001,
                                  vary=True)
        twin_lor_m.set_param_hint('sigma_b', value=0.001,
                                  vary=True)
        twin_lor_m.set_param_hint('background', value=0,
                                  vary=True)
        params = twin_lor_m.make_params()
        fit_res = twin_lor_m.fit(data=data, x=x, params= params)
        return fit_res


class Resonator_Powerscan_Analysis(MeasurementAnalysis):
    def __init__(self, label='powersweep', **kw):
        super(self.__class__, self).__init__(**kw)

    # def run_default_analysis(self,  normalize=True, w_low_power=None,
    #                          w_high_power=None, **kw):
        # super(self.__class__, self).run_default_analysis(close_file=False,
        #     save_fig=False, **kw)
        # close_file = kw.pop('close_file', True)
    def run_default_analysis(self, normalize=True, plot_Q=True,plot_f0=True, plot_linecuts=True,
                             linecut_log=True, plot_all=False, save_fig=True,
                             **kw):
        close_file = kw.pop('close_file', True)
        self.add_analysis_datagroup_to_file()

        self.get_naming_and_values_2D()
        self.fig_array = []
        self.ax_array = []
        fits = {}  # Dictionary to store the fit results in. Fit results are a
        # dictionary themselfes -> Dictionary of Dictionaries

        for u, power in enumerate(self.sweep_points_2D):
            fit_res = self.fit_hanger_model(self.sweep_points, self.measured_values[0][:,u])
            self.save_fitted_parameters(fit_res, var_name='Powersweep'+str(u))
            fits[str(power)] = fit_res
        self.fit_results = fits

        for i, meas_vals in enumerate(self.measured_values):
            if (not plot_all) & (i >= 1):
                break
            # Linecuts are above because normalization changes the values of the
            # object. Thus it affects both colorplot and linecuts otherwise.
            if plot_Q:
                Q = np.zeros(len(self.sweep_points_2D))
                Qc = np.zeros(len(self.sweep_points_2D))
                for u, power in enumerate(self.sweep_points_2D):
                    Q[u] = self.fit_results[str(power)].values['Q']
                    Qc[u] = self.fit_results[str(power)].values['Qc']
                fig, ax = self.default_ax(figsize=(8, 5))
                self.fig_array.append(fig)
                self.ax_array.append(ax)
                fig_title = '{timestamp}_{measurement}_{val_name}_QvsPower'.format(
                    timestamp=self.timestamp_string,
                    measurement=self.measurementstring,
                    val_name=self.zlabels[i])
                ax.plot(self.sweep_points_2D,Q,'blue', label='Loaded Q-Factor')
                ax.plot(self.sweep_points_2D,Qc,'green', label='Coupling Q-Factor')
                ax.legend(loc=0, bbox_to_anchor=(1.1, 1))
                ax.set_position([0.1, 0.1, 0.5, 0.8])
                ax.set_ylabel('Quality Factor')
                ax.set_xlabel('Power [dBm]')

                if save_fig:
                    self.save_fig(fig, figname=fig_title, fig_tight=False, **kw)

            if plot_f0:
                f0 = np.zeros(len(self.sweep_points_2D))
                for u, power in enumerate(self.sweep_points_2D):
                    f0[u] = self.fit_results[str(power)].values['f0']
                fig, ax = self.default_ax(figsize=(8, 5))
                self.fig_array.append(fig)
                self.ax_array.append(ax)
                fig_title = '{timestamp}_{measurement}_{val_name}_f0vsPower'.format(
                    timestamp=self.timestamp_string,
                    measurement=self.measurementstring,
                    val_name=self.zlabels[i])
                ax.plot(self.sweep_points_2D,f0,'blue', label='Cavity Frequency')
                ax.legend(loc=0, bbox_to_anchor=(1.1, 1))
                ax.set_position([0.15, 0.1, 0.5, 0.8])
                ax.set_ylabel('Frequency [GHz]')
                ax.set_xlabel('Power [dBm]')

                if save_fig:
                    self.save_fig(fig, figname=fig_title, fig_tight=False, **kw)

            if plot_linecuts:
                fig, ax = self.default_ax(figsize=(8, 5))
                self.fig_array.append(fig)
                self.ax_array.append(ax)
                fig_title = '{timestamp}_{measurement}_{val_name}_linecut'.format(
                    timestamp=self.timestamp_string,
                    measurement=self.measurementstring,
                    val_name=self.zlabels[i])
                a_tools.linecut_plot(x=self.sweep_points,
                                     y=self.sweep_points_2D,
                                     z=self.measured_values[i],
                                     plot_title=fig_title,
                                     xlabel=self.xlabel,
                                     y_name=self.sweep_name_2D,
                                     y_unit=self.sweep_unit_2D,
                                     log=linecut_log,
                                     zlabel=self.zlabels[i],
                                     fig=fig, ax=ax, **kw)
                if save_fig:
                    self.save_fig(fig, figname=fig_title, fig_tight=False, **kw)

            fig, ax = self.default_ax(figsize=(8, 5))
            self.fig_array.append(fig)
            self.ax_array.append(ax)
            if normalize:
                meas_vals = a_tools.normalize_2D_data(meas_vals)
            fig_title = '{timestamp}_{measurement}_{val_name}'.format(
                timestamp=self.timestamp_string,
                measurement=self.measurementstring,
                val_name=self.zlabels[i])

            a_tools.color_plot(x=self.sweep_points,
                               y=self.sweep_points_2D,
                               z=meas_vals.transpose(),
                               plot_title=fig_title,
                               xlabel=self.xlabel,
                               ylabel=self.ylabel,
                               zlabel=self.zlabels[i],
                               fig=fig, ax=ax, **kw)
            if save_fig:
                self.save_fig(fig, figname=fig_title, **kw)

        if close_file:
            self.finish()


    def fit_hanger_model(self, sweep_values, measured_values):
        HangerModel = fit_mods.SlopedHangerAmplitudeModel

        # amplitude_guess = np.pi*sigma_guess * abs(
        #     max(self.measured_powers)-min(self.measured_powers))


        # Fit Power to a Lorentzian
        measured_powers = measured_values**2

        min_index = np.argmin(measured_powers)
        max_index = np.argmax(measured_powers)

        min_frequency = sweep_values[min_index]
        max_frequency = sweep_values[max_index]

        peaks = a_tools.peak_finder((sweep_values),
                                         measured_values)

        if peaks['dip']  is not None:    # look for dips first
            f0 = peaks['dip']
            amplitude_factor = -1.
        elif peaks['peak'] is not None:  # then look for peaks
            f0 = peaks['peak']
            amplitude_factor = 1.
        else:                                 # Otherwise take center of range
            f0 = np.median(sweep_values)
            amplitude_factor = -1.
            logging.error('No peaks or dips in range')
            # If this error is raised, it should continue the analysis but
            # not use it to update the qubit object

        amplitude_guess = max(measured_powers)-min(measured_powers)
        # Creating parameters and estimations
        S21min = min(measured_values)/max(measured_values)


        Q = f0 / abs(min_frequency - max_frequency)
        Qe = abs(Q / abs(1 - S21min))

        HangerModel.set_param_hint('f0', value=f0,
                                   min=min(sweep_values),
                                   max=max(sweep_values))
        HangerModel.set_param_hint('A', value=amplitude_guess)
        HangerModel.set_param_hint('Q', value=Q)
        HangerModel.set_param_hint('Qe', value=Qe)
        HangerModel.set_param_hint('Qi', expr='1./(1./Q-1./Qe*cos(theta))',
                                   vary=False)
        HangerModel.set_param_hint('Qc', expr='Qe/cos(theta)', vary=False)
        HangerModel.set_param_hint('theta', value=0, min=-np.pi/2,
                                   max=np.pi/2)
        HangerModel.set_param_hint('slope', value=0, vary=True,
                                   min=-1, max=1)
        params = HangerModel.make_params()
        fit_res = HangerModel.fit(data=measured_powers,
                                  f=sweep_values *1.e9,
                                  params=params)

        return fit_res


class time_trace_analysis(MeasurementAnalysis):

    '''
    Analysis for a binary (+1, -1) time trace
    returns the average length till flip
    '''
    def run_default_analysis(self, flipping_sequence=False, **kw):
        self.get_naming_and_values_2D()

        rsf_lst_mp = []
        rsf_lst_pm = []
        for i in range(np.shape(self.Z)[0]):
            series = self.Z[i, :]
            if flipping_sequence:
                series = dm_tools.binary_derivative(series)

            rsf = dm_tools.count_rounds_since_flip_split(series)
            rsf_lst_mp.extend(rsf[0])
            rsf_lst_pm.extend(rsf[1])

        # if self.make_fig:
        self.fig, self.ax = plt.subplots(1, 1, figsize=(13, 6))
        bins = np.linspace(0, 400, 200)
        if flipping_sequence:
            self.average_cycles_flipping = np.mean(rsf_lst_mp)
            self.average_cycles_constant = np.mean(rsf_lst_pm)
            self.ax.hist(rsf_lst_mp, bins, histtype='step', normed=1,
                         label='Avg rounds flipping = %.2f' %
                         np.mean(rsf_lst_mp), color='b')
            self.ax.hist(rsf_lst_pm, bins, histtype='step', normed=1,
                         label='Avg rounds constant = %.2f'
                         % np.mean(rsf_lst_pm), color='r')
            self.ax.set_yscale('log')
            self.ax.set_ylabel('normalized occurence')
            self.ax.set_xlabel('rounds')
            self.ax.set_ylim(.000001, 1)
            self.ax.set_xlim(0, 80)
            self.ax.legend()
            self.ax.set_title(self.timestamp_string+'\n'+self.measurementstring)
            self.save_fig(self.fig, xlabel='rounds_flipping',
                          ylabel='normalized occurence', **kw)
            return  self.average_cycles_constant, self.average_cycles_flipping
        else:
            self.mean_rnds_since_fl_mp = np.mean(rsf_lst_mp)
            self.mean_rnds_since_fl_pm = np.mean(rsf_lst_pm)
            self.ax.hist(rsf_lst_mp, bins, histtype='step', normed=1,
                         label='Avg rounds till flip -1 to +1 = %.2f' %
                         np.mean(rsf_lst_mp), color='b')
            self.ax.hist(rsf_lst_pm, bins, histtype='step', normed=1,
                         label='Avg rounds till flip +1 to -1 = %.2f'
                         % np.mean(rsf_lst_pm), color='r')
            self.ax.set_yscale('log')
            self.ax.set_ylabel('normalized occurence')
            self.ax.set_xlabel('rounds till flip')
            self.ax.set_ylim(.000001, 1)
            self.ax.set_xlim(0, 80)
            self.ax.legend()
            self.ax.set_title(self.timestamp_string+'\n'+self.measurementstring)
            self.save_fig(self.fig, xlabel='rounds_till_flip',
                          ylabel='normalized occurence', **kw)
            return self.mean_rnds_since_fl_pm, self.mean_rnds_since_fl_mp


class time_trace_analysis_initialized(MeasurementAnalysis):

    '''
    Analysis for a binary (+1, -1) time trace
    returns the average length till flip
    '''
    def run_default_analysis(self, flipping_sequence=False, **kw):
        self.get_naming_and_values_2D()
        if flipping_sequence:
            dZ = dm_tools.binary_derivative_2D(np.array(self.Z), axis=0)
            rtf = [dm_tools.count_rounds_to_error(ser) for ser in dZ]
        else:
            rtf = [dm_tools.count_rounds_to_error(ser) for ser in self.Z]
        self.mean_rtf = np.nanmean(rtf)
        self.std_rtf = np.nanstd(rtf)
        self.std_err_rtf = self.std_rtf/np.sqrt(len(self.sweep_points_2D))

        if kw.pop('make_fig', True):
            self.fig, self.ax = plt.subplots(1, 1, figsize=(13, 6))
            bins = np.arange(-.5, 400, 1)
            hist, bins = np.histogram(rtf, bins=bins, density=True)
            self.ax.plot(bins[1:], hist, drawstyle='steps',
                         label='Mean rounds till failure = %.2f'
                         % self.mean_rtf)
            self.ax.set_yscale('log')
            self.ax.set_ylabel('normalized occurence')
            self.ax.set_xlabel('Rounds to failure')
            self.ax.set_ylim(1e-4, 1)
            self.ax.set_xlim(0, 100)
            self.ax.legend()
            self.ax.set_title(self.timestamp_string+'\n' +
                              self.measurementstring)
            self.save_fig(self.fig, xlabel='Rounds to failure',
                          ylabel='normalized occurence', **kw)

        return self.mean_rtf, self.std_err_rtf


class rounds_to_failure_analysis(MeasurementAnalysis):

    '''
    Analysis for a binary (+1, -1) time trace
    returns the average rounds to surprise/failure.
    Additionally also returns the termination fractions.
    If the trace terminates by a 'single event' it counts a flip.
    If the trace terminates by a 'double event' it counts a RO error.
    '''
    def run_default_analysis(self, flipping_sequence=False, **kw):
        self.get_naming_and_values_2D()
        if flipping_sequence:
            dZ = dm_tools.binary_derivative_2D(np.array(self.Z), axis=0)
            rtf_c = [dm_tools.count_rtf_and_term_cond(ser, only_count_min_1=True) for ser in dZ]
        else:
            rtf_c = [dm_tools.count_rtf_and_term_cond(ser) for ser in self.Z]
        rtf, term_cond = list(zip(*rtf_c))
        self.mean_rtf = np.nanmean(rtf)
        self.std_rtf = np.nanstd(rtf)
        self.std_err_rtf = self.std_rtf/np.sqrt(len(self.sweep_points_2D))
        term_cts = Counter(term_cond)
        # note that we only take 1 derivative and this is not equal to the
        # notion of detection events as in Kelly et al.
        terminated_by_flip = float(term_cts['single event'])
        terminated_by_RO_err = float(term_cts['double event'])
        total_cts = terminated_by_RO_err + terminated_by_flip + \
            term_cts['unknown']
        self.flip_err_frac = terminated_by_flip/total_cts*100.
        self.RO_err_frac = terminated_by_RO_err/total_cts*100.

        if kw.pop('make_fig', True):
            self.fig, self.ax = plt.subplots(1, 1, figsize=(13, 6))
            bins = np.arange(-.5, 400, 1)
            hist, bins = np.histogram(rtf, bins=bins, density=True)
            label = ('Mean rounds to failure = %.2f' % self.mean_rtf +
                     '\n %.1f %% terminated by RO' % self.RO_err_frac +
                     '\n %.1f %% terminated by flip' % self.flip_err_frac)
            self.ax.plot(bins[1:], hist, drawstyle='steps',
                         label=label)
            self.ax.set_yscale('log')
            self.ax.set_ylabel('normalized occurence')
            self.ax.set_xlabel('Rounds to failure')
            self.ax.set_ylim(1e-4, 1)
            self.ax.set_xlim(0, 200)
            self.ax.legend()
            self.ax.set_title(self.timestamp_string+'\n' +
                              self.measurementstring)
            self.save_fig(self.fig, xlabel='Rounds to failure',
                          ylabel='normalized occurence', **kw)

        return self.mean_rtf, self.std_err_rtf, self.RO_err_frac, self.flip_err_frac

class butterfly_analysis(MeasurementAnalysis):
    '''
    Extracts the coefficients for the post-measurement butterfly
    '''
    def __init__(self,  auto=True, label='Butterfly', close_file=True,
                 timestamp=None,
                 threshold=None,
                 threshold_init=None,
                 theta_in=0,
                 initialize=False,
                digitize=True,
                case=False,
                 **kw):
        self.folder = a_tools.get_folder(timestamp=timestamp,
                                             label=label, **kw)
        self.load_hdf5data(folder=self.folder, **kw)

        self.get_naming_and_values()
        I_shots = self.measured_values[0]
        Q_shots = self.measured_values[1]

        #rotating according to theta
        I_shots = np.cos(theta_in*2*np.pi/360)*I_shots - np.sin(theta_in*2*np.pi/360)*Q_shots
        Q_shots = np.sin(theta_in*2*np.pi/360)*I_shots + np.cos(theta_in*2*np.pi/360)*Q_shots
        self.data=I_shots

        # if close_file:
        #     self.data_file.close()

        if initialize:
            if threshold_init==None:
                threshold_init=threshold

            #reshuffeling the data to endup with two arrays for the diffeent input states
            shots=np.size(self.data)
            shots_per_mmt = np.floor_divide(shots,6)
            shots_used = shots_per_mmt*6
            m0_on = self.data[3:shots_used:6]
            m1_on = self.data[4:shots_used:6]
            m2_on = self.data[5:shots_used:6]
            self.data_rel = np.zeros([np.size(m0_on),3])
            self.data_rel[:,0] = m0_on
            self.data_rel[:,1] = m1_on
            self.data_rel[:,2] = m2_on
            m0_off = self.data[0:shots_used:6]
            m1_off = self.data[1:shots_used:6]
            m2_off = self.data[2:shots_used:6]
            self.data_exc = np.zeros([np.size(m0_off),3])
            self.data_exc[:,0] = m0_off
            self.data_exc[:,1] = m1_off
            self.data_exc[:,2] = m2_off
            self.data_exc = dm_tools.postselect(threshold=threshold_init,
                                              data=self.data_exc,
                                              positive_case=case)
            self.data_rel = dm_tools.postselect(threshold=threshold_init,
                                              data=self.data_rel,
                                              positive_case=case)
            self.data_exc_post = self.data_exc[:,1:]
            self.data_rel_post = self.data_rel[:,1:]
            self.data_exc = self.data_exc_post
            self.data_rel = self.data_rel_post
            fraction = (np.size(self.data_exc) + np.size(self.data_exc))*3/shots_used/2

            print ("postselection fraction", fraction)

            #raise NotImplementedError()
        else:
            m0_on = self.data[2::4]
            m1_on = self.data[3::4]
            self.data_rel = np.zeros([np.size(m0_on),2])
            self.data_rel[:,0] = m0_on
            self.data_rel[:,1] = m1_on
            m0_off = self.data[0::4]
            m1_off = self.data[1::4]
            self.data_exc = np.zeros([np.size(m0_off),2])
            self.data_exc[:,0] = m0_off
            self.data_exc[:,1] = m1_off
        if digitize:
            self.data_exc = dm_tools.digitize(threshold=threshold,
                                              data=self.data_exc,
                                              positive_case=case)
            self.data_rel = dm_tools.digitize(threshold=threshold,
                                              data=self.data_rel,
                                              positive_case=case)
        if close_file:
            self.data_file.close()
        if auto is True:
            self.run_default_analysis(**kw)

    def run_default_analysis(self,  **kw):
        verbose = kw.pop('verbose', False)
        exc_coeffs = dm_tools.butterfly_data_binning(Z=self.data_exc,
                                                     initial_state=0)
        rel_coeffs = dm_tools.butterfly_data_binning(Z=self.data_rel,
                                                     initial_state=1)
        self.butterfly_coeffs = dm_tools.butterfly_matrix_inversion(exc_coeffs,
                                                                    rel_coeffs)
        F_bf = 1-(1-(self.butterfly_coeffs.get('eps00_1') +
                  self.butterfly_coeffs.get('eps01_1') +
                  self.butterfly_coeffs.get('eps10_0') +
                  self.butterfly_coeffs.get('eps11_0')))/2
        mmt_ind_rel = (self.butterfly_coeffs.get('eps00_1') +
                       self.butterfly_coeffs.get('eps10_1'))
        mmt_ind_exc = (self.butterfly_coeffs.get('eps11_0') +
                       self.butterfly_coeffs.get('eps01_0'))
        if verbose:
            print('SSRO Fid', F_bf)
            print('mmt_ind_rel', mmt_ind_rel)
            print('mmt_ind_exc', mmt_ind_exc)
        self.butterfly_coeffs['F_a_bf'] = F_a_bf
        self.butterfly_coeffs['mmt_ind_exc'] = mmt_ind_exc
        self.butterfly_coeffs['mmt_ind_rel'] = mmt_ind_rel
        return self.butterfly_coeffs


class Tomo_Analysis(MeasurementAnalysis):

    def __init__(self, num_qubits=2, quad='IQ', over_complete_set=False,
                 plot_oper=True, folder=None, auto=True, **kw):
        self.num_qubits = num_qubits
        self.num_states = 2**num_qubits
        self.over_complete_set = over_complete_set
        if over_complete_set:
            self.num_measurements = 6**num_qubits
        else:
            self.num_measurements = 4**num_qubits
        self.quad = quad
        self.plot_oper = plot_oper
        super(self.__class__, self).__init__(**kw)

    def run_default_analysis(self, **kw):
            self.get_naming_and_values()
            data_I = self.get_values(key='I')
            data_Q = self.get_values(key='Q')
            measurements_tomo = (np.array([data_I[0:36], data_Q[0:36]])).flatten()
            measurements_cal = np.array([np.average(data_I[36:39]),
                                        np.average(data_I[39:42]),
                                        np.average(data_I[42:45]),
                                        np.average(data_I[45:48]),
                                        np.average(data_Q[36:39]),
                                        np.average(data_Q[39:42]),
                                        np.average(data_Q[42:45]),
                                        np.average(data_Q[45:48])])

            if self.quad == 'IQ':
                self.use_both_quad = True
            else:
                self.use_both_quad = False
                if self.quad == 'Q':
                    measurements_tomo[0:self.num_measurements]=measurements_tomo[self.num_measurements:]
                    measurements_cal[0:self.num_states]=measurements_cal[self.num_states:]
                elif self.quad != 'I':
                    raise Error('Quadrature to use is not clear.')

            beta_I = self.calibrate_beta(measurements_cal=measurements_cal[0:self.num_states])
            beta_Q = np.zeros(self.num_states)
            if self.use_both_quad==True:
                beta_Q = self.calibrate_beta(measurements_cal=measurements_cal[self.num_states:])

            if self.use_both_quad==True:
                max_idx = 2*self.num_measurements
            else:
                max_idx = self.num_measurements

            results = self.calc_operators(measurements_tomo[:max_idx], beta_I, beta_Q)
            self.results = results
            self.dens_mat = self.calc_density_matrix(results)
            if self.plot_oper == True:
                self.plot_operators(**kw)

    def calibrate_beta(self, measurements_cal):
        #calibrates betas for the measurement operator
        cal_matrix = np.zeros((self.num_states,self.num_states))
        for i in range(self.num_states):
            for j in range(self.num_states):
                cal_matrix[i,j] = (-1)**(self.get_bit_sum(i & j))
        beta = np.dot(np.linalg.inv(cal_matrix),measurements_cal)
        print(beta)
        return beta

    def calc_operators(self,measurements_tomo,beta_I,beta_Q):
        M = self.num_measurements
        K = 4**self.num_qubits - 1
        if self.use_both_quad == False:
            measurement_matrix = np.zeros((M, K))
            measurements_tomo[:M] = measurements_tomo[:M] - beta_I[0]
            measurements_tomo[M:] = measurements_tomo[M:] - beta_Q[0]
        else:
            measurement_matrix = np.zeros((2*M,K))

        for i in range(M):
            for j in range(1,self.num_states):
                place, sign = self.rotate_M0_elem(i,j)
                measurement_matrix[i,place] = sign*beta_I[j]
        if self.use_both_quad == True:
            for i in range(M):
                for j in range(1,self.num_states):
                    place, sign = self.rotate_M0_elem(i,j)
                    measurement_matrix[i+M,place] = sign*beta_Q[j]

        inverse = np.linalg.pinv(measurement_matrix)
        pauli_operators = np.dot(inverse,measurements_tomo)

        p_op = np.zeros(4**self.num_qubits)
        p_op[0] = 1
        p_op[1:] = pauli_operators
        return np.real(p_op)

    def rotate_M0_elem(self,rotation,elem):
        # moves first the first one
        rot_vector = self.get_rotation_vector(rotation)
        # moves first the last one
        elem_op_vector = self.get_m0_elem_vector(elem)

        res_vector = np.zeros(len(rot_vector))
        sign = 1
        for i in range(len(rot_vector)):
            value = elem_op_vector[i]
            res_vector[i] = 0
            if value == 1:
                if rot_vector[i] == 0:
                    res_vector[i] = value
                    sign = sign
                if rot_vector[i] == 1:
                    res_vector[i] = value
                    sign = -1*sign
                if rot_vector[i] == 2:
                    res_vector[i] = 3
                    sign = sign
                if rot_vector[i] == 3:
                    res_vector[i] = 2
                    sign = -1*sign
                if rot_vector[i] == 4:
                    res_vector[i] = 3
                    sign = -1*sign
                if rot_vector[i] == 5:
                    res_vector[i] = 2
                    sign = sign
            else:
                res_vector[i] = value
                sign = sign

        res_number = self.get_pauli_op_number(res_vector) - 1
        # the minus 1 is to not consider the <II> in the pauli vector
        return np.array([res_number,sign])

    def calc_density_matrix(self, pauli_operators):
        Id2 = np.identity(2)
        Z_op = [[1+0.j,0+0.j],[0+0.j,-1+0.j]]
        X_op = [[0+0.j,1+0.j],[1+0.j,0+0.j]]
        Y_op = [[0+0.j,-1.j],[1.j,0+0.j]]
        rho = np.zeros((self.num_states,self.num_states))
        #np.kron works in the same way as bits (the most signifcant at left)
        for i in range(0,2**self.num_states):
            vector = self.get_pauli_op_vector(i)
            acum = 1
            for j in range(self.num_qubits-1,-1,-1):
                if vector[j] == 0:
                    temp = np.kron(Id2,acum)
                if vector[j] == 1:
                    temp = np.kron(Z_op,acum)
                if vector[j] == 2:
                    temp = np.kron(X_op,acum)
                if vector[j] == 3:
                    temp = np.kron(Y_op,acum)
                del acum
                acum = temp
                del temp
            rho = rho + acum*pauli_operators[i]
        return rho/self.num_states

    def get_pauli_op_number(self,pauli_vector):
        pauli_number = 0
        N = len(pauli_vector)
        for i in range(0,N,1):
            pauli_number += pauli_vector[N-i-1] * (4**i)
        return pauli_number

    def get_pauli_op_vector(self,pauli_number):
        N = self.num_qubits
        pauli_vector = np.zeros(N)
        rest = pauli_number
        for i in range(0,N,1):
            value = rest % 4
            pauli_vector[i] = value
            rest = (rest-value)/4
        return pauli_vector

    def get_m0_elem_vector(self,elem_number):
        elem_vector = np.zeros(self.num_qubits)
        rest = elem_number
        for i in range(self.num_qubits-1,-1,-1):
            value = rest % 2
            elem_vector[i] = value
            rest = (rest-value)/2
        return elem_vector

    def get_rotation_vector(self,rot_number):
        N = self.num_qubits
        rot_vector = np.zeros(N)
        rest = rot_number
        if self.over_complete_set:
            total = 6
        else:
            total = 4
        for i in range(N-1,-1,-1):
            value = rest % total
            rot_vector[i] = value
            rest = (rest-value)/total
        return rot_vector

    def get_bit_sum(self,number):
        N = self.num_qubits
        summ = 0
        rest = number
        for i in range(N-1,-1,-1):
            value = rest % 2
            summ += value
            rest = (rest-value)/2
        return summ

    def get_operators_label(self):
        labels=[]
        for i in range(2**self.num_states):
            vector = self.get_pauli_op_vector(i)
            label=''
            for j in range(self.num_qubits):
                    if vector[j] == 0:
                        label='I'+label
                    if vector[j] == 1:
                        label='Z'+label
                    if vector[j] == 2:
                        label='X'+label
                    if vector[j] == 3:
                        label='Y'+label
            labels.append(label)

        labels = ['IX','IY','IZ','XI','YI','ZI','XX','XY','XZ','YX','YY','YZ','ZX','ZY','ZZ']
        return labels

    def plot_operators(self, **kw):
        import qutip as qtip
        fig = plt.figure(figsize=(15,5))
        ax = fig.add_subplot(121)
        pauli_1,pauli_2,pauli_cor = self.order_pauli_output2(self.results)
        width=0.35
        ind1 = np.arange(3)
        ind2 = np.arange(3,6)
        ind3 = np.arange(6,15)
        ind = np.arange(15)
        q1 = ax.bar(ind1, pauli_1, width, color='r')
        q1 = ax.bar(ind2, pauli_2, width, color='b')
        q2 = ax.bar(ind3, pauli_cor, width, color='purple')

        ax.set_title('%d Qubit State Tomography' % self.num_qubits)
#         ax.set_ylim(-1,1)
        ax.set_xticks(np.arange(0,2**self.num_states))
        ax.set_xticklabels(self.get_operators_label())
        ax2 = fig.add_subplot(122,projection='3d')
        qtip.matrix_histogram_complex(qtip.Qobj(self.dens_mat),
            xlabels=['00','01','10','11'],ylabels=['00','01','10','11'],
            fig=fig,ax=ax2)
        print('working so far')
        self.save_fig(fig, figname=self.measurementstring, **kw)
#         print 'Concurrence = %f' % qt.concurrence(qt.Qobj(self.dens_mat,dims=[[2, 2], [2, 2]]))
        return

    def order_pauli_output2(self, pauli_op_dis):
        pauli_1 = np.array([pauli_op_dis[2],pauli_op_dis[3],pauli_op_dis[1]])
        pauli_2 = np.array([pauli_op_dis[8],pauli_op_dis[12],pauli_op_dis[4]])
        pauli_corr = np.array([pauli_op_dis[10],pauli_op_dis[11],pauli_op_dis[9],
                               pauli_op_dis[14],pauli_op_dis[15],pauli_op_dis[13],
                               pauli_op_dis[6],pauli_op_dis[7],pauli_op_dis[5]])
        return pauli_1,pauli_2,pauli_corr

##########################################
### Analysis for data measurement sets ###
##########################################



def fit_qubit_frequency(sweep_points, data, mode='dac',
                        vary_E_c=True, vary_f_max=True,
                        vary_dac_flux_coeff=True,
                        vary_dac_sweet_spot=True,
                        data_file=None, **kw):
    '''
    Function for fitting the qubit dac/flux arc
    Has default values for all the fit parameters, if specied as a **kw it uses
    that value. If a qubit name and a hdf5 data file is specified it uses
    values from the data_file.
    NB! This function could be cleaned up a bit.
    '''

    qubit_name = kw.pop('qubit_name', None)
    if qubit_name is not None and data_file is not None:
        try:
            instrument_settings = data_file['Instrument settings']
            qubit_attrs = instrument_settings[qubit_name].attrs
            print(qubit_attrs)
        except:
            print('Qubit instrument is not in data file')
            qubit_attrs = {}
    else:
        qubit_attrs = {}

    # Extract initial values, first from kw, then data file, then default
    E_c = kw.pop('E_c', qubit_attrs.get('E_c', 0.3e9))
    f_max = kw.pop('f_max', qubit_attrs.get('f_max', np.max(data)))
    dac_flux_coeff = kw.pop('dac_flux_coefficient',
                            qubit_attrs.get('dac_flux_coefficient', 1.))
    dac_sweet_spot = kw.pop('dac_sweet_spot',
                            qubit_attrs.get('dac_sweet_spot', 0))
    flux_zero = kw.pop('flux_zero', qubit_attrs.get('flux_zero', 10))

    if mode == 'dac':
        Q_dac_freq_mod = fit_mods.QubitFreqDacModel
        Q_dac_freq_mod.set_param_hint('E_c', value=E_c, vary=vary_E_c,
                                      min=0, max=500e6)
        Q_dac_freq_mod.set_param_hint('f_max', value=f_max,
                                      vary=vary_f_max)
        Q_dac_freq_mod.set_param_hint('dac_flux_coefficient',
                                      value=dac_flux_coeff,
                                      vary=vary_dac_flux_coeff)
        Q_dac_freq_mod.set_param_hint('dac_sweet_spot',
                                      value=dac_sweet_spot,
                                      vary=vary_dac_sweet_spot)

        fit_res = Q_dac_freq_mod.fit(data=data, dac_voltage=sweep_points)
    elif mode == 'flux':
        Qubit_freq_mod = fit_mods.QubitFreqFluxModel
        Qubit_freq_mod.set_param_hint('E_c', value=E_c, vary=vary_E_c,
                                      min=0, max=100e6)
        Qubit_freq_mod.set_param_hint('f_max', value=f_max, vary=vary_f_max)
        Qubit_freq_mod.set_param_hint('flux_zero', value=flux_zero,
                                      min=0, vary=True)
        Qubit_freq_mod.set_param_hint('dac_offset', value=0, vary=True)

        fit_res = Qubit_freq_mod.fit(data=data, flux=sweep_points)
    return fit_res

# class SSRO_Analysis_multi_qubit(MeasurementAnalysis):
#     '''
#     Analysis class for Single Shot Readout when using multiplexed readout of n qubits.
#     That ar prepared respectively in 00...0 to 11...11 with the last number being the least significant qubit.
#     Weight functions w0, w1 target I and Q of q0 and w2n-1, wn target qn
#     Scripts finds optimum rotation of IQ plane leaving all information in the
#     I-quadrature.
#     Then, for both On and Off datasets unbinned s-curves are fitted with the
#     sum of two gaussians. From the fits two fidelity numbers are extracted:

#     outputs two fidelity numbers:
#         - F: the maximum separation between the two double gauss fits
#         - F_corrected: the maximum separation between the largest normalized
#                     gausses of both double gauss fits
#                     this thereby aims to correct the data for
#                     - imperfect pulses
#                     - relaxation
#                     - residual excitation
#                     This figure of merit is unstable for low (<0.30 fidelity)
#     outputs one optimum voltage
#         -V_opt: the optimum threshold voltage is equal for both definitions of
#                 fidelity.

#     Nofits option is added to skip the double gaussian fitting and extract
#     the optimum threshold and fidelity from cumulative histograms.
#     '''

#     def __init__(self, **kw):
#         kw['h5mode'] = 'r+'
#         self.rotate = kw.pop('rotate',True)
#         super(self.__class__, self).__init__(**kw)

#     def run_default_analysis(self,
#                              rotate=True,
#                              nr_qubits=1,
#                              no_fits=False,
#                              print_fit_results=False, **kw):

#         self.add_analysis_datagroup_to_file()
#         self.no_fits = no_fits
#         # plotting histograms of the raw shots on I and Q axis
#         # Extract I and Q data based on name of variable.
#         self.get_naming_and_values()
#         for qubit in nr_qubits:
#             channels = [qubit*2, qubit*2+1]
#             shots_I_{}.format(qubit) = self.measured_values[channels[0]] #these contain all samples
#             shots_Q_{}.format(qubit) = self.measured_values[channels[1]]
#             sample_0 = 0
#             sample_1 = 2**(nr_qubits-1) #selecting the 1 for the qubit and 0 for all others
#             shots_I_{}_0.format(qubit), shots_I_{}_1.format(qubit) = a_tools.zigzag(shots_I_{}_{}.format(sample, qubit),
#                                             sample_0, sample_1, nr_samples)
#             shots_Q_{}_0.format(qubit), shots_Q_{}_1.format(qubit) = a_tools.zigzag(shots_Q_{}_{}.format(sample, qubit),
#                                             sample_0, sample_1, nr_samples)

#         # rotating IQ-plane to transfer all information to the I-axis
#         if self.rotate:
#             theta, shots_I_1_rot, shots_I_0_rot = \
#                 self.optimize_IQ_angle(shots_I_1, shots_Q_1,
#                                        shots_I_0, shots_Q_0, min_len,
#                                        **kw)
#             self.theta = theta
#         else:
#             self.theta = 0
#             shots_I_1_rot = shots_I_1
#             shots_I_0_rot = shots_I_0

#             cmap = kw.pop('cmap', 'viridis')
#             #plotting 2D histograms of mmts with pulse


#             n_bins = 120  # the bins we want to have around our data
#             I_min = min(min(shots_I_0), min(shots_I_1))
#             I_max = max(max(shots_I_0), max(shots_I_1))
#             Q_min = min(min(shots_Q_0), min(shots_Q_1))
#             Q_max = max(max(shots_Q_0), max(shots_Q_1))
#             edge = max(abs(I_min), abs(I_max), abs(Q_min), abs(Q_max))
#             H0, xedges0, yedges0 = np.histogram2d(shots_I_0, shots_Q_0,
#                                            bins=n_bins,
#                                            range=[[I_min, I_max],
#                                                   [Q_min, Q_max]],
#                                            normed=True)
#             H1, xedges1, yedges1 = np.histogram2d(shots_I_1, shots_Q_1,
#                                            bins=n_bins,
#                                            range=[[I_min, I_max,],
#                                                   [Q_min, Q_max,]],
#                                            normed=True)
#             fig, axarray = plt.subplots(nrows=1, ncols=2)
#             axarray[0].tick_params(axis='both', which='major',
#                                    labelsize=5, direction='out')
#             axarray[1].tick_params(axis='both', which='major',
#                                    labelsize=5, direction='out')

#             plt.subplots_adjust(hspace=20)

#             axarray[0].set_title('2D histogram, pi pulse')
#             im1 = axarray[0].imshow(np.transpose(H1), interpolation='nearest', origin='low',
#                                     extent=[xedges1[0], xedges1[-1],
#                                             yedges1[0], yedges1[-1]], cmap=cmap)
#             axarray[0].set_xlabel('Int. I (V)')
#             axarray[0].set_ylabel('Int. Q (V)')
#             axarray[0].set_xlim(-edge, edge)
#             axarray[0].set_ylim(-edge, edge)

#             # plotting 2D histograms of mmts with no pulse
#             axarray[1].set_title('2D histogram, no pi pulse')
#             im0 = axarray[1].imshow(np.transpose(H0), interpolation='nearest', origin='low',
#                                     extent=[xedges0[0], xedges0[-1], yedges0[0],
#                                     yedges0[-1]], cmap=cmap)
#             axarray[1].set_xlabel('Int. I (V)')
#             axarray[1].set_ylabel('Int. Q (V)')
#             axarray[1].set_xlim(-edge, edge)
#             axarray[1].set_ylim(-edge, edge)


#             self.save_fig(fig, figname='SSRO_Density_Plots', **kw)

#             self.avg_0_I = np.mean(shots_I_0)
#             self.avg_1_I = np.mean(shots_I_1)
#             self.avg_0_Q = np.mean(shots_Q_0)
#             self.avg_1_Q = np.mean(shots_Q_1)
#         # making gaussfits of s-curves

#         self.no_fits_analysis(shots_I_1_rot, shots_I_0_rot, min_len,
#                               **kw)
#         if self.no_fits is False:
#             self.s_curve_fits(shots_I_1_rot, shots_I_0_rot, min_len,
#                               **kw)
#         self.finish(**kw)

#     def optimize_IQ_angle(self, shots_I_1, shots_Q_1, shots_I_0,
#                           shots_Q_0, min_len, plot_2D_histograms=True,
#                           **kw):
#         cmap = kw.pop('cmap', 'viridis')
#         #plotting 2D histograms of mmts with pulse


#         n_bins = 120  # the bins we want to have around our data
#         I_min = min(min(shots_I_0), min(shots_I_1))
#         I_max = max(max(shots_I_0), max(shots_I_1))
#         Q_min = min(min(shots_Q_0), min(shots_Q_1))
#         Q_max = max(max(shots_Q_0), max(shots_Q_1))
#         edge = max(abs(I_min), abs(I_max), abs(Q_min), abs(Q_max))
#         H0, xedges0, yedges0 = np.histogram2d(shots_I_0, shots_Q_0,
#                                        bins=n_bins,
#                                        range=[[I_min, I_max],
#                                               [Q_min, Q_max]],
#                                        normed=True)
#         H1, xedges1, yedges1 = np.histogram2d(shots_I_1, shots_Q_1,
#                                        bins=n_bins,
#                                        range=[[I_min, I_max,],
#                                               [Q_min, Q_max,]],
#                                        normed=True)

#         if plot_2D_histograms:
#             fig, axarray = plt.subplots(nrows=1, ncols=2)
#             axarray[0].tick_params(axis='both', which='major',
#                                    labelsize=5, direction='out')
#             axarray[1].tick_params(axis='both', which='major',
#                                    labelsize=5, direction='out')

#             plt.subplots_adjust(hspace=20)

#             axarray[0].set_title('2D histogram, pi pulse')
#             im1 = axarray[0].imshow(np.transpose(H1), interpolation='nearest', origin='low',
#                                     extent=[xedges1[0], xedges1[-1],
#                                             yedges1[0], yedges1[-1]], cmap=cmap)
#             axarray[0].set_xlabel('Int. I (V)')
#             axarray[0].set_ylabel('Int. Q (V)')
#             axarray[0].set_xlim(-edge, edge)
#             axarray[0].set_ylim(-edge, edge)

#             # plotting 2D histograms of mmts with no pulse
#             axarray[1].set_title('2D histogram, no pi pulse')
#             im0 = axarray[1].imshow(np.transpose(H0), interpolation='nearest', origin='low',
#                                     extent=[xedges0[0], xedges0[-1], yedges0[0],
#                                     yedges0[-1]], cmap=cmap)
#             axarray[1].set_xlabel('Int. I (V)')
#             axarray[1].set_ylabel('Int. Q (V)')
#             axarray[1].set_xlim(-edge, edge)
#             axarray[1].set_ylim(-edge, edge)


#             self.save_fig(fig, figname='SSRO_Density_Plots', **kw)

#         #this part performs 2D gaussian fits and calculates coordinates of the maxima
#         def gaussian(height, center_x, center_y, width_x, width_y):
#             width_x = float(width_x)
#             width_y = float(width_y)
#             return lambda x, y: height*np.exp(-(((center_x-x)/width_x)**2+(
#                                               (center_y-y)/width_y)**2)/2)

#         def fitgaussian(data):
#             params = moments(data)
#             errorfunction = lambda p: np.ravel(gaussian(*p)(*np.indices(
#                                                data.shape))-data)
#             p, success = optimize.leastsq(errorfunction, params)
#             return p

#         def moments(data):
#             total = data.sum()
#             X, Y = np.indices(data.shape)
#             x = (X*data).sum()/total
#             y = (Y*data).sum()/total
#             col = data[:, int(y)]
#             eps = 1e-8  # To prevent division by zero
#             width_x = np.sqrt(abs((np.arange(col.size)-y)**2*col).sum()/(
#                               col.sum()+eps))
#             row = data[int(x), :]
#             width_y = np.sqrt(abs((np.arange(row.size)-x)**2*row).sum()/(
#                               row.sum()+eps))
#             height = data.max()
#             return height, x, y, width_x, width_y

#         data0 = H0
#         params0 = fitgaussian(data0)
#         fit0 = gaussian(*params0)
#         data1 = H1
#         params1 = fitgaussian(data1)
#         fit1 = gaussian(*params1)
#         # interpolating to find the gauss top x and y coordinates
#         x_lin = np.linspace(0, n_bins, n_bins+1)
#         y_lin = np.linspace(0, n_bins, n_bins+1)
#         f_x_1 = interp1d(x_lin, xedges1)
#         x_1_max = f_x_1(params1[1])
#         f_y_1 = interp1d(y_lin, yedges1)
#         y_1_max = f_y_1(params1[2])

#         f_x_0 = interp1d(x_lin, xedges0)
#         x_0_max = f_x_0(params0[1])
#         f_y_0 = interp1d(y_lin, yedges0)
#         y_0_max = f_y_0(params0[2])

#         # following part will calculate the angle to rotate the IQ plane
#         # All information is to be rotated to the I channel
#         y_diff = y_1_max-y_0_max
#         x_diff = x_1_max-x_0_max
#         theta = -np.arctan2(y_diff,x_diff)

#         shots_I_1_rot = np.cos(theta)*shots_I_1 - np.sin(theta)*shots_Q_1
#         shots_Q_1_rot = np.sin(theta)*shots_I_1 + np.cos(theta)*shots_Q_1

#         shots_I_0_rot = np.cos(theta)*shots_I_0 - np.sin(theta)*shots_Q_0
#         shots_Q_0_rot = np.sin(theta)*shots_I_0 + np.cos(theta)*shots_Q_0

#         # # plotting the histograms before rotation
#         # fig, axes = plt.subplots()
#         # axes.hist(shots_Q_1, bins=40, label='1 Q',
#         #           histtype='step', normed=1, color='r')
#         # axes.hist(shots_Q_0, bins=40, label='0 Q',
#         #           histtype='step', normed=1, color='b')
#         # axes.hist(shots_I_1, bins=40, label='1 I',
#         #           histtype='step', normed=1, color='m')
#         # axes.hist(shots_I_0, bins=40, label='0 I',
#         #           histtype='step', normed=1, color='c')

#         # axes.set_title('Histograms of shots on IQ plane as measured, %s shots'%min_len)
#         # plt.xlabel('DAQ voltage integrated (a.u.)', fontsize=14)
#         # plt.ylabel('Fraction', fontsize=14)

#         # #plt.hist(SS_Q_data, bins=40,label='0 Q')
#         # plt.legend(loc='best')
#         # self.save_fig(fig, figname='raw-histograms', **kw)
#         # plt.show()
#         # #plotting the histograms after rotation
#         # fig, axes = plt.subplots()

#         # axes.hist(shots_I_1_rot, bins=40, label='|1>',
#         #           histtype='step', normed=1, color='r')
#         # axes.hist(shots_I_0_rot, bins=40, label='|0>',
#         #           histtype='step', normed=1, color='b')

#         # axes.set_title('Histograms of shots on rotaded IQ plane, %s shots' %
#         #                min_len)
#         # plt.xlabel('DAQ voltage integrated (a.u.)', fontsize=14)
#         # plt.ylabel('Fraction', fontsize=14)

#         # plt.legend()
#         # self.save_fig(fig, figname='rotated-histograms', **kw)
#         # plt.show()
#         return(theta, shots_I_1_rot, shots_I_0_rot)

#     def no_fits_analysis(self, shots_I_1_rot, shots_I_0_rot, min_len,
#                          **kw):
#         min_voltage_1 = np.min(shots_I_1_rot)
#         min_voltage_0 = np.min(shots_I_0_rot)
#         min_voltage = np.min([min_voltage_1, min_voltage_0])

#         max_voltage_1 = np.max(shots_I_1_rot)
#         max_voltage_0 = np.max(shots_I_0_rot)
#         max_voltage = np.max([max_voltage_1, max_voltage_0])

#         hist_1, bins = np.histogram(shots_I_1_rot, bins=1000,
#                                     range=(min_voltage, max_voltage),
#                                     density=1)
#         cumsum_1 = np.cumsum(hist_1)
#         self.cumsum_1 = cumsum_1/cumsum_1[-1]  # renormalizing

#         hist_0, bins = np.histogram(shots_I_0_rot, bins=1000,
#                                     range=(min_voltage, max_voltage),
#                                     density=1)
#         cumsum_0 = np.cumsum(hist_0)
#         self.cumsum_0 = cumsum_0/cumsum_0[-1]  # renormalizing

#         cumsum_diff = (abs(self.cumsum_1-self.cumsum_0))
#         cumsum_diff_list = cumsum_diff.tolist()
#         self.index_V_opt_raw = int(cumsum_diff_list.index(np.max(
#                                    cumsum_diff_list)))
#         V_opt_raw = bins[self.index_V_opt_raw]+(bins[1]-bins[0])/2
#         # adding half a bin size
#         F_raw = cumsum_diff_list[self.index_V_opt_raw]

#         fig, ax = plt.subplots()
#         ax.plot(bins[0:-1], self.cumsum_1, label='cumsum_1', color='red')
#         ax.plot(bins[0:-1], self.cumsum_0, label='cumsum_0', color='blue')
#         ax.axvline(V_opt_raw, ls='--', label="V_opt_raw = %.3f" % V_opt_raw,
#                    linewidth=2, color='grey')
#         ax.text(.7, .6, 'F-raw = %.4f' % F_raw, transform=ax.transAxes,
#                 fontsize='large')
#         ax.set_title('raw cumulative histograms')
#         plt.xlabel('DAQ voltage integrated (AU)', fontsize=14)
#         plt.ylabel('Fraction', fontsize=14)

#         #plt.hist(SS_Q_data, bins=40,label = '0 Q')
#         plt.legend(loc=2)
#         self.save_fig(fig, figname='raw-cumulative-histograms', **kw)
#         plt.show()

#         # saving the results
#         if 'SSRO_Fidelity' not in self.analysis_group:
#             fid_grp = self.analysis_group.create_group('SSRO_Fidelity')
#         else:
#             fid_grp = self.analysis_group['SSRO_Fidelity']
#         fid_grp.attrs.create(name='V_opt_raw', data=V_opt_raw)
#         fid_grp.attrs.create(name='F_raw', data=F_raw)

#         self.F_raw = F_raw
#         self.V_opt_raw = V_opt_raw


#     def s_curve_fits(self, shots_I_1_rot, shots_I_0_rot, min_len,
#                      **kw):
#         # Sorting data for analytical fitting
#         S_sorted_I_1 = np.sort(shots_I_1_rot)
#         S_sorted_I_0 = np.sort(shots_I_0_rot)
#         p_norm_I_1 = 1. * np.arange(len(S_sorted_I_1)) / \
#             (len(S_sorted_I_1) - 1)
#         p_norm_I_0 = 1. * np.arange(len(S_sorted_I_0)) / \
#             (len(S_sorted_I_0) - 1)


#         # fitting the curves with integral normal distribution
#         def erfcc(x):
#             """
#             Complementary error function.
#             """
#             z = abs(x)
#             out=np.zeros(np.size(x))
#             t = 1. / (1. + 0.5*z)
#             r = t * np.exp(-z*z-1.26551223+t*(1.00002368+t*(.37409196+
#                 t*(.09678418+t*(-.18628806+t*(.27886807+
#                 t*(-1.13520398+t*(1.48851587+t*(-.82215223+
#                 t*.17087277)))))))))
#             if np.size(x)>1:
#                 for k in range(np.size(x)):
#                     if (x[k] >= 0.):
#                         out[k] = r[k]
#                     else:
#                         out[k] = 2. - r[k]
#             else:
#                 if (x > 0):
#                     out=r
#                 else:
#                     out=2-r
#             return out

#         def NormCdf(x, mu, sigma):
#             t = x-mu
#             y = 0.5*erfcc(-t/(sigma*np.sqrt(2.0)))
#             for k in range(np.size(x)):
#                 if y[k] > 1.0:
#                     y[k] = 1.0
#             return y

#         NormCdfModel = lmfit.Model(NormCdf)

#         def NormCdf2(x, mu0, mu1, sigma0, sigma1, frac1):
#             t0 = x-mu0
#             t1 = x-mu1
#             frac0=1-frac1
#             y = frac1*0.5*erfcc(-t1/(sigma1*np.sqrt(2.0)))+frac0*0.5*erfcc(-t0/(sigma0*np.sqrt(2.0)));
#             for k in range(np.size(x)):
#                 if y[k]>1.0:
#                     y[k] = 1.0
#             return y

#         NormCdf2Model = lmfit.Model(NormCdf2)
#         NormCdfModel.set_param_hint('mu', value=(np.average(shots_I_0_rot)
#                                     + np.average(shots_I_0_rot))/2)
#         NormCdfModel.set_param_hint('sigma', value=(np.std(shots_I_0_rot)
#                                     + np.std(shots_I_0_rot))/2, min=0)

#         params = NormCdfModel.make_params()

#         fit_res_0 = NormCdfModel.fit(
#                             data=p_norm_I_0,
#                             x=S_sorted_I_0,
#                             params=params)

#         fit_res_1 = NormCdfModel.fit(
#                             data=p_norm_I_1,
#                             x=S_sorted_I_1,
#                             params=params)
#         #extracting the fitted parameters for the gaussian fits
#         mu0 = fit_res_0.params['mu'].value
#         sigma0 = fit_res_0.params['sigma'].value
#         mu1 = fit_res_1.params['mu'].value
#         sigma1 = fit_res_1.params['sigma'].value


#         #setting hint parameters for double gaussfit of 'on' measurements
#         NormCdf2Model.set_param_hint('mu0', value=mu0, vary=False)
#         NormCdf2Model.set_param_hint('sigma0', value=sigma0, min=0, vary=False)
#         NormCdf2Model.set_param_hint('mu1', value=np.average(shots_I_1_rot))
#         NormCdf2Model.set_param_hint('sigma1', value=np.std(shots_I_1_rot), min=0)
#         NormCdf2Model.set_param_hint('frac1', value=0.9, min=0, max=1)

#         # performing the double gaussfits of on 1 data
#         params = NormCdf2Model.make_params()
#         fit_res_double_1 = NormCdf2Model.fit(
#                             data=p_norm_I_1,
#                             x=S_sorted_I_1,
#                             params=params)

#         # extracting the fitted parameters for the double gaussian fit 'on'
#         sigma0_1 = fit_res_double_1.params['sigma0'].value
#         sigma1_1 = fit_res_double_1.params['sigma1'].value
#         mu0_1 = fit_res_double_1.params['mu0'].value
#         mu1_1 = fit_res_double_1.params['mu1'].value
#         frac1_1 = fit_res_double_1.params['frac1'].value

#         # adding hint parameters for double gaussfit of 'off' measurements
#         NormCdf2Model.set_param_hint('mu0', value=mu0)
#         NormCdf2Model.set_param_hint('sigma0', value=sigma0, min=0)
#         NormCdf2Model.set_param_hint('mu1', value=mu1_1, vary=False)
#         NormCdf2Model.set_param_hint('sigma1', value=sigma1, min=0)
#         NormCdf2Model.set_param_hint('frac1', value=0.1, min=0, max=1)

#         params = NormCdf2Model.make_params()
#         fit_res_double_0 = NormCdf2Model.fit(
#                             data=p_norm_I_0,
#                             x=S_sorted_I_0,
#                             params=params)

#         # extracting the fitted parameters for the double gaussian fit 'off'
#         sigma0_0 = fit_res_double_0.params['sigma0'].value
#         sigma1_0 = fit_res_double_0.params['sigma1'].value
#         mu0_0 = fit_res_double_0.params['mu0'].value
#         mu1_0 = fit_res_double_0.params['mu1'].value
#         frac1_0 = fit_res_double_0.params['frac1'].value

#         def NormCdf(x, mu, sigma):
#             t = x-mu
#             y=0.5*erfcc(-t/(sigma*np.sqrt(2.0)))
#             return y

#         def NormCdfdiff(x, mu0=mu0, mu1=mu1, sigma0=sigma0, sigma1=sigma1):
#             y = -abs(NormCdf(x, mu0, sigma0)-NormCdf(x, mu1, sigma1))
#             return y

#         V_opt_single = optimize.brent(NormCdfdiff)
#         F_single = -NormCdfdiff(x=V_opt_single)
#         # print 'V_opt_single', V_opt_single
#         # print 'F_single', F_single


#         #redefining the function with different variables to avoid problems with arguments in brent optimization
#         def NormCdfdiff(x, mu0=mu0_0, mu1=mu1_1, sigma0=sigma0_0, sigma1=sigma1_1):
#             y0 = -abs(NormCdf(x, mu0, sigma0)-NormCdf(x, mu1, sigma1))
#             return y0

#         V_d = optimize.brent(NormCdfdiff)
#         F_corrected = -NormCdfdiff(x=V_d)
#         #print 'F_corrected',F_corrected

#         def NormCdfdiffDouble(x, mu0_0=mu0_0,
#                               sigma0_0=sigma0_0, sigma1_0=sigma1_0,
#                               frac1_0=frac1_0, mu1_1=mu1_1,
#                               sigma0_1=sigma0_1, sigma1_1=sigma1_1,
#                               frac1_1=frac1_1):
#             distr0 = (1-frac1_0)*NormCdf(x, mu0_0, sigma0_0) + \
#                  (frac1_0)*NormCdf(x, mu1_1, sigma1_1)

#             distr1 = (1-frac1_1)*NormCdf(x, mu0_0, sigma0_0) + \
#                     (frac1_1)*NormCdf(x, mu1_1, sigma1_1)
#             y = - abs(distr1-distr0)
#             return y

#         # print "refresh"
#         V_opt = optimize.brent(NormCdfdiffDouble)
#         F = -NormCdfdiffDouble(x=V_opt)

#         #calculating the signal-to-noise ratio
#         signal= abs(mu0_0-mu1_1)
#         noise = (sigma0_0 +sigma1_1)/2
#         SNR = signal/noise

#         #plotting s-curves
#         fig, ax = plt.subplots(figsize=(8, 4))
#         ax.set_title('S-curves (not binned) and fits, determining fidelity and threshold optimum, %s shots'%min_len)
#         ax.set_xlabel('DAQ voltage integrated (V)')#, fontsize=14)
#         ax.set_ylabel('Fraction of counts')#, fontsize=14)
#         ax.set_ylim((-.01, 1.01))
#         ax.plot(S_sorted_I_0, p_norm_I_0, label='0 I', linewidth=2,
#                 color='blue')
#         ax.plot(S_sorted_I_1, p_norm_I_1, label='1 I', linewidth=2,
#                 color='red')

#         # ax.plot(S_sorted_I_0, fit_res_0.best_fit,
#         #         label='0 I single gaussian fit', ls='--', linewidth=3,
#         #         color='lightblue')
#         # ax.plot(S_sorted_I_1, fit_res_1.best_fit, label='1 I',
#         #         linewidth=2, color='red')

#         ax.plot(S_sorted_I_0, fit_res_double_0.best_fit,
#                 label='0 I double gaussfit', ls='--', linewidth=3,
#                 color='lightblue')
#         ax.plot(S_sorted_I_1, fit_res_double_1.best_fit,
#                 label='1 I double gaussfit', ls='--', linewidth=3,
#                 color='darkred')
#         labelstring = 'V_opt= %.3f V \nF= %.4f'%(V_opt,F)
#         labelstring_corrected = 'V_d= %.3f V \nF_corrected= %.4f\ndiscarding fraction 0 in 1= %.2f \nand fraction 1 in 0= %.2f' %(V_d,F_corrected,frac1_0,1-frac1_1)

#         ax.axvline(V_opt, ls='--', label=labelstring,
#                    linewidth=2, color='grey')
#         ax.axvline(V_d, ls='--', label=labelstring_corrected,
#                    linewidth=2, color='black')

#         leg = ax.legend(loc='best')
#         leg.get_frame().set_alpha(0.5)
#         self.save_fig(fig, figname='S-curves', **kw)
#         plt.show()

#         #plotting the histograms
#         fig, axes = plt.subplots(figsize=(8, 4))
#         n1, bins1, patches = pylab.hist(shots_I_1_rot, bins=int(min_len/50),
#                                       label = '1 I',histtype='step',
#                                       color='red', normed=True)
#         n0, bins0, patches = pylab.hist(shots_I_0_rot, bins=int(min_len/50),
#                                       label = '0 I',histtype='step',
#                                       color='blue', normed=True)
#         pylab.clf()
#         # n0, bins0 = np.histogram(shots_I_0_rot, bins=int(min_len/50), normed=1)
#         # n1, bins1 = np.histogram(shots_I_1_rot, bins=int(min_len/50), normed=1)

#         pylab.plot(bins1[:-1]+0.5*(bins1[1]-bins1[0]),n1,'ro')
#         pylab.plot(bins0[:-1]+0.5*(bins0[1]-bins0[0]),n0,'bo')

#         # n, bins1, patches = np.hist(shots_I_1_rot, bins=int(min_len/50),
#         #                               label = '1 I',histtype='step',
#         #                               color='red',normed=1)
#         # n, bins0, patches = pylab.hist(shots_I_0_rot, bins=int(min_len/50),
#         #                               label = '0 I',histtype='step',
#         #                               color='blue',normed=1)

#         # add lines showing the fitted distribution
#         #building up the histogram fits for off measurements
#         y0 = (1-frac1_0)*pylab.normpdf(bins0, mu0_0, sigma0_0)+frac1_0*pylab.normpdf(bins0, mu1_1, sigma1_1)
#         y1_0 = frac1_0*pylab.normpdf(bins0, mu1_1, sigma1_1)
#         y0_0 = (1-frac1_0)*pylab.normpdf(bins0, mu0_0, sigma0_0)

#         #building up the histogram fits for on measurements
#         y1 = (1-frac1_1)*pylab.normpdf(bins1, mu0_0, sigma0_0)+frac1_1*pylab.normpdf(bins1, mu1_1, sigma1_1)
#         y1_1 = frac1_1*pylab.normpdf(bins1, mu1_1, sigma1_1)
#         y0_1 = (1-frac1_1)*pylab.normpdf(bins1, mu0_0, sigma0_0)


#         pylab.semilogy(bins0, y0, 'b',linewidth=1.5)
#         pylab.semilogy(bins0, y1_0, 'b--', linewidth=3.5)
#         pylab.semilogy(bins0, y0_0, 'b--', linewidth=3.5)

#         pylab.semilogy(bins1, y1, 'r',linewidth=1.5)
#         pylab.semilogy(bins1, y0_1, 'r--', linewidth=3.5)
#         pylab.semilogy(bins1, y1_1, 'r--', linewidth=3.5)
#         #(pylab.gca()).set_ylim(1e-6,1e-3)
#         pdf_max=(max(max(y0),max(y1)))
#         (pylab.gca()).set_ylim(pdf_max/1000,2*pdf_max)

#         axes.set_title('Histograms of shots on rotaded IQ plane optimized for I, %s shots'%min_len)
#         plt.xlabel('DAQ voltage integrated (V)')#, fontsize=14)
#         plt.ylabel('Fraction of counts')#, fontsize=14)


#         plt.axvline(V_opt, ls='--',
#                    linewidth=2, color='grey' ,label='SNR={0:.2f}\n Fa={1:.4f}\n Fd={2:.4f}'.format(SNR, 1-(1-self.F_raw)/2, 1-(1-F_corrected)/2))
#         plt.axvline(V_d, ls='--',
#                    linewidth=2, color='black')
#         plt.legend()
#         leg2 = ax.legend(loc='best')
#         leg2.get_frame().set_alpha(0.5)
#         #plt.hist(SS_Q_data, bins=40,label = '0 Q')
#         self.save_fig(fig, figname='Histograms', **kw)
#         plt.show()

#         self.save_fitted_parameters(fit_res_double_0,
#                                     var_name='fit_res_double_0')
#         self.save_fitted_parameters(fit_res_double_1,
#                                     var_name='fit_res_double_1')


#         if 'SSRO_Fidelity' not in self.analysis_group:
#             fid_grp = self.analysis_group.create_group('SSRO_Fidelity')
#         else:
#             fid_grp = self.analysis_group['SSRO_Fidelity']



#         fid_grp.attrs.create(name='sigma0_0', data=sigma0_0)
#         fid_grp.attrs.create(name='sigma1_1', data=sigma1_1)
#         fid_grp.attrs.create(name='mu0_0', data=mu0_0)
#         fid_grp.attrs.create(name='mu1_1', data=mu1_1)
#         fid_grp.attrs.create(name='frac1_0', data=frac1_0)
#         fid_grp.attrs.create(name='frac1_1', data=frac1_1)
#         fid_grp.attrs.create(name='V_opt', data=V_opt)
#         fid_grp.attrs.create(name='F', data=F)
#         fid_grp.attrs.create(name='F_corrected', data=F_corrected)
#         fid_grp.attrs.create(name='SNR', data=SNR)

#         self.sigma0_0 = sigma0_0
#         self.sigma1_1 = sigma1_1
#         self.mu0_0 = mu0_0
#         self.mu1_1 = mu1_1
#         self.frac1_0 = frac1_0
#         self.frac1_1 = frac1_1
#         self.V_opt = V_opt
#         self.F = F
#         self.F_corrected = F_corrected
#         self.SNR = SNR

### Ramiro's routines


class Chevron_2D(object):
    def __init__(self, auto=True, label='', timestamp=None):
            if timestamp is None:
                self.folder = a_tools.latest_data('Chevron')
                splitted = self.folder.split('\\')
                self.scan_start = splitted[-2]+'_'+splitted[-1][:6]
                self.scan_stop = self.scan_start
            else:
                self.scan_start = timestamp
                self.scan_stop = timestamp
                self.folder = a_tools.get_folder(timestamp=self.scan_start)
            self.pdict = {'I':'amp',
                     'sweep_points':'sweep_points'}
            self.opt_dict = {'scan_label':'Chevron_2D'}
            self.nparams = ['I', 'sweep_points']
            self.label = label
            if auto==True:
                self.analysis()
    def analysis(self):
            chevron_scan = RA.quick_analysis(t_start=self.scan_start,
                                           t_stop=self.scan_stop,
                                           options_dict=self.opt_dict,
                                           params_dict_TD=self.pdict,
                                           numeric_params=self.nparams)
            x, y, z = self.reshape_data(chevron_scan.TD_dict['sweep_points'][0],
                                 chevron_scan.TD_dict['I'][0])
            plot_times = y
            plot_step = plot_times[1]-plot_times[0]

            plot_x = x
            x_step = plot_x[1]-plot_x[0]

            result = z

            fig = plt.figure(figsize=(8,6))
            ax = fig.add_subplot(111)
            cmin, cmax = 0, 1
            fig_clim = [cmin, cmax]
            out = flex_colormesh_plot_vs_xy(ax=ax,clim=fig_clim,cmap='viridis',
                                 xvals=plot_times,
                                 yvals=plot_x,
                                 zvals=result)
            ax.set_xlabel(r'AWG Amp (Vpp)')
            ax.set_ylabel(r'Time (ns)')
            ax.set_title('%s: Chevron scan'%self.scan_start)
            # ax.set_xlim(xmin, xmax)
            ax.set_ylim(plot_x.min()-x_step/2.,plot_x.max()+x_step/2.)
            ax.set_xlim(plot_times.min()-plot_step/2.,plot_times.max()+plot_step/2.)
            #     ax.set_xlim(plot_times.min()-plot_step/2.,plot_times.max()+plot_step/2.)
            # ax.set_xlim(0,50)
            #     print('Bounce %d ns amp=%.3f; Pole %d ns amp=%.3f'%(list_values[iter_idx,0],
            #                                                                list_values[iter_idx,1],
            #                                                                list_values[iter_idx,2],
            #                                                                list_values[iter_idx,3]))
            ax_divider = make_axes_locatable(ax)
            cax = ax_divider.append_axes('right',size='10%', pad='5%')
            cbar = plt.colorbar(out['cmap'],cax=cax)
            cbar.set_ticks(np.arange(fig_clim[0],1.01*fig_clim[1],(fig_clim[1]-fig_clim[0])/5.))
            cbar.set_ticklabels([str(fig_clim[0]),'','','','',str(fig_clim[1])])
            cbar.set_label('Qubit excitation probability')

            fig.tight_layout()
            self.save_fig(fig)


    def reshape_axis_2d(self,axis_array):
        x = axis_array[0, :]
        y = axis_array[1, :]
        # print(y)
        dimx = np.sum(np.where(x==x[0],1,0))
        dimy = len(x) // dimx
        # print(dimx,dimy)
        if dimy*dimx<len(x):
            logging.warning.warn('Data was cut-off. Probably due to an interrupted scan')
            dimy_c = dimy + 1
        else:
            dimy_c = dimy
        # print(dimx,dimy,dimy_c,dimx*dimy)
        return x[:dimy_c],(y[::dimy_c])
    def reshape_data(self,sweep_points,data):
        x, y = self.reshape_axis_2d(sweep_points)
        # print(x,y)
        dimx = len(x)
        dimy = len(y)
        dim  = dimx*dimy
        if dim>len(data):
            dimy = dimy - 1
        return x,y[:dimy],(data[:dimx*dimy].reshape((dimy,dimx))).transpose()

    def save_fig(self, fig, figname=None, xlabel='x', ylabel='y',
                 fig_tight=True, **kw):
        plot_formats = kw.pop('plot_formats', ['png'])
        fail_counter = False
        close_fig = kw.pop('close_fig', True)
        if type(plot_formats) == str:
            plot_formats = [plot_formats]
        for plot_format in plot_formats:
            if figname is None:
                figname = (self.scan_start+'_Chevron_2D_'+'.'+plot_format)
            else:
                figname = (figname+'.' + plot_format)
            self.savename = os.path.abspath(os.path.join(
                self.folder, figname))
            if fig_tight:
                try:
                    fig.tight_layout()
                except ValueError:
                    print('WARNING: Could not set tight layout')
            try:
                fig.savefig(
                    self.savename, dpi=300,
                    # value of 300 is arbitrary but higher than default
                    format=plot_format)
            except:
                fail_counter = True
        if fail_counter:
            logging.warning('Figure "%s" has not been saved.' % self.savename)
        if close_fig:
            plt.close(fig)
        return

class DoubleFrequency(object):
    def __init__(self, auto=True, label='', timestamp=None, stepsize=10):
            if timestamp is None:
                self.folder = a_tools.latest_data('Ramsey')
                splitted = self.folder.split('\\')
                self.scan_start = splitted[-2]+'_'+splitted[-1][:6]
                self.scan_stop = self.scan_start
            else:
                self.scan_start = timestamp
                self.scan_stop = timestamp
                self.folder = a_tools.get_folder(timestamp=self.scan_start)
            self.pdict = {'I':'amp',
                     'sweep_points':'sweep_points'}
            self.opt_dict = {'scan_label':'Ramsey'}
            self.nparams = ['I', 'sweep_points']
            self.stepsize = stepsize
            self.label = label
            if auto==True:
                self.analysis()

    def analysis(self):
            print(self.scan_start,self.scan_stop,self.opt_dict,self.pdict,self.nparams)
            ramsey_scan = RA.quick_analysis(t_start=self.scan_start,
                                            t_stop=self.scan_stop,
                                            options_dict=self.opt_dict,
                                            params_dict_TD=self.pdict,
                                            numeric_params=self.nparams)
            x = ramsey_scan.TD_dict['sweep_points'][0]*1e6
            y = ramsey_scan.TD_dict['I'][0]

            fit_res = self.fit(x[:-4], y[:-4])

            fig = plt.figure()
            ax = fig.add_subplot(111)
            self.box_props = dict(boxstyle='Square', facecolor='white', alpha=0.8)

            textstr = ('  $f_1$  \t= %.3g $ \t \pm$ (%.3g) MHz'
               % (fit_res.params['freq_1'].value,
                  fit_res.params['freq_1'].stderr) +
               '\n$f_2$ \t= %.3g $ \t \pm$ (%.3g) MHz'
               % (fit_res.params['freq_2'].value,
                  fit_res.params['freq_2'].stderr) +
               '\n$T_2^\star (1)$ = %.3g $\t \pm$ (%.3g) s '
               % (fit_res.params['tau_1'].value,
                  fit_res.params['tau_1'].stderr) +
               '\n$T_2^\star (2)$ = %.3g $\t \pm$ (%.3g) s '
               % (fit_res.params['tau_2'].value,
                  fit_res.params['tau_2'].stderr))
            ax.text(0.4, 0.95, textstr,
                    transform=ax.transAxes, fontsize=11,
                    verticalalignment='top', bbox=self.box_props)

            plot_x = x*self.stepsize
            plot_step = plot_x[1]-plot_x[0]

            ax.set_xlabel(r'Time ($\mu s$)')
            ax.set_ylabel(r'$F |1\rangle$')
            ax.set_title('%s: Double Frequency analysis'%self.scan_start)
            ax.set_xlim(plot_x.min()-plot_step/2.,plot_x.max()+plot_step/2.)

            ax.plot(plot_x, y, 'bo')
            ax.plot(plot_x[:-4], self.fit_plot,'r-')

            fig.tight_layout()
            self.save_fig(fig)

    def fit(self, sweep_values, measured_values):
        Double_Cos_Model = fit_mods.DoubleExpDampOscModel
        fourier_max_pos = a_tools.peak_finder_v2(np.arange(1,len(sweep_values)/2,1),
                                            abs(np.fft.fft(measured_values))[1:len(measured_values)/2],
                                            window_len = 1, perc = 95)
        if len(fourier_max_pos)==1:
            freq_guess = 1./sweep_values[-1]*(fourier_max_pos[0]+np.array([-1,1]))
        else:
            freq_guess = 1./sweep_values[-1]*fourier_max_pos
        Double_Cos_Model.set_param_hint('tau_1',value = 10., min = 1., max = 250., vary=True)
        Double_Cos_Model.set_param_hint('tau_2',value = 9., min = 1., max = 250., vary=True)
        # Double_Cos_Model.set_param_hint('tau_2',expr='tau_1', min = 1., max = 250.)
        Double_Cos_Model.set_param_hint('freq_1',value = freq_guess[0], min=0) # 9.9
        Double_Cos_Model.set_param_hint('freq_2',value = freq_guess[1], min=0) # 8.26
        Double_Cos_Model.set_param_hint('phase_1',value = 1*np.pi/2.) #, min = -2*np.pi, max = 2* np.pi)
        Double_Cos_Model.set_param_hint('phase_2',value = -3*np.pi/2.) #, min = -2*np.pi, max = 2* np.pi)
        Double_Cos_Model.set_param_hint('amp_1',value = 0.25, min = 0.1, max = 0.4, vary=True)
        Double_Cos_Model.set_param_hint('amp_2',value = 0.25, min = 0.1, max = 0.4, vary=True)
        # Double_Cos_Model.set_param_hint('amp_2',expr='0.5-amp_1', vary=False)
        Double_Cos_Model.set_param_hint('osc_offset',value = 0.5, min = 0, max = 1)
        params = Double_Cos_Model.make_params()
        # if self.fitparams_guess:
        #     for key, val in self.fitparams_guess.items():
        #         if key in params:
        #             params[key].value = val
        fit_res = Double_Cos_Model.fit(data=measured_values,
                                      t=sweep_values,
                                      params=params)
        self.fit_plot = fit_res.model.func(sweep_values, **fit_res.best_values)
        return fit_res


    def save_fig(self, fig, figname=None, xlabel='x', ylabel='y',
                 fig_tight=True, **kw):
        plot_formats = kw.pop('plot_formats', ['png'])
        fail_counter = False
        close_fig = kw.pop('close_fig', True)
        if type(plot_formats) == str:
            plot_formats = [plot_formats]
        for plot_format in plot_formats:
            if figname is None:
                figname = (self.scan_start+'_DoubleFreq_'+'.'+plot_format)
            else:
                figname = (figname+'.' + plot_format)
            self.savename = os.path.abspath(os.path.join(
                self.folder, figname))
            if fig_tight:
                try:
                    fig.tight_layout()
                except ValueError:
                    print('WARNING: Could not set tight layout')
            try:
                fig.savefig(
                    self.savename, dpi=300,
                    # value of 300 is arbitrary but higher than default
                    format=plot_format)
            except:
                fail_counter = True
        if fail_counter:
            logging.warning('Figure "%s" has not been saved.' % self.savename)
        if close_fig:
            plt.close(fig)
        return
<|MERGE_RESOLUTION|>--- conflicted
+++ resolved
@@ -2451,10 +2451,6 @@
         frac1_1 = fit_res_double_1.params['frac1'].value
 
         NormCdf2Model = lmfit.Model(NormCdf2)
-<<<<<<< HEAD
-        print('frac1 in 1', frac1_1)
-=======
->>>>>>> 74c01103
         # adding hint parameters for double gaussfit of 'off' measurements
         NormCdf2Model.set_param_hint('mu0', value=mu0)
         NormCdf2Model.set_param_hint('sigma0', value=sigma0, min=0)
