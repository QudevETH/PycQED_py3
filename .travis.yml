--- conflicted
+++ resolved
@@ -26,10 +26,7 @@
     - source activate test_env
     - conda install numpy scipy pyopengl pytest flake8 six coverage matplotlib --yes
     - conda install -c bioconda pygraphviz --yes
-<<<<<<< HEAD
-=======
     - conda install cython --yes
->>>>>>> be98bbf6
     - conda install pyqt --yes;
 
     - pip install --upgrade pip
